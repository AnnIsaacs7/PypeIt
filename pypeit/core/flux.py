""" Module for fluxing routines
"""
from __future__ import (print_function, absolute_import, division, unicode_literals)

import glob
import numpy as np
import scipy

from pkg_resources import resource_filename

from astropy import units
from astropy import constants
from astropy import coordinates
from astropy.table import Table, Column
from astropy.io import ascii
from astropy.io import fits
from astropy.stats import sigma_clipped_stats
from matplotlib import pyplot as plt

from matplotlib import pyplot as plt

try:
    from linetools.spectra.xspectrum1d import XSpectrum1D
except ImportError:
    pass

from pypeit.core import pydl
from pypeit import msgs
from pypeit import utils
from pypeit import debugger
from pypeit.core import qa

TINY = 1e-15
MAGFUNC_MAX = 25.0
MAGFUNC_MIN = -25.0
SN2_MAX = (20.0) ** 2

def apply_sensfunc(spec_obj, sensfunc, airmass, exptime,
                   spectrograph, MAX_EXTRAP=0.05):
    """ Apply the sensitivity function to the data
    We also correct for extinction.

    Parameters
    ----------
    spec_obj : dict
      SpecObj
    sensfunc : dict
      Sens Function dict
    airmass : float
      Airmass
    exptime : float
      Exposure time in seconds
    spectrograph : dict
      Instrument specific dict
      Used for extinction correction
    MAX_EXTRAP : float, optional [0.05]
      Fractional amount to extrapolate sensitivity function
    """

    # ToDo Is MAX_EXTRAP necessary?
    # Loop on extraction modes
    for extract_type in ['boxcar', 'optimal']:
        extract = getattr(spec_obj, extract_type)
        if len(extract) == 0:
            continue
        msgs.info("Fluxing {:s} extraction for:".format(extract_type) + msgs.newline() +
                  "{}".format(spec_obj))
        wave = np.copy(np.array(extract['WAVE']))
        bsplinesensfunc = pydl.bspline(wave,from_dict=sensfunc['mag_set'])
        magfit, _ = bsplinesensfunc.value(wave)
        sensfit = np.power(10.0, 0.4 * np.maximum(np.minimum(magfit, MAGFUNC_MAX), MAGFUNC_MIN))

        msgs.warn("Extinction correction applyed only if the spectra covers <10000Ang.")
        # Apply Extinction if optical bands
        if np.max(wave) < 10000.:
            msgs.info("Applying extinction correction")
            extinct = load_extinction_data(spectrograph.telescope['longitude'],
                                           spectrograph.telescope['latitude'])
            ext_corr = extinction_correction(wave* units.AA, airmass, extinct)
            sensfit = sensfit * ext_corr
        else:
            msgs.info("Extinction correction not applied")
        extract['FLAM'] = extract['COUNTS'] * sensfit / exptime
        extract['FLAM_SIG'] = (sensfit / exptime) / (np.sqrt(extract['COUNTS_IVAR']))
        extract['FLAM_IVAR'] = extract['COUNTS_IVAR'] / (sensfit / exptime) **2


def generate_sensfunc(wave, counts, counts_ivar, airmass, exptime, spectrograph, telluric=False, star_type=None,
                      star_mag=None, RA=None, DEC=None, BALM_MASK_WID=5., nresln=None):
    """ Function to generate the sensitivity function.
    This can work in different regimes:
    - If telluric=False and RA=None and Dec=None
      the code creates a sintetic standard star spectrum using the Kurucz models,
      and from this it generates a sens func using nresln=20.0 and masking out
      telluric regions.
    - If telluric=False and RA and Dec are assigned
      the standard star spectrum is extracted from the archive, and a sens func
      is generated using nresln=20.0 and masking out telluric regions.
    - If telluric=True
      the code creates a sintetic standard star spectrum using the Kurucz models,
      the sens func is created setting nresln=1.5 it contains the correction for
      telluric lines.

    Parameters:
    ----------
    wave : array
      Wavelength of the star [no longer with units]
    counts : array
      Flux (in counts) of the star
    counts_ivar : array
      Inverse variance of the star
    airmass : float
      Airmass
    exptime : float
      Exposure time in seconds
    spectrograph : dict
      Instrument specific dict
      Used for extinction correction
    telluric : bool
      if True performs a telluric correction
    star_type : str
      Spectral type of the telluric star (used if telluric=True)
    star_mag : float
      Apparent magnitude of telluric star (used if telluric=True)
    RA : float
      deg, RA of the telluric star
      if assigned, the standard star spectrum will be extracted from
      the archive
    DEC : float
      deg, DEC of the telluric star
      if assigned, the standard star spectrum will be extracted from
      the archive
    BALM_MASK_WID : float
      Mask parameter for Balmer absorption. A region equal to
      BALM_MASK_WID*resln is masked wher resln is the estimate
      for the spectral resolution.
    nresln : float
      Number of resolution elements for break-point placement.
      If assigned, overwrites the settings imposed by the code.

    Returns:
    -------
    sens_dict : dict
      sensitivity function described by a dict
    """

    # Create copy of the arrays to avoid modification and convert to
    # electrons / s
    wave_star = wave.copy()
    flux_star = counts.copy() / exptime
    ivar_star = counts_ivar.copy() * exptime ** 2

    # Units
    if not isinstance(wave_star, units.Quantity):
        wave_star = wave_star * units.AA

    # ToDo
    # This should be changed. At the moment the extinction correction procedure
    # requires the spectra to be in the optical. For the NIR is probably enough
    # to extend the tables to longer wavelength setting the extinction to 0.0mag.
    msgs.warn("Extinction correction applyed only if the spectra covers <10000Ang.")
    # Apply Extinction if optical bands
    if np.max(wave_star) < 10000. * units.AA:
        msgs.info("Applying extinction correction")
        extinct = load_extinction_data(spectrograph.telescope['longitude'],
                                       spectrograph.telescope['latitude'])
        ext_corr = extinction_correction(wave_star, airmass, extinct)
        # Correct for extinction
        flux_star = flux_star * ext_corr
        ivar_star = ivar_star / ext_corr ** 2
    else:
        msgs.info("Extinction correction not applied")

    # Create star model
    if (RA is not None) and (DEC is not None):
        # Pull star spectral model from archive
        msgs.info("Get standard model")
        # Grab closest standard within a tolerance
        std_dict = find_standard_file((RA, DEC))
        # Load standard
        load_standard_file(std_dict)
        # Interpolate onto observed wavelengths
        std_xspec = XSpectrum1D.from_tuple((std_dict['wave'], std_dict['flux']))
        xspec = std_xspec.rebin(wave_star)  # Conserves flambda
        flux_true = xspec.flux.value
    else:
        # Create star spectral model
        msgs.info("Creating standard model")
        # Create star model
        star_loglam, star_flux, std_dict = telluric_sed(star_mag, star_type)
        star_lam = 10 ** star_loglam
        # Generate a dict matching the output of find_standard_file
        std_dict = dict(file='KuruczTelluricModel', name=star_type, fmt=1,
                        ra=None, dec=None)
        std_dict['wave'] = star_lam * units.AA
        std_dict['flux'] = 1e17 * star_flux * units.erg / units.s / units.cm ** 2 / units.AA
        # ToDO If the Kuruck model is used, rebin create weird features
        # I using scipy interpolate to avoid this
        flux_true = scipy.interpolate.interp1d(std_dict['wave'], std_dict['flux'], fill_value='extrapolate')(wave_star)

    """
    plt.figure(1)
    plt.plot(std_dict['wave'],std_dict['flux'],label='Orig')
    plt.scatter(wave_star,flux_true,s=5,c='red', label='rebin scipy')
    plt.plot(wave_star,flux_true2,label='rebin X')

    plt.xlim(np.min(wave_star.value),np.max(wave_star.value))
    plt.ylim(np.min(flux_true),np.max(flux_true))
    plt.legend()
    plt.show()
    """

    if np.min(flux_true) == 0.:
        msgs.warn('Your spectrum extends beyond calibrated standard star.')

    # Set nresln
    if nresln is None:
        if telluric:
            nresln = 1.5
            msgs.info("Set nresln to 1.5")
        else:
            nresln = 20.0
            msgs.info("Set nresln to 20.0")

    # ToDo
    # Compute an effective resolution for the standard. This could be improved
    # to setup an array of breakpoints based on the resolution. At the
    # moment we are using only one number
    msgs.work("Should pull resolution from arc line analysis")
    msgs.work("At the moment the resolution is taken as the PixelScale")
    msgs.work("This needs to be changed!")
    std_pix = np.median(np.abs(wave_star - np.roll(wave_star, 1)))
    std_res = std_pix
    resln = std_res
    if (nresln * std_res) < std_pix:
        msgs.warn("Bspline breakpoints spacing shoud be larger than 1pixel")
        msgs.warn("Changing input nresln to fix this")
        nresln = std_res / std_pix

    # Mask bad pixels, edges, and Balmer, Paschen, Brackett, and Pfund lines
    # Mask (True = good pixels)
    msgs.info("Masking spectral regions:")
    msk_star = np.ones_like(flux_star).astype(bool)

    # Mask bad pixels
    msgs.info(" Masking bad pixels")
    msk_star[ivar_star <= 0.] = False
    msk_star[flux_star <= 0.] = False

    # Mask edges
    msgs.info(" Masking edges")
    msk_star[:1] = False
    msk_star[-1:] = False

    # Mask Balmer
    msgs.info(" Masking Balmer")
    lines_balm = np.array([3836.4, 3969.6, 3890.1, 4102.8, 4102.8, 4341.6, 4862.7, 5407.0,
                           6564.6, 8224.8, 8239.2]) * units.AA
    for line_balm in lines_balm:
        ibalm = np.abs(wave_star - line_balm) <= BALM_MASK_WID * resln
        msk_star[ibalm] = False

    # Mask Paschen
    msgs.info(" Masking Paschen")
    # air wavelengths from:
    # https://www.subarutelescope.org/Science/Resources/lines/hi.html
    lines_pasc = np.array([8203.6, 9229.0, 9546.0, 10049.4, 10938.1,
                           12818.1, 18751.0]) * units.AA
    for line_pasc in lines_pasc:
        ipasc = np.abs(wave_star - line_pasc) <= BALM_MASK_WID * resln
        msk_star[ipasc] = False

    # Mask Brackett
    msgs.info(" Masking Brackett")
    # air wavelengths from:
    # https://www.subarutelescope.org/Science/Resources/lines/hi.html
    lines_brac = np.array([14584.0, 18174.0, 19446.0, 21655.0,
                           26252.0, 40512.0]) * units.AA
    for line_brac in lines_brac:
        ibrac = np.abs(wave_star - line_brac) <= BALM_MASK_WID * resln
        msk_star[ibrac] = False

    # Mask Pfund
    msgs.info(" Masking Pfund")
    # air wavelengths from:
    # https://www.subarutelescope.org/Science/Resources/lines/hi.html
    lines_pfund = np.array([22788.0, 32961.0, 37395.0, 46525.0,
                            74578.0]) * units.AA
    for line_pfund in lines_pfund:
        ipfund = np.abs(wave_star - line_pfund) <= BALM_MASK_WID * resln
        msk_star[ipfund] = False

    # Mask Atm. cutoff
    msgs.info(" Masking Below the atmospheric cutoff")
    atms_cutoff = wave_star <= 3000.0 * units.AA
    msk_star[atms_cutoff] = False

    if ~telluric:
        # Mask telluric absorption
        msgs.info("Masking Telluric")
        tell = np.any([((wave_star >= 7580.00 * units.AA) & (wave_star <= 7750.00 * units.AA)),
                       ((wave_star >= 7160.00 * units.AA) & (wave_star <= 7340.00 * units.AA)),
                       ((wave_star >= 6860.00 * units.AA) & (wave_star <= 6930.00 * units.AA)),
                       ((wave_star >= 9310.00 * units.AA) & (wave_star <= 9665.00 * units.AA)),
                       ((wave_star >= 11120.0 * units.AA) & (wave_star <= 11615.0 * units.AA)),
                       ((wave_star >= 12610.0 * units.AA) & (wave_star <= 12720.0 * units.AA)),
                       ((wave_star >= 13160.0 * units.AA) & (wave_star <= 15065.0 * units.AA)),
                       ((wave_star >= 15700.0 * units.AA) & (wave_star <= 15770.0 * units.AA)),
                       ((wave_star >= 16000.0 * units.AA) & (wave_star <= 16100.0 * units.AA)),
                       ((wave_star >= 16420.0 * units.AA) & (wave_star <= 16580.0 * units.AA)),
                       ((wave_star >= 17310.0 * units.AA) & (wave_star <= 20775.0 * units.AA)),
                       (wave_star >= 22680.0 * units.AA)], axis=0)
        msk_star[tell] = False

    # Apply mask
    ivar_star[~msk_star] = 0.0

    # Fit in magnitudes
    kwargs_bspline = {'bkspace': resln.value * nresln}
    kwargs_reject = {'maxrej': 5}
    mag_set = bspline_magfit(wave_star.value, flux_star, ivar_star, flux_true, inmask=msk_star,
                             kwargs_bspline=kwargs_bspline, kwargs_reject=kwargs_reject)

    # Creating the dict
    msgs.work("Is min, max and wave_min, wave_max a duplicate?")
    sens_dict = dict(bspline=mag_set, func='bspline', min=None, max=None, std=std_dict)

    # Add in wavemin,wavemax
    sens_dict['wave_min'] = np.min(wave_star)
    sens_dict['wave_max'] = np.max(wave_star)
    sens_dict['wave'] = wave_star
    sens_dict['msk_star'] = msk_star
    sens_dict['mag_set'] = mag_set

    """
    # Write the sens_dict to a json file
    import json
    msgs.info("Writing sens_dict into .json file")
    with open('sens_dict.json', 'w') as fp:
        json.dump(sens_dict, fp, sort_keys=True, indent=4)
    """

    return sens_dict


def bspline_magfit(wave, flux, ivar, flux_std, inmask=None, maxiter=35, upper=2, lower=2,
                   kwargs_bspline={}, kwargs_reject={}, debug=False, show_QA=False):
    """
    Perform a bspline fit to the flux ratio of standard to
    observed counts. Used to generate a sensitivity function.

    Parameters
    ----------
    wave : ndarray
      wavelength as observed
    flux : ndarray
      counts/s as observed
    ivar : ndarray
      inverse variance
    flux_std : Quantity array
      standard star true flux (erg/s/cm^2/A)
    inmask : ndarray
      bspline mask
    maxiter : integer
      maximum number of iterations for bspline_iterfit
    upper : integer
      number of sigma for rejection in bspline_iterfit
    lower : integer
      number of sigma for rejection in bspline_iterfit
    kwargs_bspline : dict, optional
      keywords for bspline_iterfit
    kwargs_reject : dict, optional
      keywords for bspline_iterfit
    debug : bool
      if True shows some dubugging plots

    Returns
    -------
    bset_log1
    """
    # Create copy of the arrays to avoid modification
    wave_obs = wave.copy()
    flux_obs = flux.copy()
    ivar_obs = ivar.copy()

    # preparing arrays to run in bspline_iterfit

    if np.all(~np.isfinite(ivar_obs)):
        msgs.warn("NaN are present in the inverse variance")

    # Preparing arrays to run in bspline_iterfit

    if np.all(~np.isfinite(ivar_obs)):
        msgs.warn("NaN are present in the inverse variance")

    # Removing outliers

    # Calculate log of flux_obs setting a floor at TINY
    logflux_obs = 2.5 * np.log10(np.maximum(flux_obs, TINY))
    # Set a fix value fro the variance of logflux
    logivar_obs = np.ones_like(logflux_obs) * (10.0 ** 2)

    # Calculate log of flux_std model setting a floor at TINY
    logflux_std = 2.5 * np.log10(np.maximum(flux_std, TINY))

    # Calculate ratio setting a floor at MAGFUNC_MIN and a ceiling at
    # MAGFUNC_MAX
    magfunc = logflux_std - logflux_obs
    magfunc = np.maximum(np.minimum(magfunc, MAGFUNC_MAX), MAGFUNC_MIN)
    magfunc_mask = (magfunc < 0.99 * MAGFUNC_MAX) & (magfunc > 0.99 * MAGFUNC_MIN)

    # Mask outliners
    if inmask is None:
        masktot = (ivar_obs > 0.0) & np.isfinite(logflux_obs) & np.isfinite(ivar_obs) & \
                  np.isfinite(logflux_std) & magfunc_mask
    else:
        masktot = inmask & (ivar_obs > 0.0) & np.isfinite(logflux_obs) & np.isfinite(ivar_obs) & \
                  np.isfinite(logflux_std) & magfunc_mask
    logivar_obs[~masktot] = 0.


    # Calculate sensfunc
    sensfunc = 10.0 ** (0.4 * magfunc)

    msgs.info("Initialize bspline for flux calibration")

    init_bspline = pydl.bspline(wave_obs, bkspace=kwargs_bspline['bkspace'])
    fullbkpt = init_bspline.breakpoints

    # TESTING turning off masking for now
    # remove masked regions from breakpoints
    msk_obs = np.ones_like(wave_obs).astype(bool)
    msk_obs[~masktot] = False
    msk_bkpt = scipy.interpolate.interp1d(wave_obs, msk_obs, kind='nearest', fill_value='extrapolate')(fullbkpt)
    init_breakpoints = fullbkpt[msk_bkpt > 0.999]

    # init_breakpoints = fullbkpt

    #  First round of the fit:
    msgs.info("Bspline fit: step 1")
    bset1, bmask = pydl.iterfit(wave_obs, magfunc, invvar=logivar_obs, inmask=masktot, upper=upper, lower=lower,
                                fullbkpt=init_breakpoints, maxiter=maxiter, kwargs_bspline=kwargs_bspline,
                                kwargs_reject=kwargs_reject)
    logfit1, _ = bset1.value(wave_obs)
    logfit_bkpt, _ = bset1.value(init_breakpoints)

    if debug:
        # Check for calibration
        plt.figure(1)
        plt.plot(wave_obs, magfunc, drawstyle='steps-mid', color='black', label='magfunc')
        plt.plot(wave_obs, logfit1, color='cornflowerblue', label='logfit1')
        plt.plot(wave_obs[~masktot], magfunc[~masktot], '+', color='red', markersize=5.0, label='masked magfunc')
        plt.plot(wave_obs[~masktot], logfit1[~masktot], '+', color='red', markersize=5.0, label='masked logfit1')
        plt.plot(init_breakpoints, logfit_bkpt, '.', color='green', markersize=4.0, label='breakpoints')
        plt.plot(init_breakpoints, np.interp(init_breakpoints, wave_obs, magfunc), '.', color='green', markersize=4.0,
                 label='breakpoints')
        plt.plot(wave_obs, 1.0 / np.sqrt(logivar_obs), color='orange', label='sigma')
        plt.legend()
        plt.xlabel('Wavelength [ang]')
        plt.ylim(0.0, 1.2 * MAGFUNC_MAX)
        plt.title('1st Bspline fit')
        plt.show()

    modelfit1 = np.power(10.0, 0.4 * np.maximum(np.minimum(logfit1, MAGFUNC_MAX), MAGFUNC_MIN))
    residual = sensfunc / (modelfit1 + (modelfit1 == 0)) - 1.
    # new_mask = masktot & (sensfunc > 0)

    # residual_ivar = (modelfit1 * flux_obs / (sensfunc + (sensfunc == 0.0))) ** 2 * ivar_obs
    residual_ivar = np.ones_like(residual) / (0.1 ** 2)
    residual_ivar = residual_ivar * masktot

    (mean, med, stddev) = sigma_clipped_stats(residual[masktot], sigma_lower=3.0, sigma_upper=3.0)

    if np.median(stddev > 0.01):
        #  Second round of the fit:
        msgs.info("Bspline fit: step 2")
        #  Now do one more fit to the ratio of data/model - 1.
        bset_residual, bmask2 = pydl.iterfit(wave_obs, residual, invvar=residual_ivar, inmask=masktot, upper=upper,
                                             lower=lower, maxiter=maxiter, fullbkpt=bset1.breakpoints,
                                             kwargs_bspline=kwargs_bspline, kwargs_reject=kwargs_reject)
        bset_log1 = bset1.copy()
        bset_log1.coeff = bset_log1.coeff + bset_residual.coeff
        if debug:
            # Check for calibration
            resid_fit, _ = bset_residual.value(wave_obs)
            logfit2, _ = bset_log1.value(wave_obs)
            logfit2_bkpt, _ = bset_log1.value(bset1.breakpoints)
            plt.figure(1)
            plt.plot(wave_obs, residual, drawstyle='steps-mid', color='black', label='residual')
            plt.plot(wave_obs, resid_fit, color='cornflowerblue', label='resid_fit')
            plt.plot(wave_obs[~masktot], residual[~masktot], '+', color='red', markersize=5.0, label='masked residual')
            plt.plot(wave_obs[~masktot], resid_fit[~masktot], '+', color='red', markersize=5.0, label='masked resid_fit')
            plt.plot(init_breakpoints, logfit2_bkpt, '.', color='green', markersize=4.0, label='breakpoints')
            plt.plot(wave_obs, 1.0 / np.sqrt(residual_ivar), color='orange', label='sigma')
            plt.legend()
            plt.xlabel('Wavelength [ang]')
            plt.ylim(-0.1, 0.1)
            plt.title('2nd Bspline fit')
            plt.show()
    else:
        bset_log1 = bset1.copy()

    # ToDo JFH I think we should move towards writing this out as a vector in a fits table
    # rather than the b-spline.

    # Create sensitivity function
    newlogfit, _ = bset_log1.value(wave_obs)
    sensfit = np.power(10.0, 0.4 * np.maximum(np.minimum(newlogfit, MAGFUNC_MAX), MAGFUNC_MIN))
<<<<<<< HEAD

=======
>>>>>>> ffa8640f
    sensfit[~magfunc_mask] = 0.0

    if debug:

        # Check for calibration
        plt.figure(1)
        plt.plot(wave_obs, sensfunc, drawstyle='steps-mid', color='black', label='sensfunc')
        plt.plot(wave_obs, sensfit, color='cornflowerblue', label='sensfunc fit')
        plt.plot(wave_obs[~masktot], sensfunc[~masktot], '+', color='red', markersize=5.0, label='masked sensfunc')
        plt.plot(wave_obs[~masktot], sensfit[~masktot], '+', color='red', markersize=5.0, label='masked sensfuncfit')
        plt.legend()
        plt.xlabel('Wavelength [ang]')
        plt.ylim(0.0, 100.0)
        plt.show()

    # Check quality of the fit
    absdev = np.median(np.abs(sensfit / modelfit1 - 1))
    msgs.info('Difference between fits is {:g}'.format(absdev))

    # Check for residual of the fit
    if debug:

        # scale = np.power(10.0, 0.4 * sensfit)
        flux_cal = flux_obs * sensfit
        ivar_cal = ivar_obs / sensfit ** 2.

        plt.rcdefaults()
        plt.rcParams['font.family']= 'times new roman'
        plt.figure(figsize=(11, 8.5))
        plt.clf()
        plt.plot(wave_obs,flux_cal, label='Calibrated Spectrum')
        plt.plot(wave_obs,flux_std, label='Model')
        plt.plot(wave_obs,np.sqrt(1/ivar_cal))
        plt.legend()
        plt.xlabel('Wavelength [ang]')
        plt.ylabel('Flux [erg/s/cm2/Ang.]')
        plt.ylim(0,np.median(flux_std)*2.5)
        plt.show()
        plt.close()




    # QA
    msgs.work("Add QA for sensitivity function")
    if show_QA:
        qa_bspline_magfit(wave_obs, bset_log1, magfunc, masktot)


    """
    bspline_magfit_new_qa(wave_obs, magfunc, logfit1,
                          newlogfit, bset1.breakpoints,
                          outfile=None, title=None)
    """

    return bset_log1

def qa_bspline_magfit(wave, bset, magfunc, mask):
    plt.close("all")
    plt.rcParams['savefig.dpi'] = 600
    plt.rcParams['xtick.top'] = True
    plt.rcParams['ytick.right'] = True
    plt.rcParams['xtick.minor.visible'] = True
    plt.rcParams['ytick.minor.visible'] = True
    plt.rcParams['ytick.direction'] = 'in'
    plt.rcParams['xtick.direction'] = 'in'
    plt.rcParams['xtick.major.size'] = 6
    plt.rcParams['ytick.major.size'] = 6
    plt.rcParams['xtick.minor.size'] = 3
    plt.rcParams['ytick.minor.size'] = 3
    plt.rcParams['xtick.major.width'] = 1
    plt.rcParams['ytick.major.width'] = 1
    plt.rcParams['xtick.minor.width'] = 1
    plt.rcParams['ytick.minor.width'] = 1
    plt.rcParams['axes.linewidth'] = 1
    plt.rcParams['lines.linewidth'] = 2
    plt.rcParams['legend.frameon'] = False
    plt.rcParams['legend.handletextpad'] = 1.0
    final_fit, _ = bset.value(wave)
    final_fit_bkpt, _ = bset.value(bset.breakpoints)

    plt.figure(1)
    plt.plot(bset.breakpoints, final_fit_bkpt, '.', color='green', markersize=4.0, label='breakpoints')
    plt.plot(wave, magfunc, drawstyle='steps-mid', color='black', label='magfunc')
    plt.plot(wave, final_fit, color='cornflowerblue', label='bspline fit')
    plt.plot(wave[~mask], magfunc[~mask], '+', color='red', markersize=5.0, label='masked points')
    plt.legend()
    plt.xlabel('Wavelength [ang]')
    plt.title('Final Result of the Bspline fit')

    plt.show()
    return

def extinction_correction(wave, airmass, extinct):
    """
    Derive extinction correction
    Based on algorithm in LowRedux (long_extinct)

    Parameters
    ----------
    wave : ndarray
      Wavelengths for interpolation. Should be sorted
      Assumes Angstroms
    airmass : float
      Airmass
    extinct : Table
      Table of extinction values

    Returns
    -------
    flux_corr : ndarray
      Flux corrections at the input wavelengths
    """
    # Checks
    if airmass < 1.:
        msgs.error("Bad airmass value in extinction_correction")
    # Interpolate
    f_mag_ext = scipy.interpolate.interp1d(extinct['wave'],
                                           extinct['mag_ext'], bounds_error=False, fill_value=0.)
    mag_ext = f_mag_ext(wave)#.to('AA').value)

    # Deal with outside wavelengths
    gdv = np.where(mag_ext > 0.)[0]
    if len(gdv) == 0:
        msgs.error(
            "None of the input wavelengths are in the extinction correction range. Presumably something was wrong.")
    if gdv[0] != 0:  # Low wavelengths
        mag_ext[0:gdv[0]] = mag_ext[gdv[0]]
        msgs.warn("Extrapolating at low wavelengths using last valid value")
    if gdv[-1] != (mag_ext.size - 1):  # High wavelengths
        mag_ext[gdv[-1] + 1:] = mag_ext[gdv[-1]]
        msgs.warn("Extrapolating at high wavelengths using last valid value")
    # Evaluate
    flux_corr = 10.0 ** (0.4 * mag_ext * airmass)
    # Return
    return flux_corr


def find_standard_file(radec, toler=20. * units.arcmin, check=False):
    """
    Find a match for the input file to one of the archived
    standard star files (hopefully).  Priority is by order of search.

    Parameters
    ----------
    radec : tuple
      ra, dec in string format ('05:06:36.6','52:52:01.0')
    toler : Angle
      Tolerance on matching archived standards to input
    check : bool
      If True, the routine will only check to see if a
      standard star exists within the input ra, dec, and toler range.

    Returns
    -------
    sdict : dict
      'file': str -- Filename
      'fmt': int -- Format flag
           1=Calspec style FITS binary table
      'name': str -- Star name
      'ra': str -- RA(2000)
      'dec': str -- DEC(2000)
    """
    # Priority
    std_sets = [load_calspec]
    std_file_fmt = [1]  # 1=Calspec style FITS binary table

    # SkyCoord
    obj_coord = coordinates.SkyCoord(radec[0], radec[1], unit=(units.hourangle, units.deg))
    # Loop on standard sets
    closest = dict(sep=999 * units.deg)
    for qq, sset in enumerate(std_sets):
        # Stars
        path, star_tbl = sset()
        star_coords = coordinates.SkyCoord(star_tbl['RA_2000'], star_tbl['DEC_2000'],
                                           unit=(units.hourangle, units.deg))
        # Match
        idx, d2d, d3d = coordinates.match_coordinates_sky(obj_coord, star_coords, nthneighbor=1)
        if d2d < toler:
            if check:
                return True
            else:
                # Generate a dict
                std_dict = dict(file=path + star_tbl[int(idx)]['File'], name=star_tbl[int(idx)]['Name'],
                                fmt=std_file_fmt[qq], ra=star_tbl[int(idx)]['RA_2000'],
                                dec=star_tbl[int(idx)]['DEC_2000'])
                # Return
                msgs.info("Using standard star {:s}".format(std_dict['name']))
                return std_dict
        else:  # Save closest, if it is
            imind2d = np.argmin(d2d)
            mind2d = d2d[imind2d]
            if mind2d < closest['sep']:
                closest['sep'] = mind2d
                closest.update(dict(name=star_tbl[int(idx)]['Name'],ra=star_tbl[int(idx)]['RA_2000'],
                                    dec=star_tbl[int(idx)]['DEC_2000']))
    # Standard star not found
    if check: return False
    msgs.warn("No standard star was found within a tolerance of {:g}".format(toler))
    msgs.info("Closest standard was {:s} at separation {:g}".format(closest['name'], closest['sep'].to('arcmin')))
    msgs.warn("Flux calibration will not be performed")
    return None


def load_calspec():
    """
    Load the list of calspec standards

    Parameters
    ----------

    Returns
    -------
    calspec_path : str
      Path from pypeitdir to calspec standard star files
    calspec_stds : Table
      astropy Table of the calspec standard stars (file, Name, RA, DEC)
    """
    # Read
    calspec_path = '/data/standards/calspec/'
    calspec_file = resource_filename('pypeit', calspec_path + 'calspec_info.txt')
    calspec_stds = Table.read(calspec_file, comment='#', format='ascii')
    # Return
    return calspec_path, calspec_stds


def load_extinction_data(longitude, latitude, toler=5. * units.deg):
    """
    Find the best extinction file to use, based on longitude and latitude
    Loads it and returns a Table

    Parameters
    ----------
    toler : Angle, optional
      Tolerance for matching detector to site (5 deg)

    Returns
    -------
    ext_file : Table
      astropy Table containing the 'wavelength', 'extinct' data for AM=1.
    """
    # Mosaic coord
    mosaic_coord = coordinates.SkyCoord(longitude, latitude, frame='gcrs', unit=units.deg)
    # Read list
    extinct_path = resource_filename('pypeit', '/data/extinction/')
    extinct_summ = extinct_path + 'README'
    extinct_files = Table.read(extinct_summ, comment='#', format='ascii')
    # Coords
    ext_coord = coordinates.SkyCoord(extinct_files['Lon'], extinct_files['Lat'], frame='gcrs',
                                     unit=units.deg)
    # Match
    idx, d2d, d3d = coordinates.match_coordinates_sky(mosaic_coord, ext_coord, nthneighbor=1)
    if d2d < toler:
        extinct_file = extinct_files[int(idx)]['File']
        msgs.info("Using {:s} for extinction corrections.".format(extinct_file))
    else:
        msgs.warn("No file found for extinction corrections.  Applying none")
        msgs.warn("You should generate a site-specific file")
        return None
    # Read
    extinct = Table.read(extinct_path + extinct_file, comment='#', format='ascii',
                         names=('iwave', 'mag_ext'))
    wave = Column(np.array(extinct['iwave']) * units.AA, name='wave')
    extinct.add_column(wave)
    # Return
    return extinct[['wave', 'mag_ext']]


def load_standard_file(std_dict):
    """Load standard star data

    Parameters
    ----------
    std_dict : dict
      Info on standard star indcluding filename in 'file'
      May be compressed

    Returns
    -------
    std_wave : Quantity array
      Wavelengths of standard star array
    std_flux : Quantity array
      Flux of standard star
    """
    root = resource_filename('pypeit', std_dict['file'] + '*')
    fil = glob.glob(root)
    if len(fil) == 0:
        msgs.error("No standard star file: {:s}".format(fil))
    else:
        fil = fil[0]
        msgs.info("Loading standard star file: {:s}".format(fil))
        msgs.info("Fluxes are flambda, normalized to 1e-17")

    if std_dict['fmt'] == 1:
        std_spec = fits.open(fil)[1].data
        # Load
        std_dict['wave'] = std_spec['WAVELENGTH'] * units.AA
        std_dict['flux'] = 1e17 * std_spec['FLUX'] * units.erg / units.s / units.cm ** 2 / units.AA
    else:
        msgs.error("Bad Standard Star Format")
    return


def find_standard(specobj_list):
    """
    Take the median boxcar and then the max object as the standard

    Parameters
    ----------
    specobj_list : list

    Returns
    -------
    mxix : int
      Index of the standard star

    """
    # Repackage as necessary (some backwards compatability)
    # Do it
    medfx = []
    for indx, spobj in enumerate(specobj_list):
        if spobj is None:
            medfx.append(0.)
        else:
            medfx.append(np.median(spobj.boxcar['COUNTS']))
    try:
        mxix = np.argmax(np.array(medfx))
    except:
        debugger.set_trace()
    msgs.info("Putative standard star {} has a median boxcar count of {}".format(specobj_list[mxix],
                                                                                 np.max(medfx)))
    # Return
    return mxix


def telluric_params(sptype):
    """Compute physical parameters for a given stellar type.
    This is used by telluric_sed(V, sptype) to create the model spectrum.

    Parameters:
    ----------
    sptype: str
      Spectral type of telluric star

    Returns:
    ----------
    tell_param: dict
      Star parameters
    """

    # log(g) of the Sun
    logg_sol = np.log10(6.67259e-8) + np.log10(1.989e33) - 2.0 * np.log10(6.96e10)

    # Load Schmidt-Kaler (1982) table
    sk82_file = resource_filename('pypeit', 'data/standards/kurucz93/schmidt-kaler_table.txt')
    sk82_tab = ascii.read(sk82_file, names=('Sp', 'logTeff', 'Teff', '(B-V)_0', 'M_V', 'B.C.', 'M_bol', 'L/L_sol'))

    # Match input type
    mti = np.where(sptype == sk82_tab['Sp'])[0]
    if len(mti) != 1:
        raise ValueError('Not ready to interpolate yet.')

    # Calculate final quantities
    # Relation between radius, temp, and bolometric luminosity
    logR = 0.2 * (42.26 - sk82_tab['M_bol'][mti[0]] - 10.0 * sk82_tab['logTeff'][mti[0]])

    # Mass-bolometric luminosity relation from schimdt-kaler p28 valid for M_bol < 7.5
    logM = 0.46 - 0.10 * sk82_tab['M_bol'][mti[0]]
    logg = logM - 2.0 * logR + logg_sol
    M_V = sk82_tab['M_V'][mti[0]]
    tell_param = dict(logR=logR, logM=logM, logg=logg, M_V=M_V,
                      T=sk82_tab['Teff'][mti[0]])

    # Return
    return tell_param


def telluric_sed(V, sptype):
    """Parse Kurucz SED given T and g
    Also convert absolute/apparent magnitudes

    Parameters:
    ----------
    V: float
      Apparent magnitude of the telluric star
    sptype: str
      Spectral type of the telluric star

    Returns:
    ----------
    loglam: ndarray
      log wavelengths
    flux: ndarray
      SED f_lambda (cgs units, I think, probably per Ang)
    """

    # Grab telluric star parameters
    tell_param = telluric_params(sptype)

    # Flux factor (absolute/apparent V mag)

    # Define constants
    parsec = constants.pc.cgs  # 3.086e18
    R_sol = constants.R_sun.cgs  # 6.96e10

    # Distance modulus
    logd = 0.2 * (V - tell_param['M_V']) + 1.0
    D = parsec * 10. ** logd
    R = R_sol * 10. ** tell_param['logR']

    # Factor converts the kurucz surface flux densities to flux observed on Earth
    flux_factor = (R / D.value) ** 2

    # Grab closest T in Kurucz SEDs
    T1 = 3000. + np.arange(28) * 250
    T2 = 10000. + np.arange(6) * 500
    T3 = 13000. + np.arange(22) * 1000
    T4 = 35000. + np.arange(7) * 2500
    Tk = np.concatenate([T1, T2, T3, T4])
    indT = np.argmin(np.abs(Tk - tell_param['T']))

    # Grab closest g in Kurucz SEDs
    loggk = np.arange(11) * 0.5
    indg = np.argmin(np.abs(loggk - tell_param['logg']))

    # Grab Kurucz filename
    std_file = resource_filename('pypeit', '/data/standards/kurucz93/kp00/kp00_{:d}.fits.gz'.format(int(Tk[indT])))
    std = Table.read(std_file)

    # Grab specific spectrum
    loglam = np.array(np.log10(std['WAVELENGTH']))
    gdict = {0: 'g00', 1: 'g05', 2: 'g10', 3: 'g15', 4: 'g20',
             5: 'g25', 6: 'g30', 7: 'g35', 8: 'g40', 9: 'g45',
             10: 'g50'}
    flux = std[gdict[indg]]

    # Generate the standard star dict
    std_dict = dict(stellar_type=sptype, Vmag=V)

    # Return
    return loglam, flux.data * flux_factor, std_dict<|MERGE_RESOLUTION|>--- conflicted
+++ resolved
@@ -506,10 +506,6 @@
     # Create sensitivity function
     newlogfit, _ = bset_log1.value(wave_obs)
     sensfit = np.power(10.0, 0.4 * np.maximum(np.minimum(newlogfit, MAGFUNC_MAX), MAGFUNC_MIN))
-<<<<<<< HEAD
-
-=======
->>>>>>> ffa8640f
     sensfit[~magfunc_mask] = 0.0
 
     if debug:
