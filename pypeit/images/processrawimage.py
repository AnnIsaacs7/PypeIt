--- conflicted
+++ resolved
@@ -54,11 +54,7 @@
         self.datasec_img = rawImage.rawdatasec_img.copy()
         self.oscansec_img = rawImage.oscansec_img
         self.image = rawImage.raw_image.copy()
-<<<<<<< HEAD
-        self.headarr = deepcopy(rawImage.headarr)
-=======
         self.headarr = deepcopy(self.spectrograph.get_headarr(rawImage.hdu))
->>>>>>> c9f62cc8
         self.orig_shape = rawImage.raw_image.shape
         self.exptime = rawImage.exptime
 
