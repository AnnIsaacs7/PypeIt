--- conflicted
+++ resolved
@@ -36,10 +36,6 @@
     # Using Paranal night sky as an 'arc'
     sky_file = pkg_resources.resource_filename('pypeit', 'data/sky_spec/paranal_sky.fits')
     arx_sky = xspectrum1d.XSpectrum1D.from_file(sky_file)
-<<<<<<< HEAD
-    arx_amp, arx_cont, arx_cent, arx_wid, arx_centerr, arx_w, arx_yprep, _ \
-=======
     arx_amp_true, arx_amp, arx_cent, arx_wid, arx_centerr, arx_w, arx_yprep, _ \
->>>>>>> cb4d74b2
             = arc.detect_lines(arx_sky.flux.value)
     assert len(arx_w[0]) == 3415
