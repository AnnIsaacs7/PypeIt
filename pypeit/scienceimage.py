--- conflicted
+++ resolved
@@ -395,11 +395,7 @@
 
         return self.global_sky
 
-<<<<<<< HEAD
-    def get_ech_objects(self, tslits_dict, std_trace = None, show=False, show_peaks=False, show_fits=False, debug=False):
-=======
     def get_ech_objects(self, tslits_dict, std_trace = None, show=False, show_peaks=False, show_fits=False, show_trace = False, debug=False):
->>>>>>> 84d61080
 
         # Did they run process?
         if not self._chk_objs(['sciimg', 'sciivar', 'global_sky']):
@@ -423,11 +419,7 @@
         # ToDO implement parsets here!
         self.sobjs_ech = extract.ech_objfind(self.sciimg-self.global_sky, self.sciivar, self.slitmask, tslits_dict['lcen'], tslits_dict['rcen'],
                                              inmask=(self.mask == 0), plate_scale=plate_scale, std_trace=std_trace,ncoeff=5,
-<<<<<<< HEAD
-                                             sig_thresh=5., show_peaks=show_peaks, show_fits=show_fits, show_trace=show, debug=debug)
-=======
                                              sig_thresh=5., show_peaks=show_peaks, show_fits=show_fits, show_trace=show_trace, debug=debug)
->>>>>>> 84d61080
 
 
         self.nobj_ech = len(self.sobjs_ech)
