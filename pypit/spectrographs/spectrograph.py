--- conflicted
+++ resolved
@@ -13,16 +13,10 @@
 
 from linetools.spectra import xspectrum1d
 
-<<<<<<< HEAD
-from .. import arparse
-from .. import arpixels
-from ..par.pypitpar import DetectorPar, TelescopePar
 from pypit import msgs
-=======
 from pypit import arparse
 from pypit import arpixels
 from pypit.par.pypitpar import DetectorPar, TelescopePar
->>>>>>> 9c29614e
 
 try:
     basestring
