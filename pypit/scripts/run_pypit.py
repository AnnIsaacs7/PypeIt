#!/usr/bin/env python
#
# See top-level LICENSE file for Copyright information
#
# -*- coding: utf-8 -*-


"""
This script pushes a FITS file to ginga
"""
from __future__ import (print_function, absolute_import, division,
                        unicode_literals)

try:
    from xastropy.xutils import xdebug as debugger
except:
    import pdb as debugger

# Globals
from pypit import ardebug
debug = ardebug.init()
#debug['develop'] = True
#debug['arc'] = True
#debug['sky_sub'] = True
#debug['trace'] = True
#debug['obj_profile'] = True
#debug['tilts'] = True
#debug['flexure'] = True

from pypit.armsgs import Messages as Initmsg
initmsgs = Initmsg(None, debug, 1)


def parser(options=None):
    import argparse

    #parser = argparse.ArgumentParser(description=initmsgs.usage('PYPIT'))
    parser = argparse.ArgumentParser(description=initmsgs.usage('PYPIT'),
                                     formatter_class=argparse.RawDescriptionHelpFormatter)
    parser.add_argument("pypit_file", type=str, help="PYPIT reduction file (must have .pypit extension)")
    parser.add_argument("-v", "--verbose", type=int, default=2, help="(2) Level of verbosity (0-2)")
    parser.add_argument("-m", "--use_masters", default=False, action='store_true', help="Load previously generated MasterFrames")
    parser.add_argument("-d", "--develop", default=False, action='store_true', help="Turn develop debugging on")
<<<<<<< HEAD
=======
    parser.add_argument("--debug_arc", default=False, action='store_true', help="Turn wavelength/arc debugging on")
>>>>>>> b0294008
    #parser.add_argument("-q", "--quick", default=False, help="Quick reduction", action="store_true")
    #parser.add_argument("-c", "--cpus", default=False, help="Number of CPUs for parallel processing", action="store_true")
    #parser.print_help()

    if options is None:
        pargs = parser.parse_args()
    else:
        pargs = parser.parse_args(options)
    #
    return pargs


def main(args):

    import sys, os
    from pypit import pypit
    import traceback

    # Import PYPIT routines


    # Initiate logging for bugs and command line help
    # These messages will not be saved to a log file
    # Set the default variables
    qck = False
    cpu = 1
    #vrb = 2

    # Load options from command line
    debug['develop'] = debug['develop'] or args.develop
    debug['arc'] = debug['arc'] or args.debug_arc
    splitnm = os.path.splitext(args.pypit_file)
    if splitnm[1] != '.pypit':
        initmsgs.error("Bad extension for PYPIT reduction file."+initmsgs.newline()+".pypit is required")
    logname = splitnm[0] + ".log"

    # Execute the reduction, and catch any bugs for printout
    if debug['develop']:
        pypit.PYPIT(args.pypit_file, progname=pypit.__file__, quick=qck, ncpus=cpu, verbose=args.verbose,
              use_masters=args.use_masters, logname=logname, debug=debug)
    else:
        try:
            pypit.PYPIT(args.pypit_file, progname=pypit.__file__, quick=qck, ncpus=cpu, verbose=args.verbose,
                  use_masters=args.use_masters, logname=logname, debug=debug)
        except:
            # There is a bug in the code, print the file and line number of the error.
            et, ev, tb = sys.exc_info()
            filename, line_no = "<filename>", "<line_no>"
            while tb:
                co = tb.tb_frame.f_code
                filename = str(co.co_filename)
                line_no = str(traceback.tb_lineno(tb))
                tb = tb.tb_next
            filename = filename.split('/')[-1]
            if str(ev) != "":
                initmsgs.bug("There appears to be a bug on Line " + line_no + " of " + filename + " with error:" +
                             initmsgs.newline() + str(ev) + initmsgs.newline() +
                             "---> please contact the authors")
            # Get armsgs instance to terminate
            from pypit.armsgs import get_logger
            get_logger().close()<|MERGE_RESOLUTION|>--- conflicted
+++ resolved
@@ -41,10 +41,7 @@
     parser.add_argument("-v", "--verbose", type=int, default=2, help="(2) Level of verbosity (0-2)")
     parser.add_argument("-m", "--use_masters", default=False, action='store_true', help="Load previously generated MasterFrames")
     parser.add_argument("-d", "--develop", default=False, action='store_true', help="Turn develop debugging on")
-<<<<<<< HEAD
-=======
     parser.add_argument("--debug_arc", default=False, action='store_true', help="Turn wavelength/arc debugging on")
->>>>>>> b0294008
     #parser.add_argument("-q", "--quick", default=False, help="Quick reduction", action="store_true")
     #parser.add_argument("-c", "--cpus", default=False, help="Number of CPUs for parallel processing", action="store_true")
     #parser.print_help()
