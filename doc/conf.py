--- conflicted
+++ resolved
@@ -43,13 +43,11 @@
     'sphinx.ext.viewcode',
 ]
 
-<<<<<<< HEAD
 # Nicer math rendering than sphinx default?
 # mathjax_path='https://cdnjs.cloudflare.com/ajax/libs/mathjax/2.7.5/MathJax.js?config=TeX-MML-AM_CHTML'
-=======
+
 #automodapi
 numpydoc_show_class_members = False
->>>>>>> 25cd568b
 
 # Napoleon settings 
 napoleon_numpy_docstring = True 
