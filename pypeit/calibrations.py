"""
Class for guiding calibration object generation in PypeIt

.. include common links, assuming primary doc root is up one directory
.. include:: ../links.rst
"""
import os

from abc import ABCMeta

from IPython import embed

import numpy as np

from astropy.io import fits

from pypeit import msgs
from pypeit import arcimage
from pypeit import tiltimage
from pypeit import alignframe
from pypeit import biasframe
from pypeit import flatfield
from pypeit import traceimage
from pypeit import edgetrace
from pypeit import slittrace
from pypeit import wavecalib
from pypeit import wavetilts
from pypeit import waveimage
from pypeit.metadata import PypeItMetaData
from pypeit.core import parse
from pypeit.par import pypeitpar
from pypeit.spectrographs.spectrograph import Spectrograph


class Calibrations(object):
    """
    This class is primarily designed to guide the generation of
    calibration images and objects in PypeIt.

    To avoid rebuilding MasterFrames that were generated during this execution
    of PypeIt, the class performs book-keeping of these master frames and
    holds that info in self.calib_dict

    Args:
        fitstbl (:class:`pypeit.metadata.PypeItMetaData`, None):
            The class holding the metadata for all the frames in this
            PypeIt run.
        par (:class:`pypeit.par.pypeitpar.PypeItPar`):
            Parameter set defining optional parameters of PypeIt's
            low-level algorithms.  Needs to specifically be a
            CalibrationsPar child.
        spectrograph (:obj:`pypeit.spectrographs.spectrograph.Spectrograph`):
            Spectrograph object
        caldir (:obj:`str`, optional):
            Path to write the output calibrations.  If None, calibration
            data are not saved.
        qadir (:obj:`str`, optional):
            Path for quality assessment output.  If not provided, no QA
            plots are saved.
        save_masters (:obj:`bool`, optional):
            Save the calibration frames to disk.
        reuse_masters (:obj:`bool`, optional):
            Load calibration files from disk if they exist
        show (:obj:`bool`, optional):
            Show plots of PypeIt's results as the code progesses.
            Requires interaction from the users.

    Attributes:
        TODO: Fix these
        fitstbl
        save_masters
        write_qa
        show
        spectrograph
        par
        redux_path
        master_dir
        calib_dict
        det
        frame (:obj:`int`):
            0-indexed row of the frame being calibrated in
            :attr:`fitstbl`.
        calib_ID (:obj:`int`):
            calib group ID of the current frame

    """
    __metaclass__ = ABCMeta

    # TODO: I added back save_masters as a parameter because if you
    # provide a caldir, you may just want to be reusing the masters.  I
    # think the code won't save masters if they're reused, but allowing
    # save_masters as an argument allows us to make this explicit.
    def __init__(self, fitstbl, par, spectrograph, caldir=None, qadir=None, save_masters=True,
                 reuse_masters=False, show=False):

        # Check the types
        # TODO -- Remove this None option once we have data models for all the Calibrations
        #  outputs and use them to feed Reduce instead of the Calibrations object
        if not isinstance(fitstbl, PypeItMetaData) and fitstbl is not None:
            msgs.error('fitstbl must be an PypeItMetaData object')
        if not isinstance(par, pypeitpar.CalibrationsPar):
            msgs.error('Input parameters must be a CalibrationsPar instance.')
        if not isinstance(spectrograph, Spectrograph):
            msgs.error('Must provide Spectrograph instance to Calibrations.')

        # Required inputs
        self.fitstbl = fitstbl
        self.par = par
        self.spectrograph = spectrograph

        # Control flow
        self.reuse_masters = reuse_masters
        self.master_dir = caldir
        self.save_masters = save_masters
        self.qa_path = qadir
        self.write_qa = qadir is not None
        self.show = show

        # Check that the masters can be reused and/or saved
        if self.master_dir is None:
            if self.save_masters:
                # TODO: Default to current directory instead?
                msgs.warn('To save masters, must provide the directory (caldir).  '
                          'Masters will not be saved!')
                self.save_masters = False
            if self.reuse_masters:
                # TODO: Default to current directory instead?
                msgs.warn('To reuse masters, must provide the directory (caldir).  '
                          'Masters will not be reused!')
                self.reuse_masters = False

        # Check the directories exist
        # TODO: This should be done when the masters are saved
        if self.save_masters and not os.path.isdir(self.master_dir):
            os.makedirs(self.master_dir)
        # TODO: This should be done when the qa plots are saved
        if self.write_qa and not os.path.isdir(os.path.join(self.qa_path, 'PNGs')):
            os.makedirs(os.path.join(self.qa_path, 'PNGs'))

        # Attributes
        self.calib_dict = {}
        self.det = None
        self.frame = None
        self.binning = None

        # Steps
        self.steps = []

        # Internals
        self._reset_internals()

    def _reset_internals(self):
        """
        Reset all of the key internals to None or an empty object

        """
        # TODO: I think all of these should change to the relevant class
        # objects, particularly if we're going to allow a class (e.g.,
        # FlatField) to alter the internals of another classe (e.g.,
        # TraceSlits)
        self.shape = None
        self.msarc = None
        self.msalign = None
        self.alignment = None
        self.msbias = None
        self.msbpm = None
        self.slits = None
        self.wavecalib = None
        self.tilts_dict = None
        self.mspixelflat = None
        self.msillumflat = None
        self.mswave = None
        self.calib_ID = None
        self.master_key_dict = {}

    def _update_cache(self, master_key, master_type, data):
        """
        Update or add new cached data held in memory.

        Fundamentally just executes::

            self.calib_dict[self.master_key_dict[master_key]][master_type] = data

        Args:
            master_key (:obj:`str`):
                Keyword used to select the master key from
                :attr:`master_key_dict`.
            master_type (:obj:`str`, :obj:`tuple`):
                One or more keywords setting the type of master frame
                being saved to :attr:`calib_dict`. E.g.
                ``master_type=bpm`` for the data saved to
                ``self.calib_dict['A_01_1']['bpm']``.
            data (object, :obj:`tuple`):
                One or more data objects to save to :attr:`calib_dict`.

        """
        # Handle a single entry
        _master_type = master_type if isinstance(master_type, tuple) else (master_type,)
        _data = data if isinstance(data, tuple) else (data,)
        # Save the data
        # TODO: Allow for copy option?  Do we now whether or not this is
        # actually being done correctly as it is?
        for key, d in zip(_master_type, _data):
            self.calib_dict[self.master_key_dict[master_key]][key] = d

    def _cached(self, master_type, master_key):
        """
        Check if the calibration frame data has been cached in memory.

        The image data is saved in memory as, e.g.::

           self.calib_dict[master_key][master_type] = {}

        If the master has not yet been generated, an empty dict is
        prepared::

           self.calib_dict[master_key] = {}

        Args:
            master_type (str): Type of calibration frame
            master_key (str): Master key naming

        Returns:
             bool: True = Built previously
        """
        if master_key not in self.calib_dict.keys():
            # Masters are not available for any frames in this
            # configuration + calibration group + detector
            self.calib_dict[master_key] = {}
            return False
        if master_key in self.calib_dict.keys():
            if master_type in self.calib_dict[master_key].keys():
                # Found the previous master in memory
                msgs.info('Using {0} for {1} found in cache.'.format(master_type, master_key))
                return True
        # Master key exists but no master in memory for this specific
        # type
        self.calib_dict[master_key][master_type] = {}
        return False

    def set_config(self, frame, det, par=None):
        """
        Specify the parameters of the Calibrations class and reset all
        the internals to None. The internal dict is left unmodified.

        Args:
            frame (int): Frame index in the fitstbl
            det (int): Detector number
            par (:class:`pypeit.par.pypeitpar.CalibrationPar`):

        """
        # Reset internals to None
        # NOTE: This sets empties calib_ID and master_key_dict so must
        # be done here first before these things are initialized below.
        self._reset_internals()

        # Initialize for this setup
        self.frame = frame
        self.calib_ID = int(self.fitstbl['calib'][frame])
        self.det = det
        if par is not None:
            self.par = par
        # Deal with binning
        self.binning = self.fitstbl['binning'][self.frame]

        # Initialize the master key dict for this science/standard frame
        self.master_key_dict['frame'] = self.fitstbl.master_key(frame, det=det)

    def get_arc(self):
        """
        Load or generate the Arc image

        Requirements:
          master_key, det, par

        Args:

        Returns:
            ndarray: :attr:`msarc` image

        """
        # Check internals
        self._chk_set(['det', 'calib_ID', 'par'])

        # Prep
        arc_rows = self.fitstbl.find_frames('arc', calib_ID=self.calib_ID, index=True)
        self.arc_files = self.fitstbl.frame_paths(arc_rows)
        self.master_key_dict['arc'] \
                = self.fitstbl.master_key(arc_rows[0] if len(arc_rows) > 0 else self.frame,
                                          det=self.det)

        if self._cached('arc', self.master_key_dict['arc']):
            # Previously calculated
            self.msarc = self.calib_dict[self.master_key_dict['arc']]['arc']
            return self.msarc

        # Instantiate with everything needed to generate the image (in case we do)
        self.arcImage = arcimage.ArcImage(self.spectrograph, files=self.arc_files,
                                          det=self.det, msbias=self.msbias,
                                          par=self.par['arcframe'],
                                          master_key=self.master_key_dict['arc'],
                                          master_dir=self.master_dir,
                                          reuse_masters=self.reuse_masters)

        # Load the MasterFrame (if it exists and is desired)?
        self.msarc = self.arcImage.load()
        if self.msarc is None:  # Otherwise build it
            msgs.info("Preparing a master {0:s} frame".format(self.arcImage.frametype))
            self.msarc = self.arcImage.build_image(bias=self.msbias, bpm=self.msbpm)
            # Need to set head0 here, since a master arc frame loaded from file will have head0 set.
            self.msarc.head0 = self.arcImage.build_master_header(steps=self.arcImage.process_steps,
                                                                 raw_files=self.arcImage.file_list)
            # Save to Masters
            if self.save_masters:
                self.arcImage.save()

        # Save & return
        self._update_cache('arc', 'arc', self.msarc)
        return self.msarc


    def get_tiltimg(self):
        """
        Load or generate the Tilt image

        Requirements:
          master_key, det, par

        Args:

        Returns:
            ndarray: :attr:`mstilt` image

        """
        # Check internals
        self._chk_set(['det', 'calib_ID', 'par'])

        # Prep
        tilt_rows = self.fitstbl.find_frames('tilt', calib_ID=self.calib_ID, index=True)
        if len(tilt_rows) == 0:
            msgs.error('Must identify tilt frames to construct tilt image.')
        self.tilt_files = self.fitstbl.frame_paths(tilt_rows)
        self.master_key_dict['tilt'] \
                = self.fitstbl.master_key(tilt_rows[0] if len(tilt_rows) > 0 else self.frame,
                                          det=self.det)

        if self._cached('tiltimg', self.master_key_dict['tilt']):
            # Previously calculated
            self.mstilt = self.calib_dict[self.master_key_dict['tilt']]['tiltimg']
            return self.mstilt

        # Instantiate with everything needed to generate the image (in case we do)
        self.tiltImage = tiltimage.TiltImage(self.spectrograph, files=self.tilt_files,
                                          det=self.det, msbias=self.msbias,
                                          par=self.par['tiltframe'],
                                          master_key=self.master_key_dict['tilt'],
                                          master_dir=self.master_dir,
                                          reuse_masters=self.reuse_masters)

        # Load the MasterFrame (if it exists and is desired)?
        self.mstilt = self.tiltImage.load()
        if self.mstilt is None:  # Otherwise build it
            msgs.info("Preparing a master {0:s} frame".format(self.tiltImage.frametype))
            self.mstilt = self.tiltImage.build_image(bias=self.msbias, bpm=self.msbpm)
            # JFH Add a cr_masking option here. The image processing routines are not ready for it yet.

            # Save to Masters
            if self.save_masters:
                self.tiltImage.save()

        # Save & return
        self._update_cache('tilt', 'tiltimg', self.mstilt)
        # TODO in the future add in a tilt_inmask
        #self._update_cache('tilt', 'tilt_inmask', self.mstilt_inmask)
        return self.mstilt

    def get_align(self):
        """
        Load or generate the alignment frame

        Requirements:
           master_key, det, par

        Returns:
            ndarray or str: :attr:`align`

        """
        # Check for existing data
<<<<<<< HEAD
        if not self._chk_objs(['msbar', 'msbpm', 'slits']):
=======
        if not self._chk_objs(['msbpm', 'tslits_dict']):
>>>>>>> 1762728b
            msgs.error("Don't have all the objects")

        # Check internals
        self._chk_set(['det', 'calib_ID', 'par'])

        # Prep
        align_rows = self.fitstbl.find_frames('align', calib_ID=self.calib_ID, index=True)
        self.align_files = self.fitstbl.frame_paths(align_rows)
        self.master_key_dict['align'] \
                = self.fitstbl.master_key(align_rows[0] if len(align_rows) > 0 else self.frame,
                                          det=self.det)

<<<<<<< HEAD
        # Instantiate
        self.barProfile = barframe.BarProfile(self.msbar, self.slits, self.spectrograph,
                                              self.par['barprofile'],
                                              det=self.det, binning=binning,
                                              master_key=self.master_key_dict['bar'],
=======
        if self._cached('align', self.master_key_dict['align']):
            # Previously calculated
            self.msalign = self.calib_dict[self.master_key_dict['align']]['align']
        else:
            # Instantiate with everything needed to generate the image (in case we do)
            self.alignFrame = alignframe.AlignFrame(self.spectrograph, files=self.align_files,
                                              det=self.det, msbias=self.msbias,
                                              par=self.par['alignframe'],
                                              master_key=self.master_key_dict['align'],
>>>>>>> 1762728b
                                              master_dir=self.master_dir,
                                              reuse_masters=self.reuse_masters)

            # Load the MasterFrame (if it exists and is desired)?
            self.msalign = self.alignFrame.load()
            if self.msalign is None:  # Otherwise build it
                msgs.info("Preparing a master {0:s} frame".format(self.alignFrame.frametype))
                self.msalign = self.alignFrame.build_image(bias=self.msbias, bpm=self.msbpm)
                # Need to set head0 here, since a master align frame loaded from file will have head0 set.
                self.msalign.head0 = self.alignFrame.build_master_header(steps=self.alignFrame.process_steps,
                                                                     raw_files=self.alignFrame.file_list)
                # Save to Masters
                if self.save_masters:
                    self.alignFrame.save()

            # Store the alignment frame
            self._update_cache('align', 'align', self.msalign)

        # Check if the alignment dictionary exists
        if self._cached('align_dict', self.master_key_dict['align']) \
                and self._cached('wtmask', self.master_key_dict['align']):
            self.align_dict = self.calib_dict[self.master_key_dict['align']]['align_dict']
        else:
            # Extract some header info needed by the algorithm
            binning = self.spectrograph.get_meta_value(self.align_files[0], 'binning')

            # Instantiate
            self.alignment = alignframe.Alignment(self.msalign, self.tslits_dict, self.spectrograph,
                                                  self.par['alignprofile'],
                                                  det=self.det, binning=binning,
                                                  master_key=self.master_key_dict['align'],
                                                  master_dir=self.master_dir,
                                                  reuse_masters=self.reuse_masters,
                                                  qa_path=self.qa_path, msbpm=self.msbpm)

            # Master
            self.align_dict = self.alignment.load()
            if self.align_dict is None:
                self.align_dict = self.alignment.run(self.show)
                if self.save_masters:
                    self.alignment.save()

            # Save & return
            self._update_cache('align', 'align_dict', self.align_dict)

        return self.msalign, self.align_dict

    def get_bias(self):
        """
        Load or generate the bias frame/command

        Requirements:
           master_key, det, par

        Returns:
            ndarray or str: :attr:`bias`

        """

        # Check internals
        self._chk_set(['det', 'calib_ID', 'par'])

        # Prep
        bias_rows = self.fitstbl.find_frames('bias', calib_ID=self.calib_ID, index=True)
        self.bias_files = self.fitstbl.frame_paths(bias_rows)

        self.master_key_dict['bias'] \
                = self.fitstbl.master_key(bias_rows[0] if len(bias_rows) > 0 else self.frame,
                                          det=self.det)

        # Grab from internal dict (or hard-drive)?
        if self._cached('bias', self.master_key_dict['bias']):
            self.msbias = self.calib_dict[self.master_key_dict['bias']]['bias']
            msgs.info("Reloading the bias from the internal dict")
            return self.msbias

        # Instantiate
        self.biasFrame = biasframe.BiasFrame(self.spectrograph, files=self.bias_files,
                                             det=self.det, par=self.par['biasframe'],
                                             master_key=self.master_key_dict['bias'],
                                             master_dir=self.master_dir,
                                             reuse_masters=self.reuse_masters)

        # Try to load the master bias
        self.msbias = self.biasFrame.load()
        if self.msbias is None:
            # Build it and save it
            self.msbias = self.biasFrame.build_image()
            if self.save_masters:
                self.biasFrame.save()

        # Save & return
        self._update_cache('bias', 'bias', self.msbias)

        return self.msbias

    def get_bpm(self):
        """
        Load or generate the bad pixel mask

        TODO -- Should consider doing this outside of calibrations as it is
        more specific to the science frame - unless we want to generate a BPM
        from the bias frame.

        This needs to be for the *trimmed* and correctly oriented image!

        Requirements:
           Instrument dependent

        Returns:
            ndarray: :attr:`msbpm` image of bad pixel mask

        """
        # Check internals
        self._chk_set(['par', 'det'])

        # Generate a bad pixel mask (should not repeat)
        self.master_key_dict['bpm'] = self.fitstbl.master_key(self.frame, det=self.det)

        if self._cached('bpm', self.master_key_dict['bpm']):
            self.msbpm = self.calib_dict[self.master_key_dict['bpm']]['bpm']
            return self.msbpm

        # Build the data-section image
        sci_image_file = self.fitstbl.frame_paths(self.frame)

        # Check if a bias frame exists, and if a BPM should be generated
        msbias = None
        if self.par['bpm_usebias'] and self._cached('bias', self.master_key_dict['bias']):
            msbias = self.msbias
        # Build it
        self.msbpm = self.spectrograph.bpm(sci_image_file, self.det, msbias=msbias)
        self.shape = self.msbpm.shape

        # Record it
        self._update_cache('bpm', 'bpm', self.msbpm)
        # Return
        return self.msbpm

    def get_flats(self):
        """
        Load or generate a normalized pixel flat and slit illumination
        flat.

        Requires :attr:`slits`, :attr:`tilts_dict`, :attr:`det`,
        :attr:`par`.

        Returns:
            `numpy.ndarray`_: Two arrays are returned, the normalized
            pixel flat image (:attr:`mspixelflat`) and the slit
            illumination flat (:attr:`msillumflat`).  If the user
            requested the field flattening be skipped
            (`FlatFieldPar['method'] == 'skip'`) or if the slit and tilt
            traces are not provided, the function returns two None
            objects instead.
        """

        # Check for existing data
        if not self._chk_objs(['msarc', 'msbpm', 'slits', 'wv_calib']):
            msgs.error('Must have the arc, bpm, slits, and wv_calib defined to proceed!')

        if self.par['flatfield']['method'] is 'skip':
            # User does not want to flat-field
            self.mspixelflat = None
            self.msillumflat = None
            msgs.warn('Parameter calibrations.flatfield.method is set to skip. You are NOT '
                      'flatfielding your data!!!')
            # TODO: Why does this not return unity arrays, like what's
            # done below?
            return self.mspixelflat, self.msillumflat

        # Slit and tilt traces are required to flat-field the data
        if not self._chk_objs(['slits', 'tilts_dict']):
            # TODO: Why doesn't this fault?
            msgs.warn('Flats were requested, but there are quantities missing necessary to '
                      'create flats.  Proceeding without flat fielding....')
            # User cannot flat-field
            self.mspixelflat = None
            self.msillumflat = None
            # TODO: Why does this not return unity arrays, like what's
            # done below?
            return self.mspixelflat, self.msillumflat

        # Check internals
        self._chk_set(['det', 'calib_ID', 'par'])

        pixflat_rows = self.fitstbl.find_frames('pixelflat', calib_ID=self.calib_ID, index=True)
        # TODO: Why aren't these set to self
        #   KBW: They're kept in self.flatField.files
        pixflat_image_files = self.fitstbl.frame_paths(pixflat_rows)
        # Allow for user-supplied file (e.g. LRISb)
        self.master_key_dict['flat'] \
                = self.fitstbl.master_key(pixflat_rows[0] if len(pixflat_rows) > 0 else self.frame,
                                          det=self.det)

        # Return already generated data
        if self._cached('pixelflat', self.master_key_dict['flat']) \
                and self._cached('illumflat', self.master_key_dict['flat']):
            self.mspixelflat = self.calib_dict[self.master_key_dict['flat']]['pixelflat']
            self.msillumflat = self.calib_dict[self.master_key_dict['flat']]['illumflat']
            return self.mspixelflat, self.msillumflat

        # Instantiate
        # TODO: This should automatically attempt to load and instatiate
        # from a file if it exists.
        # TODO: msbpm is not passed?
        self.flatField = flatfield.FlatField(self.spectrograph, self.par['pixelflatframe'],
                                             files=pixflat_image_files, det=self.det,
                                             master_key=self.master_key_dict['flat'],
                                             master_dir=self.master_dir,
                                             reuse_masters=self.reuse_masters,
                                             flatpar=self.par['flatfield'], msbias=self.msbias,
                                             slits=self.slits, tilts_dict=self.tilts_dict)

        # --- Pixel flats

        # 1)  Try to load master files from disk (MasterFrame)?
        # TODO: Is this just to get illumflat if the pixel flat is provided?
        _, self.mspixelflat, self.msillumflat = self.flatField.load()

        # 2) Did the user specify a flat? If so load it in  (e.g. LRISb with pixel flat)?
        # TODO: We need to document this format for the user!
        if self.par['flatfield']['frame'] != 'pixelflat':
            # - Name is explicitly correct?
            if os.path.isfile(self.par['flatfield']['frame']):
                flat_file = self.par['flatfield']['frame']
            # - Is it in the master directory?
            elif os.path.isfile(os.path.join(self.flatField.master_dir,
                                             self.par['flatfield']['frame'])):
                flat_file = os.path.join(self.flatField.master_dir, self.par['flatfield']['frame'])
            else:
                msgs.error('Could not find user-defined flatfield file: {0}'.format(
                           self.par['flatfield']['frame']))
            msgs.info('Using user-defined file: {0}'.format(flat_file))
            with fits.open(flat_file) as hdu:
                self.mspixelflat = hdu[self.det].data
            self.msillumflat = None

        # 3) there is no master or no user supplied flat, generate the flat
        if self.mspixelflat is None and len(pixflat_image_files) != 0:
            # Run
            self.mspixelflat, self.msillumflat = self.flatField.run(show=self.show)

            # TODO: Tilts are unchanged, right?
#            # If we tweaked the slits, update the tilts_dict and
#            # tslits_dict to reflect new slit edges
#            if self.par['flatfield']['tweak_slits']:
#                # flatfield updates slits directly and only alters the
#                # *_tweak set. This updates the MasterEdges
#                msgs.info('Using slit boundary tweaks from IllumFlat and updated tilts image')
##                self.tslits_dict = self.flatField.tslits_dict
#                self.tilts_dict = self.flatField.tilts_dict

            # Save to Masters
            if self.save_masters:
                self.flatField.save()

                # If slits were tweaked by the slit illumination
                # profile, re-write them so that the tweaked slits are
                # included.
                if self.par['flatfield']['tweak_slits']:
                    self.slits.to_master()

#                # If we tweaked the slits update the master files for tilts and slits
#                # TODO: These should be saved separately
#                if self.par['flatfield']['tweak_slits']:
#                    msgs.info('Updating MasterTrace and MasterTilts using tweaked slit boundaries')
#                    # flatfield updates slits directly and only alters
#                    # the *_tweak set. This updates the MasterEdges
#                    # file with the new data from the flat-field slit
#                    # tweaks.
#                    # TODO: Make SlitTraceSet a masterframe?
#                    self.edges.update_slits(self.slits)
#                    self.edges.save()

                    # TODO: Tilts are unchanged, right?
#                    # Write the final_tilts using the new slit boundaries to the MasterTilts file
#                    self.waveTilts.final_tilts = self.flatField.tilts_dict['tilts']
#                    self.waveTilts.tilts_dict = self.flatField.tilts_dict
#                    self.waveTilts.save()

        # 4) If either of the two flats are still None, use unity
        # everywhere and print out a warning
        # TODO: These will barf if self.tilts_dict['tilts'] isn't
        # defined.
        if self.mspixelflat is None:
#            self.mspixelflat = np.ones_like(self.tilts_dict['tilts'])
            msgs.warn('You are not pixel flat fielding your data!!!')
        if self.msillumflat is None or not self.par['flatfield']['illumflatten']:
#            self.msillumflat = np.ones_like(self.tilts_dict['tilts'])
            msgs.warn('You are not illumination flat fielding your data!')

        # Save & return
        self._update_cache('flat', ('pixelflat','illumflat'), (self.mspixelflat,self.msillumflat))
        return self.mspixelflat, self.msillumflat

    # TODO: if write_qa need to provide qa_path!
    # TODO: why do we allow redo here?
    def get_slits(self, redo=False, write_qa=True):
        """
        Load or generate the definition of the slit boundaries.

        Internals that must be available are :attr:`fitstbl`,
        :attr:`calib_ID`, :attr:`det`.

        Args:
            redo (bool): Redo
            write_qa (bool, optional):
              Generate the QA?  Turn off for testing..

        Returns:
            Returns the :class:`SlitTraceSet` object (also kept
            internally as :attr:`slits`) and the slit mask array
            (numpy.ndarray; also kept internally as
            :attr:`maskslits`)

        """
        # Check for existing data
        if not self._chk_objs(['msbpm']):
            self.slits = None
            return self.slits

        # Check internals
        self._chk_set(['det', 'calib_ID', 'par'])

        # Prep
        trace_rows = self.fitstbl.find_frames('trace', calib_ID=self.calib_ID, index=True)
        self.trace_image_files = self.fitstbl.frame_paths(trace_rows)
        self.master_key_dict['trace'] \
                = self.fitstbl.master_key(trace_rows[0] if len(trace_rows) > 0 else self.frame,
                                          det=self.det)

        # Return already generated data
        if self._cached('trace', self.master_key_dict['trace']) and not redo:
            self.slits = self.calib_dict[self.master_key_dict['trace']]['trace']
            return self.slits

        # Instantiate. This will load the master-frame file if it
        # exists, and returns None otherwise.
        self.slits = slittrace.SlitTraceSet.from_master(self.master_key_dict['trace'],
                                                        self.master_dir, reuse=self.reuse_masters)
        if self.slits is None:
            # Slits don't exist or we're not resusing them

            # TODO: Add a from_master function to EdgeTraceSet
            self.edges = edgetrace.EdgeTraceSet(self.spectrograph, self.par['slitedges'],
                                                master_key=self.master_key_dict['trace'],
                                                master_dir=self.master_dir,
                                                qa_path=self.qa_path if write_qa else None)

            if self.reuse_masters and self.edges.exists:
                self.edges.load()
            else:
                # Build the trace image
                self.traceImage = traceimage.TraceImage(self.spectrograph,
                                                        files=self.trace_image_files, det=self.det,
                                                        par=self.par['traceframe'],
                                                        bias=self.msbias)
                self.traceImage.build_image(bias=self.msbias, bpm=self.msbpm)

                try:
                    self.edges.auto_trace(self.traceImage, bpm=self.msbpm, det=self.det,
                                          save=self.save_masters) #, debug=True, show_stages=True)
                except:
                    self.edges.save()
                    msgs.error('Crashed out of finding the slits. Have saved the work done to '
                               'disk but it needs fixing.')
                    return None

                # Show the result if requested
                if self.show:
                    self.edges.show(thin=10, in_ginga=True)

            # Get the slits from the result of the edge tracing, delete
            # the edges object, and save the slits, if requested
            self.slits = self.edges.get_slits()
            self.edges = None
            if self.save_masters:
                self.slits.to_master()

        # Save, initialize maskslits, and return
        self._update_cache('trace', 'trace', self.slits)
        return self.slits

    def get_wave(self):
        """
        Load or generate a wavelength image

        Requirements:
           tilts_dict, slits, wv_calib, det, par, master_key

        Returns:
            ndarray: :attr:`mswave` wavelength image

        """
        # Check for existing data
        if not self._chk_objs(['tilts_dict', 'slits', 'wv_calib']):
            self.mswave = None
            return self.mswave

        # Check internals
        self._chk_set(['det', 'par'])

        # Return existing data
        if self._cached('wave', self.master_key_dict['arc']):
            self.mswave = self.calib_dict[self.master_key_dict['arc']]['wave']
            return self.mswave

        # No wavelength calibration requested
        if self.par['wavelengths']['reference'] == 'pixel':
            msgs.warn('No wavelength calibration performed!')
            self.mswave = self.tilts_dict['tilts'] * (self.tilts_dict['tilts'].shape[0]-1.0)
            self.calib_dict[self.master_key_dict['arc']]['wave'] = self.mswave
            return self.mswave

        # Instantiate
        # TODO we are regenerating this mask a lot in this module. Could reduce that

        self.waveImage = waveimage.WaveImage(self.slits, self.tilts_dict['tilts'], self.wv_calib,
                                             self.spectrograph, self.det, self.slits.mask,
                                             master_key=self.master_key_dict['arc'],
                                             master_dir=self.master_dir,
                                             reuse_masters=self.reuse_masters)

        # Attempt to load master
        self.mswave = self.waveImage.load()
        if self.mswave is None:
            self.mswave = self.waveImage.build_wave()
            # Save to hard-drive
            if self.save_masters:
                self.waveImage.save()

        # Save & return
        self._update_cache('arc', 'wave', self.mswave)
        return self.mswave

    def get_wv_calib(self):
        """
        Load or generate the 1D wavelength calibrations

        Requirements:
          msarc, msbpm, slits, det, par

        Returns:
            dict, ndarray: :attr:`wv_calib` calibration dict and the updated slit mask array
        """
        # Check for existing data
        if not self._chk_objs(['msarc', 'msbpm', 'slits']):
            msgs.error('Not enough information to load/generate the wavelength calibration')

        # Check internals
        self._chk_set(['det', 'calib_ID', 'par'])
        if 'arc' not in self.master_key_dict.keys():
            msgs.error('Arc master key not set.  First run get_arc.')

        # Return existing data
        if self._cached('wavecalib', self.master_key_dict['arc']) \
                and self._cached('wvmask', self.master_key_dict['arc']):
            self.wv_calib = self.calib_dict[self.master_key_dict['arc']]['wavecalib']
            self.wv_maskslits = self.calib_dict[self.master_key_dict['arc']]['wvmask']
            self.slits.mask |= self.wv_maskslits
            return self.wv_calib

        # No wavelength calibration requested
        if self.par['wavelengths']['reference'] == 'pixel':
            msgs.info("A wavelength calibration will not be performed")
            self.wv_calib = None
            self.wv_maskslits = np.zeros_like(self.maskslits, dtype=bool)
            self.slits.mask |= self.wv_maskslits
            return self.wv_calib

        # Grab arc binning (may be different from science!)
        arc_rows = self.fitstbl.find_frames('arc', calib_ID=self.calib_ID, index=True)
        self.arc_files = self.fitstbl.frame_paths(arc_rows)
        binspec, binspat = parse.parse_binning(self.spectrograph.get_meta_value(self.arc_files[0],
                                                                                'binning'))
        # Instantiate
        self.waveCalib = wavecalib.WaveCalib(self.msarc, self.slits, self.spectrograph,
                                             self.par['wavelengths'], binspectral=binspec,
                                             det=self.det, master_key=self.master_key_dict['arc'],
                                             master_dir=self.master_dir,
                                             reuse_masters=self.reuse_masters,
                                             qa_path=self.qa_path, msbpm=self.msbpm)
        # Load from disk (MasterFrame)?
        self.wv_calib = self.waveCalib.load()
        if self.wv_calib is None:
            self.wv_calib, _ = self.waveCalib.run(skip_QA=(not self.write_qa))
            # Save to Masters
            if self.save_masters:
                self.waveCalib.save()

        # Create the mask (needs to be done here in case wv_calib was loaded from Masters)
        # TODO: This should either be done here or save as part of the
        # master frame file.  As it is, if not loaded from the master
        # frame file, mask_maskslits is run twice, once in run above and
        # once here...
        self.wv_maskslits = self.waveCalib.make_maskslits(self.slits.nslits)
        self.slits.mask |= self.wv_maskslits

        # Save & return
        self._update_cache('arc', ('wavecalib','wvmask'), (self.wv_calib,self.wv_maskslits))
        # Return
        return self.wv_calib

    def get_tilts(self):
        """
        Load or generate the tilts image

        Requirements:
           mstilt, slits, wv_calib
           det, par, spectrograph

        Returns:
            dict, ndarray: :attr:`tilts_dict` dictionary with tilts information (2D)
            and the updated slit mask array

        """
        # Check for existing data
        #TODO add mstilt_inmask to this list when it gets implemented.
        if not self._chk_objs(['mstilt', 'msbpm', 'slits', 'wv_calib']):
            msgs.error('dont have all the objects')
            self.tilts_dict = None
            self.wt_maskslits = np.zeros_like(self.maskslits, dtype=bool)
            self.slits.mask |= self.wt_maskslits
            return self.tilts_dict

        # Check internals
        self._chk_set(['det', 'calib_ID', 'par'])
        if 'tilt' not in self.master_key_dict.keys():
            msgs.error('Tilt master key not set.  First run get_tiltimage.')

        # Return existing data
        if self._cached('tilts_dict', self.master_key_dict['tilt']) \
                and self._cached('wtmask', self.master_key_dict['tilt']):
            self.tilts_dict = self.calib_dict[self.master_key_dict['tilt']]['tilts_dict']
            self.wt_maskslits = self.calib_dict[self.master_key_dict['tilt']]['wtmask']
            self.slits.mask |= self.wt_maskslits
            return self.tilts_dict

        # Instantiate
        self.waveTilts = wavetilts.WaveTilts(self.mstilt, self.slits, self.spectrograph,
                                             self.par['tilts'], self.par['wavelengths'],
                                             det=self.det, master_key=self.master_key_dict['tilt'],
                                             master_dir=self.master_dir,
                                             reuse_masters=self.reuse_masters,
                                             qa_path=self.qa_path, msbpm=self.msbpm)

        # Master
        self.tilts_dict = self.waveTilts.load()
        if self.tilts_dict is None:
            # TODO still need to deal with syntax for LRIS ghosts. Maybe we don't need it
            self.tilts_dict, self.wt_maskslits \
                    = self.waveTilts.run(maskslits=self.slits.mask, doqa=self.write_qa,
                                         show=self.show)
            if self.save_masters:
                self.waveTilts.save()
        else:
            self.wt_maskslits = np.zeros(self.slits.nslits, dtype=bool)

        # Save & return
        self._update_cache('tilt', ('tilts_dict','wtmask'), (self.tilts_dict,self.wt_maskslits))
        self.slits.mask |= self.wt_maskslits
        return self.tilts_dict

    def run_the_steps(self):
        """
        Run full the full recipe of calibration steps
        """
        # TODO: Is there anywhere in pypeit where the output from these
        # `get_*` methods are caught? Do we need to keep returning
        # self.* attributes?
        for step in self.steps:
            getattr(self, 'get_{:s}'.format(step))()
        msgs.info("Calibration complete!")

    def _chk_set(self, items):
        """
        Check whether a needed attribute has previously been set

        Args:
            items (list): Attributes to check

        """
        for item in items:
            if getattr(self, item) is None:
                msgs.error("Use self.set to specify '{:s}' prior to generating XX".format(item))

    # This is specific to `self.ms*` attributes
    def _chk_objs(self, items):
        """
        Check that the input items exist internally as attributes

        Args:
            items (list):

        Returns:
            bool: True if all exist

        """
        for obj in items:
            if getattr(self, obj) is None:
                msgs.warn("You need to generate {:s} prior to this calibration..".format(obj))
                # Strip ms
                iobj = obj[2:] if obj[0:2] == 'ms' else obj
                msgs.warn("Use get_{:s}".format(iobj))
                return False
        return True

    def __repr__(self):
        # Generate sets string
        txt = '<{:s}: frame={}, det={}, calib_ID={}'.format(self.__class__.__name__,
                                                          self.frame,
                                                          self.det,
                                                          self.calib_ID)
        txt += '>'
        return txt


class MultiSlitCalibrations(Calibrations):
    """
    Child of Calibrations class for performing multi-slit (and longslit)
    calibrations.  See :class:`pypeit.calibrations.Calibrations` for
    arguments.

    NOTE: Echelle uses this same class.  It had been possible there would be
    a different order of the default_steps

    ..todo:: Rename this child or eliminate altogether
    """
    def __init__(self, fitstbl, par, spectrograph, caldir=None, qadir=None, reuse_masters=False,
                 show=False):
        super(MultiSlitCalibrations, self).__init__(fitstbl, par, spectrograph, caldir=caldir,
                                                    qadir=qadir, reuse_masters=reuse_masters,
                                                    show=show)
        self.steps = MultiSlitCalibrations.default_steps()

    @staticmethod
    def default_steps():
        """
        This defines the steps for calibrations and their order

        Returns:
            list: Calibration steps, in order of execution

        """
        # Order matters!
        return ['bias', 'bpm', 'arc', 'tiltimg', 'slits', 'wv_calib', 'tilts', 'flats', 'wave']

    # TODO For flexure compensation add a method adjust_flexure to calibrations which will get called from extract_one
    # Notes on order of steps if flexure compensation is implemented
    #  ['bpm', 'bias', 'arc', 'tiltimg', 'slits', 'wv_calib', 'tilts', 'flats', 'wave']


class IFUCalibrations(Calibrations):
    """
    Child of Calibrations class for performing IFU calibrations.
    See :class:`pypeit.calibrations.Calibrations` for arguments.

    """

    def __init__(self, fitstbl, par, spectrograph, caldir=None, qadir=None, reuse_masters=False,
                 show=False):
        super(IFUCalibrations, self).__init__(fitstbl, par, spectrograph, caldir=caldir,
                                                    qadir=qadir, reuse_masters=reuse_masters,
                                                    show=show)
        self.steps = IFUCalibrations.default_steps()

    @staticmethod
    def default_steps():
        """
        This defines the steps for calibrations and their order

        Returns:
            list: Calibration steps, in order of execution

        """
        # Order matters!
        return ['bias', 'bpm', 'arc', 'tiltimg', 'slits', 'wv_calib', 'tilts', 'align', 'flats', 'wave']
<|MERGE_RESOLUTION|>--- conflicted
+++ resolved
@@ -386,11 +386,7 @@
 
         """
         # Check for existing data
-<<<<<<< HEAD
-        if not self._chk_objs(['msbar', 'msbpm', 'slits']):
-=======
-        if not self._chk_objs(['msbpm', 'tslits_dict']):
->>>>>>> 1762728b
+        if not self._chk_objs(['msbpm', 'slits']):
             msgs.error("Don't have all the objects")
 
         # Check internals
@@ -403,13 +399,6 @@
                 = self.fitstbl.master_key(align_rows[0] if len(align_rows) > 0 else self.frame,
                                           det=self.det)
 
-<<<<<<< HEAD
-        # Instantiate
-        self.barProfile = barframe.BarProfile(self.msbar, self.slits, self.spectrograph,
-                                              self.par['barprofile'],
-                                              det=self.det, binning=binning,
-                                              master_key=self.master_key_dict['bar'],
-=======
         if self._cached('align', self.master_key_dict['align']):
             # Previously calculated
             self.msalign = self.calib_dict[self.master_key_dict['align']]['align']
@@ -419,7 +408,6 @@
                                               det=self.det, msbias=self.msbias,
                                               par=self.par['alignframe'],
                                               master_key=self.master_key_dict['align'],
->>>>>>> 1762728b
                                               master_dir=self.master_dir,
                                               reuse_masters=self.reuse_masters)
 
@@ -447,7 +435,7 @@
             binning = self.spectrograph.get_meta_value(self.align_files[0], 'binning')
 
             # Instantiate
-            self.alignment = alignframe.Alignment(self.msalign, self.tslits_dict, self.spectrograph,
+            self.alignment = alignframe.Alignment(self.msalign, self.slits, self.spectrograph,
                                                   self.par['alignprofile'],
                                                   det=self.det, binning=binning,
                                                   master_key=self.master_key_dict['align'],
