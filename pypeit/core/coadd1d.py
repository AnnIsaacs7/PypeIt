
import scipy
import numpy as np
import matplotlib.pyplot as plt
from scipy import interpolate
from astropy import stats
from astropy.io import fits
from astropy import convolution

from pkg_resources import resource_filename
from pypeit import utils
from pypeit import msgs
from pypeit.core import load
from pypeit.core.wavecal import wvutils
from pypeit.core import pydl
from astropy import constants as const
import IPython
c_kms = const.c.to('km/s').value

from matplotlib.ticker import NullFormatter, NullLocator

## Plotting parameters
plt.rcdefaults()
plt.rcParams['font.family'] = 'times new roman'
plt.rcParams["xtick.top"] = True
plt.rcParams["ytick.right"] = True
plt.rcParams["xtick.minor.visible"] = True
plt.rcParams["ytick.minor.visible"] = True
plt.rcParams["ytick.direction"] = 'in'
plt.rcParams["xtick.direction"] = 'in'
plt.rcParams["xtick.labelsize"] = 15
plt.rcParams["ytick.labelsize"] = 15
plt.rcParams["axes.labelsize"] = 17

# ToDo: update README and descriptions

def new_wave_grid(waves, wave_method='iref',iref=0, wave_grid_min=None, wave_grid_max=None,
                  A_pix=None,v_pix=None,samp_fact=1.0, **kwargs):
    """ Create a new wavelength grid for the spectra to be rebinned and coadded on

    Parameters
    ----------
    waves : masked ndarray
        Set of N original wavelength arrays
        nspec, nexp
    wave_method : str, optional
        Desired method for creating new wavelength grid.
        'iref' -- Use the first wavelength array (default)
        'velocity' -- Constant velocity
        'pixel' -- Constant pixel grid
        'concatenate' -- Meld the input wavelength arrays
    iref : int, optional
      Reference spectrum
    wave_grid_min: float, optional
      min wavelength value for the final grid
    wave_grid_max: float, optional
      max wavelength value for the final grid
    A_pix : float
      Pixel size in same units as input wavelength array (e.g. Angstroms)
      If not input, the median pixel size is calculated and used
    v_pix : float
      Pixel size in km/s for velocity method
      If not input, the median km/s per pixel is calculated and used
    samp_fact: float
      sampling factor to make the wavelength grid finer or coarser.  samp_fact > 1.0 oversamples (finer),
      samp_fact < 1.0 undersamples (coarser)

    Returns
    -------
    wave_grid : ndarray
        New wavelength grid, not masked
    """

    #if not isinstance(waves, np.ma.MaskedArray):
    #    waves = np.ma.array(waves,mask=waves<1.0)
    wave_mask = waves>1.0

    if wave_method == 'velocity':  # Constant km/s
        spl = 299792.458
        if v_pix is None:
            # Find the median velocity of a pixel in the input
<<<<<<< HEAD
            dv = spl * np.abs(waves - np.roll(waves,1,axis=0)) / waves   # km/s
=======
            dv = spl * np.abs(waves - np.roll(waves,1, axis=0))/waves   # km/s
>>>>>>> 0ee265e3
            v_pix = np.median(dv)

        # to make the wavelength grid finer or coarser
        v_pix = v_pix/samp_fact

        # Generate wavelength array
        if wave_grid_min is None:
            wave_grid_min = np.min(waves[wave_mask])
        if wave_grid_max is None:
            wave_grid_max = np.max(waves[wave_mask])
        x = np.log10(v_pix/spl + 1)
        npix = int(np.log10(wave_grid_max/wave_grid_min) / x) + 1
        wave_grid = wave_grid_min * 10.0**(x*np.arange(npix))

    elif wave_method == 'pixel': # Constant Angstrom
        if A_pix is None:
            dA =  np.abs(waves - np.roll(waves,1,axis=0))
            A_pix = np.median(dA)

        # Generate wavelength array
        if wave_grid_min is None:
            wave_grid_min = np.min(waves[wave_mask])
        if wave_grid_max is None:
<<<<<<< HEAD
            wave_grid_max = np.max(waves[wave_mask])
        wave_grid = wvutils.wavegrid(wave_grid_min, wave_grid_max + A_pix, \
                                     A_pix,samp_fact=samp_fact)
=======
            wave_grid_max = np.max(waves)
        wave_grid = wvutils.wavegrid(wave_grid_min, wave_grid_max + A_pix, A_pix,samp_fact=samp_fact)
>>>>>>> 0ee265e3

    elif wave_method == 'loggrid':
        dloglam_n = np.log10(waves) - np.roll(np.log10(waves), 1,axis=0)
        dloglam = np.median(dloglam_n)
        wave_grid_max = np.max(waves[wave_mask])
        wave_grid_min = np.min(waves[wave_mask])
        loglam_grid = wvutils.wavegrid(np.log10(wave_grid_min), np.log10(wave_grid_max)+dloglam, \
                                       dloglam,samp_fact=samp_fact)
        wave_grid = 10.0**loglam_grid

    elif wave_method == 'concatenate':  # Concatenate
        # Setup
        loglam = np.log10(waves) # This deals with padding (0's) just fine, i.e. they get masked..
        nexp = waves.shape[1]
        newloglam = loglam[:, iref]  # Deals with mask
        # Loop
        for j in range(nexp):
            if j == iref:
                continue
            #
            iloglam = loglam[:, j]
            dloglam_0 = (newloglam[1]-newloglam[0])
            dloglam_n =  (newloglam[-1] - newloglam[-2]) # Assumes sorted
            if (newloglam[0] - iloglam[0]) > dloglam_0:
                kmin = np.argmin(np.abs(iloglam - newloglam[0] - dloglam_0))
                newloglam = np.concatenate([iloglam[:kmin], newloglam])
            #
            if (iloglam[-1] - newloglam[-1]) > dloglam_n:
                kmin = np.argmin(np.abs(iloglam - newloglam[-1] - dloglam_n))
                newloglam = np.concatenate([newloglam, iloglam[kmin:]])
        # Finish
        wave_grid = 10**newloglam

    elif wave_method == 'iref':
        wave_tmp = waves[:, iref]
        wave_grid = wave_tmp[wave_tmp>1.0]

    else:
        msgs.error("Bad method for scaling: {:s}".format(wave_method))

    return wave_grid

def gauss1(x, mean, sigma, area):
    ygauss = np.exp(-np.power(x - mean, 2.) / (2 * np.power(sigma, 2.)))
    norm = area / (sigma * np.sqrt(2 * np.pi))
    return norm * ygauss

def renormalize_errors_qa(chi, maskchi, sigma_corr, sig_range = 6.0, title=''):

    n_bins = 50
    binsize = 2.0*sig_range/n_bins
    bins_histo = -sig_range + np.arange(n_bins)*binsize+binsize/2.0

    xvals = np.arange(-10.0,10,0.02)
    ygauss = gauss1(xvals,0.0,1.0,1.0)
    ygauss_new = gauss1(xvals,0.0,sigma_corr,1.0)

    plt.figure(figsize=(12, 8))
    plt.hist(chi[maskchi],bins=bins_histo,normed=True,histtype='step', align='mid',color='k',linewidth=3,label='Chi distribution')
    plt.plot(xvals,ygauss,'c-',lw=3,label='sigma=1')
    plt.plot(xvals,ygauss_new,'m--',lw=2,label='new sigma={:4.2f}'.format(round(sigma_corr,2)))
    plt.xlabel('Residual distribution')
    plt.xlim([-6.05,6.05])
    plt.legend(fontsize=13,loc=2)
    plt.title(title)
    plt.show()
    plt.close()

    return

def renormalize_errors(chi, mask, clip = 6.0, max_corr = 5.0, title = '', debug=False):

    chi2 = chi**2
    maskchi = (chi2 < clip**2) & mask
    if (np.sum(maskchi) > 0):
        gauss_prob = 1.0 - 2.0 * scipy.stats.norm.cdf(-1.0)
        chi2_sigrej = np.percentile(chi2[maskchi], 100.0*gauss_prob)
        sigma_corr = np.sqrt(chi2_sigrej)
        if sigma_corr < 1.0:
            msgs.warn("Error renormalization found correction factor sigma_corr = {:f}".format(sigma_corr) +
                      " < 1." + msgs.newline() +
                      " Errors are overestimated so not applying correction")
            sigma_corr = 1.0
        if sigma_corr > max_corr:
            msgs.warn("Error renormalization found sigma_corr/sigma = {:f} > {:f}." + msgs.newline() +
                      "Errors are severely underestimated." + msgs.newline() +
                      "Setting correction to sigma_corr = {:4.2f}".format(sigma_corr, max_corr, max_corr))
            sigma_corr = max_corr

        if debug:
            renormalize_errors_qa(chi, maskchi, sigma_corr, title=title)

    else:
        msgs.warn('No good pixels in error_renormalize. There are probably issues with your data')
        sigma_corr = 1.0

    return sigma_corr, maskchi

def poly_ratio_fitfunc_chi2(theta, flux_ref, thismask, arg_dict):
    """
    Function to be optimized for poly_ratio rescaling

    Args:
        theta:
        flux_ref:
        ivar_ref:
        thismask:
        arg_dict:

    Returns:

    """

    # Unpack the data to be rescaled, the mask for the reference spectrum, and the wavelengths
    flux = arg_dict['flux']
    ivar = arg_dict['ivar']
    mask = arg_dict['mask']
    flux_med = arg_dict['flux_med']
    ivar_med = arg_dict['ivar_med']
    flux_ref_med = arg_dict['flux_ref_med']
    ivar_ref_med = arg_dict['ivar_ref_med']
    ivar_ref = arg_dict['ivar_ref']
    wave = arg_dict['wave']
    wave_min = arg_dict['wave_min']
    wave_max = arg_dict['wave_max']
    func = arg_dict['func']
    # Evaluate the polynomial for rescaling
    ymult = (utils.func_val(theta, wave, func, minx=wave_min, maxx=wave_max))**2
    flux_scale = ymult*flux_med
    mask_both = mask & thismask
    # This is the formally correct ivar used for the rejection, but not used in the fitting. This appears to yield
    # unstable results
    #totvar = utils.calc_ivar(ivar_ref) + ymult**2*utils.calc_ivar(ivar)
    #ivartot = mask_both*utils.calc_ivar(totvar)

    # The errors are rescaled at every function evaluation, but we only allow the errors to get smaller by up to a
    # factor of 1e4, and we only allow them to get larger slowly (as the square root).  This should very strongly
    # constrain the flux-corrrection vectors from going too small (or negative), or too large.
    ## Schlegel's version here
    vmult = np.fmax(ymult,1e-4)*(ymult <= 1.0) + np.sqrt(ymult)*(ymult > 1.0)
    ivarfit = mask_both/(1.0/(ivar_med + np.invert(mask_both)) + np.square(vmult)/(ivar_ref_med + np.invert(mask_both)))
    chi_vec = mask_both * (flux_ref_med - flux_scale) * np.sqrt(ivarfit)
    # Robustly characterize the dispersion of this distribution
    chi_mean, chi_median, chi_std = \
        stats.sigma_clipped_stats(chi_vec, np.invert(mask_both), cenfunc='median', stdfunc=stats.mad_std,
                                  maxiters=5, sigma=2.0)
    # The Huber loss function smoothly interpolates between being chi^2/2 for standard chi^2 rejection and
    # a linear function of residual in the outlying tails for large residuals. This transition occurs at the
    # value of the first argument, which we have set to be 2.0*chi_std, which is 2-sigma given the modified
    # errors described above from Schlegel's code.
    robust_scale = 2.0
    huber_vec = scipy.special.huber(robust_scale*chi_std, chi_vec)
    loss_function = np.sum(np.square(huber_vec*mask_both))
    #chi2 = np.sum(np.square(chi_vec))
    return loss_function

def poly_ratio_fitfunc(flux_ref, thismask, arg_dict, **kwargs_opt):

    # flux_ref, ivar_ref act like the 'data', the rescaled flux will be the 'model'

    # Function that we are optimizing
    #result = scipy.optimize.differential_evolution(poly_ratio_fitfunc_chi2, args=(flux_ref, ivar_ref, thismask, arg_dict,), **kwargs_opt)
    guess = arg_dict['guess']
    result = scipy.optimize.minimize(poly_ratio_fitfunc_chi2, guess, args=(flux_ref, thismask, arg_dict),  **kwargs_opt)
    #result = scipy.optimize.least_squares(poly_ratio_fitfunc_chi, guess, args=(flux_ref, thismask, arg_dict),  **kwargs_opt)
    flux = arg_dict['flux']
    ivar = arg_dict['ivar']
    mask = arg_dict['mask']
    flux_med = arg_dict['flux_med']
    ivar_med = arg_dict['ivar_med']
    flux_ref_med = arg_dict['flux_ref_med']
    ivar_ref_med = arg_dict['ivar_ref_med']
    ivar_ref = arg_dict['ivar_ref']
    wave = arg_dict['wave']
    wave_min = arg_dict['wave_min']
    wave_max = arg_dict['wave_max']
    func = arg_dict['func']
    # Evaluate the polynomial for rescaling
    ymult = (utils.func_val(result.x, wave, func, minx=wave_min, maxx=wave_max))**2
    flux_scale = ymult*flux
    mask_both = mask & thismask
    totvar = utils.calc_ivar(ivar_ref) + ymult**2*utils.calc_ivar(ivar)
    ivartot1 = mask_both*utils.calc_ivar(totvar)
    # Now rescale the errors
    chi = (flux_scale - flux_ref)*np.sqrt(ivartot1)
    try:
        debug = arg_dict['debug']
    except KeyError:
        debug = False

    sigma_corr, maskchi = renormalize_errors(chi, mask=thismask, title = 'poly_ratio_fitfunc', debug=debug)
    ivartot = ivartot1/sigma_corr**2

    return result, flux_scale, ivartot

def median_filt_spec(flux, ivar, mask, med_width):

    flux_med = np.zeros_like(flux)
    ivar_med = np.zeros_like(ivar)
    flux_med0 = utils.fast_running_median(flux[mask], med_width)
    flux_med[mask] = flux_med0
    var = utils.calc_ivar(ivar)
    var_med0 =  utils.smooth(var[mask], med_width)
    ivar_med[mask] = utils.calc_ivar(var_med0)
    return flux_med, ivar_med

def solve_poly_ratio(wave, flux, ivar, flux_ref, ivar_ref, norder, mask = None, mask_ref = None,
                     scale_min = 0.05, scale_max = 100.0, func='legendre',
                     maxiter=3, sticky=True, lower=3.0, upper=3.0, median_frac=0.01, debug=False):

    if mask is None:
        mask = (ivar > 0.0)
    if mask_ref is None:
        mask_ref = (ivar_ref > 0.0)

    #
    nspec = wave.size
    # Determine an initial guess
    ratio = robust_median_ratio(flux, ivar, flux_ref, ivar_ref, mask=mask, mask_ref=mask_ref)
    guess = np.append(np.sqrt(ratio), np.zeros(norder-1))
    wave_min = wave.min()
    wave_max = wave.max()

    # Now compute median filtered versions of the spectra which we will actually operate on for the fitting. Note
    # that rejection will however work on the non-filtered spectra.
    med_width = (2.0*np.ceil(median_frac/2.0*nspec) + 1).astype(int)
    flux_med, ivar_med = median_filt_spec(flux, ivar, mask, med_width)
    flux_ref_med, ivar_ref_med = median_filt_spec(flux_ref, ivar_ref, mask_ref, med_width)

    arg_dict = dict(flux = flux, ivar = ivar, mask = mask,
                    flux_med = flux_med, ivar_med = ivar_med,
                    flux_ref_med = flux_ref_med, ivar_ref_med = ivar_ref_med,
                    ivar_ref = ivar_ref, wave = wave, wave_min = wave_min,
                    wave_max = wave_max, func = func, norder = norder, guess = guess, debug=debug)

    result, ymodel, ivartot, outmask = utils.robust_optimize(flux_ref, poly_ratio_fitfunc, arg_dict, inmask=mask_ref,
                                                             maxiter=maxiter, lower=lower, upper=upper, sticky=sticky)
    ymult1 = (utils.func_val(result.x, wave, func, minx=wave_min, maxx=wave_max))**2
    ymult = np.fmin(np.fmax(ymult1, scale_min), scale_max)
    flux_rescale = ymult*flux
    ivar_rescale = ivar/ymult**2

    if debug:
        # Determine the y-range for the QA plots
        scale_spec_qa(wave, flux_med, ivar_med, flux_ref_med, ivar_ref_med, ymult, 'poly', mask = mask, mask_ref=mask_ref,
                      title='Median Filtered Spectra that were poly_ratio Fit')

    return ymult, flux_rescale, ivar_rescale, outmask


def interp_oned(wave_new, wave_old, flux_old, ivar_old, mask_old):
    '''
    Args:
       wave_new: (one-D array) New wavelength
       wave_old: (one-D array) Old wavelength
       flux_old: (one-D array) Old flux
       ivar_old: (one-D array) Old ivar
       mask_old: (one-D array) Old float mask
    Returns :
       flux_new, ivar_new, mask_new (bool)
    '''

    # make the mask array to be float, used for interpolation
    masks_float = np.zeros_like(flux_old)
    masks_float[mask_old] = 1.0

    flux_new = interpolate.interp1d(wave_old[mask_old], flux_old[mask_old], kind='cubic', \
                                         bounds_error=False, fill_value=0.)(wave_new)
    ivar_new = interpolate.interp1d(wave_old[mask_old], ivar_old[mask_old], kind='cubic', \
                                         bounds_error=False, fill_value=0.)(wave_new)
    mask_new_tmp = interpolate.interp1d(wave_old[mask_old], masks_float[mask_old], kind='cubic', \
                                         bounds_error=False, fill_value=0.)(wave_new)
    mask_new = (mask_new_tmp > 0.5) & (ivar_new > 0.) & (flux_new != 0.)
    return flux_new,ivar_new,mask_new

def interp_spec(wave_new, waves, fluxes, ivars, masks):
    '''
    Interpolate all spectra to the page of wave_new
    Args:
        waves:
        fluxes:
        sigs:
        masks:
        iref:
    Returns:
    '''

    if (fluxes.ndim==2) and (wave_new.ndim==1):
        nexp = np.shape(fluxes)[1]
        # Interpolate spectra to have the same wave grid with the iexp spectrum.
        # And scale spectra to the same flux level with the iexp spectrum.
        fluxes_inter = np.zeros((wave_new.size, nexp))
        ivars_inter  = np.zeros((wave_new.size, nexp))
        masks_inter  = np.zeros((wave_new.size, nexp), dtype=bool)
        for ii in range(nexp):
            mask_ii = masks[:, ii]
            if np.sum(wave_new == waves[:, ii]) == np.size(wave_new):
                # do not interpolate if the wavelength is exactly same with wave_new
                fluxes_inter[:, ii] = fluxes[:, ii].copy()
                ivars_inter[:, ii] = ivars[:, ii].copy()
                masks_inter[:, ii] = mask_ii.copy()
            else:
                flux_inter_ii, ivar_inter_ii, mask_inter_ii = \
                    interp_oned(wave_new, waves[:, ii],fluxes[:, ii],ivars[:, ii], masks[:, ii])
                fluxes_inter[:, ii] = flux_inter_ii  # * ratio_ii
                ivars_inter[:, ii] = ivar_inter_ii  # * ratio_ii
                masks_inter[:, ii] = mask_inter_ii

    elif (fluxes.ndim==1) and (wave_new.ndim==1):
        fluxes_inter, ivars_inter, masks_inter = interp_oned(wave_new,waves,fluxes,ivars,masks)

    elif (fluxes.ndim==1) and (wave_new.ndim==2):
        nexp = np.shape(wave_new)[1]
        fluxes_inter = np.zeros_like(wave_new)
        ivars_inter = np.zeros_like(wave_new)
        masks_inter = np.zeros_like(wave_new, dtype=bool)

        for ii in range(nexp):
            if np.sum(wave_new[:, ii] == waves) == np.size(waves):
                # do not interpolate if the wavelength is exactly same with wave_new
                fluxes_inter[:, ii] = fluxes.copy()
                ivars_inter[:, ii] = ivars.copy()
                masks_inter[:, ii] = masks.copy()
            else:
                flux_inter_ii, ivar_inter_ii, mask_inter_ii = \
                    interp_oned(wave_new[:, ii], waves, fluxes, ivars, masks)
                fluxes_inter[:, ii] = flux_inter_ii  # * ratio_ii
                ivars_inter[:, ii] = ivar_inter_ii  # * ratio_ii
                masks_inter[:, ii] = mask_inter_ii

    return fluxes_inter, ivars_inter, masks_inter

def sn_weights(waves, fluxes, ivars, masks, dv_smooth=10000.0, const_weights=False, verbose=False):
    """ Calculate the S/N of each input spectrum and create an array of (S/N)^2 weights to be used
    for coadding.

    Parameters
    ----------
    fluxes: float ndarray, shape = (nspec, nexp)
        Stack of (nspec, nexp) spectra where nexp = number of exposures, and nspec is the length of the spectrum.
    sigs: float ndarray, shape = (nspec, nexp)
        1-sigm noise vectors for the spectra
    masks: bool ndarray, shape = (nspec, nexp)
        Mask for stack of spectra. True=Good, False=Bad.
    waves: flota ndarray, shape = (nspec,) or (nspec, nexp)
        Reference wavelength grid for all the spectra. If wave is a 1d array the routine will assume
        that all spectra are on the same wavelength grid. If wave is a 2-d array, it will use the individual

    Optional Parameters:
    --------------------
    dv_smooth: float, 10000.0
         Velocity smoothing used for determining smoothly varying S/N ratio weights.

    Returns
    -------
    rms_sn : array
        Root mean square S/N value for each input spectra
    weights : ndarray
        Weights to be applied to the spectra. These are signal-to-noise squared weights.
    """

    sigs = np.sqrt(utils.calc_ivar(ivars))

    if fluxes.ndim == 1:
        nstack = 1
        nspec = fluxes.shape[0]
        flux_stack = fluxes.reshape((nspec, nstack))
        sig_stack = sigs.reshape((nspec, nstack))
        mask_stack = masks.reshape((nspec, nstack))
    elif fluxes.ndim == 2:
        nspec = fluxes.shape[0]
        nstack = fluxes.shape[1]
        flux_stack = fluxes
        sig_stack = sigs
        mask_stack = masks
    else:
        msgs.error('Unrecognized dimensionality for flux')

    # if the wave
    if waves.ndim == 1:
        wave_stack = np.outer(waves, np.ones(nstack))
    elif waves.ndim == 2:
        wave_stack = waves
    else:
        msgs.error('wavelength array has an invalid size')

    ivar_stack = utils.calc_ivar(sig_stack**2)
    # Calculate S/N
    sn_val = flux_stack*np.sqrt(ivar_stack)
    sn_val_ma = np.ma.array(sn_val, mask = np.invert(mask_stack))
    sn_sigclip = stats.sigma_clip(sn_val_ma, sigma=3, maxiters=5)
    ## TODO Update with sigma_clipped stats with our new cenfunc and std_func = mad_std
    sn2 = (sn_sigclip.mean(axis=0).compressed())**2 #S/N^2 value for each spectrum
    rms_sn = np.sqrt(sn2) # Root Mean S/N**2 value for all spectra
    rms_sn_stack = np.sqrt(np.mean(sn2))

    if rms_sn_stack <= 3.0 or const_weights:
        weights = np.outer(np.ones(nspec), sn2)
        if verbose:
            msgs.info("Using constant weights for coadding, RMS S/N = {:g}".format(rms_sn_stack))
            for iexp in np.arange(nstack):
                msgs.info('S/N = {:4.2f}, weight = {:4.2f} for {:}th exposure'.format(
                    rms_sn[iexp],np.mean(weights[:,iexp]), iexp))
    else:
        if verbose:
            msgs.info("Using wavelength dependent weights for coadding")
        weights = np.ones_like(flux_stack) #((fluxes.shape[0], fluxes.shape[1]))
        spec_vec = np.arange(nspec)
        for iexp in range(nstack):
            imask = mask_stack[:, iexp]
            wave_now = wave_stack[imask, iexp]
            spec_now = spec_vec[imask]
            dwave = (wave_now - np.roll(wave_now,1))[1:]
            dv = (dwave/wave_now[1:])*c_kms
            dv_pix = np.median(dv)
            med_width = int(np.round(dv_smooth/dv_pix))
            sn_med1 = utils.fast_running_median(sn_val[imask,iexp]**2, med_width)
            #sn_med1 = scipy.ndimage.filters.median_filter(sn_val[iexp,imask]**2, size=med_width, mode='reflect')
            sn_med2 = np.interp(spec_vec, spec_now, sn_med1)
            #sn_med2 = np.interp(wave_stack[iexp,:], wave_now,sn_med1)
            sig_res = np.fmax(med_width/10.0, 3.0)
            gauss_kernel = convolution.Gaussian1DKernel(sig_res)
            sn_conv = convolution.convolve(sn_med2, gauss_kernel)
            weights[:, iexp] = sn_conv
            if verbose:
                msgs.info('S/N = {:4.2f}, averaged weight = {:4.2f} for {:}th exposure'.format(
                    rms_sn[iexp],np.mean(weights[:, iexp]), iexp))
    # Finish
    return rms_sn, weights

def robust_median_ratio(flux,ivar, flux_ref, ivar_ref, ref_percentile=20.0, min_good=0.05, mask=None, mask_ref=None,
                        maxiters=5, max_factor = 10.0, sigrej = 3.0):
    '''
    Calculate the ratio between reference spectrum and your spectrum.
    Need to be in the same wave grid !!!
    Args:
        flux:
        sig:
        flux_ref:
        sig_ref:
        mask:
        mask_ref:
        snr_cut:
        maxiters:
        sigma:
    Returns:
        ratio_median: median ratio
    '''

    ## Mask for reference spectrum and your spectrum
    if mask is None:
        mask = ivar > 0.0
    if mask_ref is None:
        mask_ref = ivar_ref > 0.0

    nspec = flux.size
    snr_ref = flux_ref * np.sqrt(ivar_ref)
    snr_ref_best = np.percentile(snr_ref[mask_ref], ref_percentile)
    calc_mask = (snr_ref > snr_ref_best) & mask_ref & mask
    if (np.sum(calc_mask) > min_good*nspec):
        # Take the best part of the higher SNR reference spectrum
        flux_ref_mean, flux_ref_median, flux_ref_std = \
            stats.sigma_clipped_stats(flux_ref,np.invert(calc_mask),cenfunc='median', stdfunc=stats.mad_std,
                                      maxiters=maxiters,sigma=sigrej)
        flux_dat_mean, flux_dat_median, flux_dat_std = \
            stats.sigma_clipped_stats(flux,np.invert(calc_mask),cenfunc='median', stdfunc=stats.mad_std,
                                      maxiters=maxiters,sigma=sigrej)
        if (flux_ref_median < 0.0) or (flux_dat_mean < 0.0):
            msgs.warn('Negative median flux found. Not rescaling')
            ratio = 1.0
        else:
            ratio = np.fmax(np.fmin(flux_ref_median/flux_dat_median, max_factor), 1.0/max_factor)
    else:
        msgs.warn('Found only {%d} good pixels for computing median flux ratio.' + msgs.newline() +
                  'No median rescaling applied'.format(np.sum(calc_mask)))
        ratio = 1.0

    return ratio



def scale_spec_qa(wave, flux, ivar, flux_ref, ivar_ref, ymult, scale_method,
                  mask=None, mask_ref=None, ylim = None, median_frac = 0.03, title=''):

    if mask is None:
        mask = ivar > 0.0
    if mask_ref  is None:
        mask_ref = ivar_ref > 0.0

    # This deals with spectrographs that have zero wavelength values. They are masked in mask, but this impacts plotting
    wave_mask = wave > 1.0
    # Get limits
    if ylim is None:
        nspec = flux.size
        med_width = (2.0 * np.ceil(median_frac / 2.0 * nspec) + 1).astype(int)
        flux_med, ivar_med = median_filt_spec(flux, ivar, mask, med_width)
        flux_ref_med, ivar_ref_med = median_filt_spec(flux_ref, ivar_ref, mask_ref, med_width)
        flux_max = 1.5 * (np.fmax(flux_med.max(), flux_ref_med.max()))
        flux_min = np.fmin(-0.15 * flux_max, np.fmin(flux_med.min(), flux_ref_med.min()))
        ylim = (flux_min, flux_max)

    nullfmt = NullFormatter()  # no labels
    fig = plt.figure(figsize=(12, 8))
    # [left, bottom, width, height]
    poly_plot = fig.add_axes([0.1, 0.75, 0.8, 0.20])
    spec_plot = fig.add_axes([0.1, 0.1, 0.8, 0.65])
    poly_plot.xaxis.set_major_formatter(nullfmt)  # no x-axis labels for polynomial plot
    poly_plot.plot(wave[wave_mask], ymult[wave_mask], color='black', linewidth=3.0, label=scale_method + ' scaling')
    poly_plot.legend()
    spec_plot.set_ylim(ylim)
    spec_plot.plot(wave[wave_mask], flux_ref[wave_mask], color='black', drawstyle='steps-mid', zorder=3, label='reference spectrum')
    spec_plot.plot(wave[wave_mask], flux[wave_mask], color='dodgerblue', drawstyle='steps-mid', zorder=10, alpha=0.5,
                   label='original spectrum')
    spec_plot.plot(wave[wave_mask], flux[wave_mask]*ymult[wave_mask], color='red', drawstyle='steps-mid', alpha=0.7, zorder=1, linewidth=2,
                   label='rescaled spectrum')
    spec_plot.legend()
    fig.suptitle(title)
    plt.show()



def scale_spec(wave, flux, ivar, flux_ref, ivar_ref, mask=None, mask_ref=None, min_good=0.05,
               ref_percentile=20.0, maxiters=5, sigrej=3, max_median_factor=10,
               npoly = None, scale_method=None, hand_scale=None, sn_max_medscale=2.0, sn_min_medscale=0.5, debug=True):
    '''
    Scale the spectra into the same page with the reference spectrum.

    Args:
        waves:
        fluxes:
        ivars:
        masks:
        flux_iref:
        ivar_iref:
        mask_iref:
        iref:
        cenfunc:
        snr_cut:
        maxiters:
        sigma:
    Returns:
    '''

    if mask is None:
        mask = ivar > 0.0
    if mask_ref is None:
        mask_ref = ivar_ref > 0.0

    # estimates the SNR of each spectrum and the stacked mean SNR
    rms_sn, weights = sn_weights(wave, flux, ivar, mask)
    rms_sn_stack = np.sqrt(np.mean(rms_sn**2))

    if scale_method is None:
        if rms_sn_stack > sn_max_medscale:
            scale_method = 'poly'
        elif ((rms_sn_stack <= sn_max_medscale) and (rms_sn_stack > sn_min_medscale)):
            scale_method = 'median'
        else:
            scale_method = 'none'

    # Estimate the scale factor
    if scale_method == 'poly':
        # Decide on the order of the polynomial rescaling
        if npoly is None:
            if rms_sn_stack > 25.0:
                npoly = 5 # Is this stable?
            elif rms_sn_stack > 8.0:
                npoly = 3
            elif rms_sn_stack >= 5.0:
                npoly = 2
            else:
                npoly = 1
        scale, flux_scale, ivar_scale, outmask = solve_poly_ratio(wave, flux, ivar, flux_ref, ivar_ref, npoly,
                                                                      mask=mask, mask_ref=mask_ref, debug=debug)
    elif scale_method == 'median':
        # Median ratio (reference to spectrum)
        med_scale = robust_median_ratio(flux,ivar,flux_ref,ivar_ref,ref_percentile=ref_percentile,min_good=min_good,\
                                        mask=mask, mask_ref=mask_ref, maxiters=maxiters,\
                                        max_factor=max_median_factor,sigrej=sigrej)
        # Apply
        flux_scale = flux * med_scale
        ivar_scale = ivar * 1.0/med_scale**2
        scale = np.full_like(flux,med_scale)
    elif scale_method == 'hand':
        # Input?
        if hand_scale is None:
            msgs.error("Need to provide hand_scale parameter, single value")
        flux_scale = flux * hand_scale
        ivar_scale = ivar * 1.0 / hand_scale ** 2
        scale = np.full(flux.size, hand_scale)
    elif scale_method == 'none':
        flux_scale = flux.copy()
        ivar_scale = ivar.copy()
        scale = np.ones_like(flux)
    else:
        msgs.error("Scale method not recognized! Check documentation for available options")
    # Finish
    if debug:
        scale_spec_qa(wave, flux, ivar, flux_ref, ivar_ref, scale, scale_method, mask = mask, mask_ref=mask_ref,
                      title='Scaling Applied to the Data')

    return flux_scale, ivar_scale, scale, scale_method


def compute_stack(waves,fluxes,ivars,masks,wave_grid,weights):
    '''
    Compute the stacked spectrum based on spectra and wave_grid with weights being taken into account.
    Args:
        waves:
        fluxes:
        ivars:
        masks:
        wave_grid:
        weights:
    Returns:
        weighted stacked wavelength, flux and ivar
    '''

    ubermask = masks & (weights > 0.0) & (waves > 1.0) & (ivars > 0.0)
    waves_flat = waves[ubermask].flatten()
    fluxes_flat = fluxes[ubermask].flatten()
    ivars_flat = ivars[ubermask].flatten()
    vars_flat = utils.calc_ivar(ivars_flat)
    weights_flat = weights[ubermask].flatten()

    # Counts how many pixels in each wavelength bin
    nused, wave_edges = np.histogram(waves_flat,bins=wave_grid,density=False)

    # Calculate the summed weights for the denominator
    weights_total, wave_edges = np.histogram(waves_flat,bins=wave_grid,density=False,weights=weights_flat)

    # Calculate the stacked wavelength
    wave_stack_total, wave_edges = np.histogram(waves_flat,bins=wave_grid,density=False,weights=waves_flat*weights_flat)
    wave_stack = (weights_total > 0.0)*wave_stack_total/(weights_total+(weights_total==0.))

    # Calculate the stacked flux
    flux_stack_total, wave_edges = np.histogram(waves_flat,bins=wave_grid,density=False,weights=fluxes_flat*weights_flat)
    flux_stack = (weights_total > 0.0)*flux_stack_total/(weights_total+(weights_total==0.))

    # Calculate the stacked ivar
    var_stack_total, wave_edges = np.histogram(waves_flat,bins=wave_grid,density=False,weights=vars_flat*weights_flat**2)
    var_stack = (weights_total > 0.0)*var_stack_total/(weights_total+(weights_total==0.))**2
    ivar_stack = utils.calc_ivar(var_stack)

    # New mask for the stack
    mask_stack = (weights_total > 0.0) & (nused > 0.0)

    return wave_stack, flux_stack, ivar_stack, mask_stack, nused

def coadd_iexp_qa(wave, flux, ivar, flux_stack, ivar_stack, mask=None, mask_stack=None,
                  qafile=None, debug=False):

    if mask is None:
        mask = ivar > 0.0
    if mask_stack is None:
        mask_stack = ivar_stack > 0.0

    wave_mask = wave > 1.0
    fig = plt.figure(figsize=(12, 8))

    spec_plot = fig.add_axes([0.1, 0.1, 0.8, 0.85])

    # Plot spectrum
    rejmask = (mask == False) & (wave_mask == True)
    spec_plot.plot(wave[rejmask], flux[rejmask],'s',zorder=10,mfc='None', mec='r', label='Rejected pixels')
    spec_plot.plot(wave[wave_mask], flux[wave_mask], color='dodgerblue', linestyle='steps-mid',zorder=2, alpha=0.7,label='Single exposure')
    spec_plot.plot(wave[wave_mask], np.sqrt(utils.calc_ivar(ivar[wave_mask])),zorder=3, color='0.7', linestyle='steps-mid')

    # Get limits
    nspec = flux.size
    med_width = (2.0 * np.ceil(0.03 / 2.0 * nspec) + 1).astype(int)
    flux_med, ivar_med = median_filt_spec(flux, ivar, mask, med_width)
    ymax = 1.5 * flux_med.max()
    ymin = -0.15 * ymax

    # Plot transmission
    if (np.max(wave[mask])>9000.0):
        skytrans_file = resource_filename('pypeit', '/data/skisim/atm_transmission_secz1.5_1.6mm.dat')
        skycat = np.genfromtxt(skytrans_file,dtype='float')
        scale = 0.8*ymax
        spec_plot.plot(skycat[:,0]*1e4,skycat[:,1]*scale,'m-',alpha=0.5,zorder=11)

    # Plot coadd
    spec_plot.plot(wave[wave_mask],flux_stack[wave_mask]*mask_stack[wave_mask],color='k',linestyle='steps-mid',lw=2,zorder=1,label='Coadd')
    spec_plot.legend(fontsize=13)

    spec_plot.set_ylim([ymin, ymax])
    spec_plot.set_xlim([wave[wave_mask].min(), wave[wave_mask].max()])
    spec_plot.set_xlabel('Wavelength (Angstrom)')
    spec_plot.set_ylabel('Flux')

    if qafile is not None:
        if len(qafile.split('.'))==1:
            msgs.info("No fomat given for the qafile, save to PDF format.")
            qafile = qafile+'.pdf'
        plt.savefig(qafile,dpi=300)
        msgs.info("Wrote QA: {:s}".format(qafile))
    if debug:
        plt.show()

    return

def weights_qa(waves, weights, masks):

    nexp = np.shape(waves)[1]
    fig = plt.figure(figsize=(12, 8))

    wave_mask_all = np.zeros_like(masks)
    for iexp in range(nexp):
        this_wave, this_weights, this_mask = waves[:, iexp], weights[:, iexp], masks[:, iexp]
        wave_mask = this_wave > 1.0
        wave_mask_all[wave_mask, iexp] = True
        plt.plot(this_wave[wave_mask], this_weights[wave_mask] * this_mask[wave_mask])
    plt.xlim([waves[wave_mask_all].min(), waves[wave_mask_all].max()])
    plt.xlabel('Wavelength (Angstrom)')
    plt.ylabel('(S/N)^2 weights')
    plt.show()

def coadd_qa(wave, flux, ivar, nused, mask=None, qafile=None, debug=False):

    from matplotlib.ticker import MaxNLocator

    if mask is None:
        mask = ivar > 0.0

    wave_mask = wave > 1.0
    wave_min = wave[wave_mask].min()
    wave_max = wave[wave_mask].max()
    fig = plt.figure(figsize=(12, 8))
    # plot how may exposures you used at each pixel
    # [left, bottom, width, height]
    num_plot =  fig.add_axes([0.10, 0.75, 0.80, 0.23])
    spec_plot = fig.add_axes([0.10, 0.10, 0.80, 0.65])
    num_plot.plot(wave[wave_mask],nused[wave_mask],linestyle='steps-mid',color='k',lw=2)
    num_plot.set_xlim([wave_min, wave_max])
    num_plot.set_ylim([0.0, np.fmax(1.1*nused.max(), nused.max()+1.0)])
    num_plot.set_ylabel('$\\rm N_{EXP}$')
    num_plot.yaxis.set_major_locator(MaxNLocator(integer=True))
    num_plot.yaxis.set_minor_locator(NullLocator())

    # Plot spectrum
    spec_plot.plot(wave[wave_mask], flux[wave_mask], color='black', linestyle='steps-mid',zorder=2,label='Single exposure')
    spec_plot.plot(wave[wave_mask], np.sqrt(utils.calc_ivar(ivar[wave_mask])),zorder=3, color='red', linestyle='steps-mid')

    # Get limits
    nspec = flux.size
    med_width = (2.0 * np.ceil(0.03 / 2.0 * nspec) + 1).astype(int)
    flux_med, ivar_med = median_filt_spec(flux, ivar, mask, med_width)
    ymax = 1.5 * flux_med.max()
    ymin = -0.15 * ymax

    # Plot transmission
    if (np.max(wave[mask])>9000.0):
        skytrans_file = resource_filename('pypeit', '/data/skisim/atm_transmission_secz1.5_1.6mm.dat')
        skycat = np.genfromtxt(skytrans_file,dtype='float')
        scale = 0.8*ymax
        spec_plot.plot(skycat[:,0]*1e4,skycat[:,1]*scale,'m-',alpha=0.5,zorder=11)

    spec_plot.set_ylim([ymin, ymax])
    spec_plot.set_xlim([wave_min, wave_max])
    spec_plot.set_xlabel('Wavelength (Angstrom)')
    spec_plot.set_ylabel('Flux')

    if qafile is not None:
        if len(qafile.split('.'))==1:
            msgs.info("No fomat given for the qafile, save to PDF format.")
            qafile = qafile+'.pdf'
        plt.savefig(qafile,dpi=300)
        msgs.info("Wrote QA: {:s}".format(qafile))
    if debug:
        plt.show()

    return

def write_to_fits(wave, flux, ivar, mask, outfil, clobber=True, fill_val=None):
    """ Write to a multi-extension FITS file.
    unless select=True.
    Otherwise writes 1D arrays
    Parameters
    ----------
    outfil : str
      Name of the FITS file
    select : int, optional
      Write only the select spectrum.
      This will always trigger if there is only 1 spectrum
      in the data array
    clobber : bool (True)
      Clobber existing file?
    add_wave : bool (False)
      Force writing of wavelengths as array, instead of using FITS
      header keywords to specify a wcs.
    fill_val : float, optional
      Fill value for masked pixels
    """

    # Flux
    if fill_val is None:
        flux = flux[mask]
    else:
        flux[mask] = fill_val
    prihdu = fits.PrimaryHDU(flux)
    hdu = fits.HDUList([prihdu])
    prihdu.name = 'FLUX'

    # Error  (packing LowRedux style)
    sig = np.sqrt(utils.calc_ivar(ivar))
    if fill_val is None:
        sig = sig[mask]
    else:
        sig[mask] = fill_val
    sighdu = fits.ImageHDU(sig)
    sighdu.name = 'ERROR'
    hdu.append(sighdu)

    # Wavelength
    if fill_val is None:
        wave = wave[mask]
    else:
        wave[mask] = fill_val
    wvhdu = fits.ImageHDU(wave)
    wvhdu.name = 'WAVELENGTH'
    hdu.append(wvhdu)

    hdu.writeto(outfil, overwrite=clobber)
    msgs.info('Wrote spectrum to {:s}'.format(outfil))

def update_errors(waves, fluxes, ivars, masks, fluxes_stack, ivars_stack, masks_stack, sn_cap=20.0, debug=False):

    nexp = np.shape(fluxes)[1]

    outchi = np.zeros_like(ivars)
    maskchi = np.zeros_like(outchi,dtype=bool)
    rejivars = np.zeros_like(ivars)
    sigma_corrs = np.zeros(nexp)
    outmasks = np.copy(masks)

    # Loop on images to update noise model for rejection
    for iexp in range(nexp):
        # Grab the spectrum
        thisflux = fluxes[:, iexp]
        thisivar = ivars[:, iexp]
        thismask = outmasks[:,iexp]

        # Grab the stack interpolated with the same grid as the current exposure
        thisflux_stack = fluxes_stack[:, iexp]
        thisvar_stack = utils.calc_ivar(ivars_stack[:, iexp])
        thismask_stack = masks_stack[:, iexp]

        # var_tot
        var_tot = thisvar_stack + utils.calc_ivar(thisivar)
        ivar_tot = utils.calc_ivar(var_tot)
        mask_tot = thismask & thismask_stack
        # TODO Do we need the offset code? If so add it right here into the chi
        chi = np.sqrt(ivar_tot)*(thisflux - thisflux_stack)
        # Adjust errors to reflect the statistics of the distribution of errors. This fixes cases where the
        # the noise model is not quite right
        this_sigma_corr, igood = renormalize_errors(chi, mask_tot, clip=6.0, max_corr=5.0, title='spec_reject', debug=debug)
        ivar_tot_corr = ivar_tot/this_sigma_corr ** 2
        ivar_cap = np.minimum(ivar_tot_corr, (sn_cap/(thisflux_stack + (thisflux_stack <= 0.0))) ** 2)
        sigma_corrs[iexp] = this_sigma_corr
        rejivars[:, iexp] = ivar_cap
        outchi[:, iexp] = chi
        maskchi[:, iexp] = igood

    return rejivars, sigma_corrs, outchi, maskchi

#Todo: This should probaby take a parset?
def combspec(waves, fluxes, ivars, masks, wave_grid_method='pixel', wave_grid_min=None, wave_grid_max=None,
             A_pix=None, v_pix=None, samp_fact = 1.0, ref_percentile=20.0, maxiter_scale=5, sigrej=3,
             scale_method=None, hand_scale=None, sn_max_medscale=2.0, sn_min_medscale=0.5, dv_smooth=10000.0,
             const_weights=False, maxiter_reject=5, sn_cap=20.0, lower=3.0, upper=3.0, maxrej=None,
             qafile=None, outfile=None, debug=False):

    # Define a common fixed wavegrid
    wave_grid = new_wave_grid(waves,wave_method=wave_grid_method,wave_grid_min=wave_grid_min,wave_grid_max=wave_grid_max,
                      A_pix=A_pix,v_pix=v_pix,samp_fact=samp_fact)

    # Evaluate the sn_weights. This is done once at the beginning
    rms_sn, weights = sn_weights(waves,fluxes,ivars,masks, dv_smooth=dv_smooth, const_weights=const_weights, verbose=True)

    # Compute an initial stack as the reference, this has its own wave grid based on the weighted averages
    wave_stack, flux_stack, ivar_stack, mask_stack, nused = compute_stack(waves, fluxes, ivars, masks, wave_grid, weights)
    # Interpolate the stack onto each individual exposures native wavelength grid
    flux_stack_nat, ivar_stack_nat, mask_stack_nat = interp_spec(waves, wave_stack, flux_stack, ivar_stack, mask_stack)

    # Rescale spectra to line up with our preliminary stack so that we can sensibly reject outliers
    nexp = np.shape(fluxes)[1]
    fluxes_scale = np.zeros_like(fluxes)
    ivars_scale = np.zeros_like(ivars)
    scales = np.zeros_like(fluxes)
    for iexp in range(nexp):
        # TODO Create a parset for the coadd parameters!!!
        fluxes_scale[:, iexp], ivars_scale[:, iexp], scales[:, iexp], omethod = scale_spec(
            waves[:, iexp],fluxes[:, iexp],ivars[:, iexp], flux_stack_nat[:, iexp], ivar_stack_nat[:, iexp],
            mask=masks[:, iexp], mask_ref=mask_stack_nat[:, iexp], ref_percentile=ref_percentile, maxiters=maxiter_scale,
            sigrej=sigrej, scale_method=scale_method, hand_scale=hand_scale, sn_max_medscale=sn_max_medscale,
            sn_min_medscale=sn_min_medscale, debug=debug)

    iIter = 0
    qdone = False
    thismask = np.copy(masks)
    while (not qdone) and (iIter < maxiter_reject):
        IPython.embed()
        wave_stack, flux_stack, ivar_stack, mask_stack, nused = compute_stack(
            waves, fluxes_scale, ivars_scale, thismask, wave_grid, weights)
        flux_stack_nat, ivar_stack_nat, mask_stack_nat = interp_spec(
            waves, wave_stack, flux_stack, ivar_stack,mask_stack)
        rejivars, sigma_corrs, outchi, maskchi = update_errors(waves, fluxes_scale, ivars_scale, thismask,
                                                               flux_stack_nat, ivar_stack_nat, mask_stack_nat,
                                                               sn_cap=sn_cap)
        thismask, qdone = pydl.djs_reject(fluxes_scale, flux_stack_nat, outmask=thismask,inmask=masks, invvar=rejivars,
                                          lower=lower,upper=upper, maxrej=maxrej, sticky=False)
        # print out how much was rejected
        for iexp in range(nexp):
            thisreject = thismask[:, iexp]
            nrej = np.sum(np.invert(thisreject))
            if nrej > 0:
                msgs.info("Rejecting {:d} pixels in exposure {:d}".format(nrej, iexp))

        iIter = iIter +1

    if (iIter == maxiter_reject) & (maxiter_reject != 0):
        msgs.warn('Maximum number of iterations maxiter={:}'.format(maxiter_reject) + ' reached in combspec')
    outmask = np.copy(thismask)

    # Compute the final stack using this outmask
    wave_stack, flux_stack, ivar_stack, mask_stack, nused = compute_stack(
        waves, fluxes_scale, ivars_scale, outmask, wave_grid, weights)
    # Used only for plotting below
    flux_stack_nat, ivar_stack_nat, mask_stack_nat = interp_spec(waves, wave_stack, flux_stack, ivar_stack, mask_stack)
    if debug:
        for iexp in range(nexp):
            # plot the residual distribution
            renormalize_errors_qa(outchi[:, iexp], maskchi[:, iexp], sigma_corrs[iexp])
            # plot the rejections for each exposures
            coadd_iexp_qa(waves[:, iexp], fluxes_scale[:, iexp], ivars_scale[:, iexp], flux_stack_nat[:, iexp],
                          ivar_stack_nat[:, iexp], mask=outmask[:, iexp], mask_stack=mask_stack_nat[:, iexp],
                          qafile=None, debug=debug)

    # Plot the final coadded spectrum
    if debug:
        weights_qa(waves, weights, outmask)
    coadd_qa(wave_stack,flux_stack,ivar_stack, nused, mask=mask_stack, qafile=qafile, debug=debug)

    # Write to disk?
    if outfile is not None:
        if len(outfile.split('.'))==1:
            msgs.info("No fomat given for the outfile, save to fits format.")
            outfile = outfile+'.fits'
        write_to_fits(wave_stack, flux_stack, ivar_stack, mask_stack, outfile, clobber=True)

    return wave_stack, flux_stack, ivar_stack, mask_stack, outmask, weights, scales, rms_sn<|MERGE_RESOLUTION|>--- conflicted
+++ resolved
@@ -14,7 +14,6 @@
 from pypeit.core.wavecal import wvutils
 from pypeit.core import pydl
 from astropy import constants as const
-import IPython
 c_kms = const.c.to('km/s').value
 
 from matplotlib.ticker import NullFormatter, NullLocator
@@ -79,11 +78,7 @@
         spl = 299792.458
         if v_pix is None:
             # Find the median velocity of a pixel in the input
-<<<<<<< HEAD
             dv = spl * np.abs(waves - np.roll(waves,1,axis=0)) / waves   # km/s
-=======
-            dv = spl * np.abs(waves - np.roll(waves,1, axis=0))/waves   # km/s
->>>>>>> 0ee265e3
             v_pix = np.median(dv)
 
         # to make the wavelength grid finer or coarser
@@ -107,14 +102,9 @@
         if wave_grid_min is None:
             wave_grid_min = np.min(waves[wave_mask])
         if wave_grid_max is None:
-<<<<<<< HEAD
             wave_grid_max = np.max(waves[wave_mask])
         wave_grid = wvutils.wavegrid(wave_grid_min, wave_grid_max + A_pix, \
                                      A_pix,samp_fact=samp_fact)
-=======
-            wave_grid_max = np.max(waves)
-        wave_grid = wvutils.wavegrid(wave_grid_min, wave_grid_max + A_pix, A_pix,samp_fact=samp_fact)
->>>>>>> 0ee265e3
 
     elif wave_method == 'loggrid':
         dloglam_n = np.log10(waves) - np.roll(np.log10(waves), 1,axis=0)
@@ -595,7 +585,6 @@
     return ratio
 
 
-
 def scale_spec_qa(wave, flux, ivar, flux_ref, ivar_ref, ymult, scale_method,
                   mask=None, mask_ref=None, ylim = None, median_frac = 0.03, title=''):
 
@@ -633,7 +622,6 @@
     spec_plot.legend()
     fig.suptitle(title)
     plt.show()
-
 
 
 def scale_spec(wave, flux, ivar, flux_ref, ivar_ref, mask=None, mask_ref=None, min_good=0.05,
