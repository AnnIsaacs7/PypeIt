""" Module for basic utilties with holy grail
"""
from __future__ import (print_function, absolute_import, division, unicode_literals)

import numpy as np
import numba as nb

from scipy.ndimage.filters import gaussian_filter
from scipy.signal import resample
import scipy
from scipy.optimize import curve_fit

from pypeit.core import arc
from pypeit import debugger


def arc_lines_from_spec(spec, min_nsig =10.0, nonlinear_counts = 1e10):
    """
    Parameters
    ----------
    spec
    siglev
    min_ampl

    Returns
    -------

    """

    # Find peaks
    tampl, tcent, twid, centerr, w, yprep, nsig = arc.detect_lines(spec, nfitpix=7, nonlinear_counts = nonlinear_counts)
    all_tcent = tcent[w]
    all_tampl = tampl[w]
    all_ecent = centerr[w]
    all_nsig = nsig[w]

    # Old code cut on amplitude
    # Cut on Amplitude
    #cut_amp = all_tampl > min_ampl

    # Cut on significance
    cut_sig = all_nsig > min_nsig
    cut_tcent = all_tcent[cut_sig]
    icut = np.where(cut_sig)[0]
<<<<<<< HEAD
     # Return
=======

    #debugger.set_trace()
    # Return
>>>>>>> 1d5158e8
    return all_tcent, all_ecent, cut_tcent, icut

# JFH ToDo This algorithm for computing the shift and stretch is unstable. It was hanging but that has been fixed
# by ading the bounds. However, I think it is producing bogus results in many cases.
def match_peaks(inspec1, inspec2, smooth=5.0, debug=False):
    """ Stretch and shift inspec2 until it matches inspec1
    """

    # Initial estimate
    p0 = np.array([0.0])
    nspec = inspec1.size
    specs = (inspec1, inspec2, smooth,)

    try:
        res = curve_fit(shift_stretch, specs, np.array([0.0]), p0,  bounds = (-nspec, nspec))
        #res = curve_fit(shift_stretch, specs, np.array([0.0]), p0, epsfcn=1.0)
    except ValueError:
        # Probably no overlap of the two spectra
        return None, None
    stretch = res[0][0]
    _, shift = shift_stretch(specs, stretch, retshift=True)

    if debug:
        inspec2_adj = resample(inspec2, int(inspec1.size + stretch))
        x1 = np.arange(inspec1.shape[0])
        x2 = np.arange(inspec2_adj.shape[0]) + shift
        from matplotlib import pyplot as plt
        plt.plot(x1, inspec1, 'k-', drawstyle='steps')
        plt.plot(x2, inspec2_adj, 'r-', drawstyle='steps')
        plt.show()

    return stretch, shift


# JFH I think this should be done with scipy.optimize to find the maximum value of the cc correlation as a function of
# shift and stretch, rather than with curve_fit
def shift_stretch(specs, p, retshift=False):
    inspec1, inspec2, smooth = specs
    y1 = gaussian_filter(inspec1, smooth)
    y2 = gaussian_filter(inspec2, smooth)
    y1size = y1.size
    y2size = int(y1size + p)
    y2 = resample(y2, y2size)
    df = np.min([y1size // 2 - 1, y2size // 2 - 1])
    size = y1size + y2size - 1
    fsize = 2 ** np.int(np.ceil(np.log2(size)))  # Use this size for a more efficient computation
    conv = np.fft.fft(y1, fsize)
    conv *= scipy.conj(np.fft.fft(y2, fsize))
    cc = scipy.ifft(conv)  # [df:df+y1size]
    shift = np.argmax(np.abs(cc))
    stretch = 1.0 / np.max(np.abs(cc))
    if retshift:
        return np.array([stretch]), shift
    else:
        return np.array([stretch])

# JFH These codes are under development by JFH to try to improve the problems with match_peaks.
def match_peaks2(inspec1, inspec2, smooth=5.0, debug=False):

    # Initial estimate
    p0 = np.array([0.0])
    nspec = inspec1.size
    # differential evolution optimizer appears to behave better
    print('Optimizing with IGM')
    guess = np.array([0.0,0.0])
    bounds = [(-nspec, nspec), (-nspec, nspec)]
    result = op.differential_evolution(xcorr_stretch, args=(inspec1, inspec2,smooth), bounds=bounds, popsize=25, recombination=0.7,
                                         disp=True, polish=True) # ToDO Should we polish?




# JFH I think this should be done with scipy.optimize to find the maximum value of the cc correlation as a function of
# shift and stretch, rather than with curve_fit
def xcorr_stretch(theta, inspec1, inspec2, smooth):

    y1 = gaussian_filter(inspec1, smooth)
    y2 = gaussian_filter(inspec2, smooth)
    y1size = y1.size
    y2size = int(y1size + theta[0])
    y2 = resample(y2, y2size)
    df = np.min([y1size // 2 - 1, y2size // 2 - 1])
    size = y1size + y2size - 1
    fsize = 2 ** np.int(np.ceil(np.log2(size)))  # Use this size for a more efficient computation
    conv = np.fft.fft(y1, fsize)
    conv *= scipy.conj(np.fft.fft(y2, fsize))
    cc = scipy.ifft(conv)  # [df:df+y1size]
    shift = np.argmax(np.abs(cc))
    return np.max(np.abs(cc))


@nb.jit(nopython=True, cache=True)
def hist_wavedisp(waves, disps, dispbin=None, wavebin=None, scale=1.0, debug=False):
    """ Generates a flexible 2D histogram of central wavelength and
    dispersion, where the wavelength grid spacing depends on the
    dispersion, so that each wavelength bin width roughly corresponds
    to the sample dispersion, scaled by a factor.

    Parameters
    ----------
    waves : ndarray
      array of central wavelengths (A). Must be the same size as disps.
    disps : ndarray
      logarithmic array of dispersions (A/pix). Must be the same size as waves.
    dispbin : ndarray
      bin widths for the dispersion dimension
    wavebin : two-element list
      minimum and maximum wavelength of the histogram bins
    scale : float
      Scale the sampling of the wavelength bin (see description above). Must be >= 1.0

    Returns
    -------
    hist_wd : ndarray
      An array of bin counts
    cent_w : ndarray
      The value of the wavelength at the centre of each bin
    cent_d : ndarray
      The value of the dispersion at the centre of each bin
    """
    if dispbin is None:
        dispbin = np.linspace(-3.0, 1.0, 1000)
    if wavebin is None:
        wavebin = [np.min(waves), np.max(waves)]

    # Convert to linear
    lin_dispbin = np.power(10.0, dispbin)
    lin_disps = np.power(10.0, disps)

    # Determine how many elements will be used for the histogram
    nelem = np.zeros(dispbin.size-1, dtype=nb.types.uint64)
    for dd in range(dispbin.size-1):
        dispval = 0.5*(lin_dispbin[dd] + lin_dispbin[dd+1])
        nelem[dd] = np.int(0.5 + scale*(wavebin[1]-wavebin[0])/dispval)

    # Generate a histogram
    nhistv = np.sum(nelem)
    hist_wd = np.zeros(nhistv, dtype=nb.types.uint64)
    cent_w = np.zeros(nhistv, dtype=nb.types.uint64)
    cent_d = np.zeros(nhistv, dtype=nb.types.uint64)
    cntr = 0
    for dd in range(dispbin.size-1):
        wbin = np.linspace(wavebin[0], wavebin[1], nelem[dd]+1)
        wdsp = np.where((lin_disps > lin_dispbin[dd]) & (lin_disps <= lin_dispbin[dd+1]))
        if wdsp[0].size != 0:
            hist_wd[cntr:cntr+nelem[dd]], _ = np.histogram(waves[wdsp], bins=wbin)
            cent_d[cntr:cntr+nelem[dd]] = 0.5 * (lin_dispbin[dd] + lin_dispbin[dd + 1])
            cent_w[cntr:cntr+nelem[dd]] = 0.5 * (wbin[1:] + wbin[:-1])
        cntr += nelem[dd]

    """
    if debug:
        # Create and plot up the 2D plot
        nelem_mx = np.max(nelem)
        hist_wd_plt = np.zeros((nelem_mx, dispbin.size), dtype=nb.types.uint64)
        wbin_mx = np.linspace(wavebin[0], wavebin[1], nelem_mx)
        cntr = 0
        for dd in range(dispbin.size-1):
            wbin = np.linspace(wavebin[0], wavebin[1], nelem[dd]+1)
            wdsp = np.where((lin_disps > lin_dispbin[dd]) & (lin_disps <= lin_dispbin[dd+1]))
            if wdsp[0].size != 0:
                fval, _ = np.histogram(waves[wdsp], bins=wbin)
                fspl = interpolate.interp1d(cent_w[cntr:cntr+nelem[dd]], fval, bounds_error=False, fill_value="extrapolate")
                val = fspl(wbin_mx).astype(nb.types.uint64)
                hist_wd_plt[:, dd] = val
            cntr += nelem[dd]
        plt.clf()
        plt.imshow(np.log10(np.abs(hist_wd_plt[:, ::-1].T)), extent=[wavebin[0], wavebin[1], dispbin[0], dispbin[-1]], aspect='auto')
        plt.show()
        pdb.set_trace()
    """

    return hist_wd, cent_w, cent_d<|MERGE_RESOLUTION|>--- conflicted
+++ resolved
@@ -42,13 +42,9 @@
     cut_sig = all_nsig > min_nsig
     cut_tcent = all_tcent[cut_sig]
     icut = np.where(cut_sig)[0]
-<<<<<<< HEAD
-     # Return
-=======
 
     #debugger.set_trace()
     # Return
->>>>>>> 1d5158e8
     return all_tcent, all_ecent, cut_tcent, icut
 
 # JFH ToDo This algorithm for computing the shift and stretch is unstable. It was hanging but that has been fixed
