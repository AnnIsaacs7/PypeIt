""" Output for PYPIT
"""
from __future__ import (print_function, absolute_import, division,
                        unicode_literals)
import numpy as np
import os

import astropy.io.fits as pyfits
from astropy.units import Quantity
from astropy import units as u
from astropy.table import Table

import h5py

from pypit import armsgs
from pypit import arutils
from pypit import arparse as settings

from pypit import ardebug as debugger

try: input = raw_input
except NameError: pass

# Logging
msgs = armsgs.get_logger()


def save_arcids(fname, pixels):
    # Setup the HDU
    hdu = pyfits.PrimaryHDU()
    hdulist = pyfits.HDUList([hdu]) # Insert the primary HDU (input model)
    for o in range(len(pixels)):
        hdulist.append(pyfits.ImageHDU(pixels[o])) # Add a new Image HDU
    ans = 'y'
    if os.path.exists(fname):
        if settings.argflag['output']['overwrite']:
            os.remove(fname)
        else:
            ans = ''
            while ans != 'y' and ans != 'n' and ans != 'r':
                msgs.warn("File %s exists!" % (fname), verbose=settings.argflag['output']['verbosity'])
                ans = input(msgs.input()+"Overwrite? (y/n)")
            if ans == 'y': os.remove(fname)
    if ans == 'y':
        msgs.info("Arc IDs saved successfully to file:"+msgs.newline()+fname)
        hdulist.writeto(fname)
    return


def save_extraction(slf, sciext, scidx, scierr=None, filename="temp.fits", frametype='Extraction', wave=None, sky=None, skyerr=None, extprops=None):
    msgs.info("Saving {0:s} frame as:".format(frametype)+msgs.newline()+filename)
    # Setup the HDU
    if sky is None:
        savdat = sciext
    else:
        if sciext.ndim != 2 or sciext.shape != sky.shape:
            msgs.error("Could not save extraction"+msgs.newline() +
                       "science and sky frames have different dimensions or shape")
        tsavdat = sciext[:, :, np.newaxis]
        tsavdat = np.append(tsavdat, sky[:, :, np.newaxis], axis=2)
        if scierr is not None:
            if skyerr is None:
                msgs.error("An error frame is missing for the sky")
            savdat = tsavdat[:, :, :, np.newaxis]
            tsaverr = scierr[:, :, np.newaxis]
            tsaverr = np.append(tsaverr, skyerr[:, :, np.newaxis], axis=2)
            savdat = np.append(savdat, tsaverr[:, :, :, np.newaxis], axis=3)
        else:
            savdat = tsavdat

    hdu = pyfits.PrimaryHDU(savdat)
    hdulist = pyfits.HDUList([hdu])
    # Write some information to the header
    msgs.info("Writing header information")
    hdrname = "FRAMEEXT"
    hdulist[0].header[hdrname] = (slf._fitsdict['filename'][scidx[0]], 'ARMED: Name of file that was extracted'.format(frametype))
    hdulist[0].header["FRAMETYP"] = (frametype, 'ARMED: extraction frame')
    hdulist[0].header["NUMORDS"] = (sciext.shape[1], 'ARMED: Number of orders extracted')
    hdulist[0].header["PIXSIZE"] = (settings.argflag['reduce']['pixelsize'], 'ARMED: The size of each sampled pixel (km/s)')
    # Loop through all orders and write the wavelength into the header
    if wave is not None:
        for i in range(sciext.shape[1]):
            hdrname = "CDELT{0:03d}".format(i+1)
            hdulist[0].header[hdrname] = (np.log10(1.0 + settings.argflag['reduce']['pixelsize']/299792.458), 'ARMED: log10(1+pixsize/c)'.format(frametype))
            hdrname = "CRVAL{0:03d}".format(i+1)
            hdulist[0].header[hdrname] = (np.log10(wave[0, i]), 'ARMED: log10(lambda_0)'.format(frametype))
            hdrname = "CLINV{0:03d}".format(i+1)
            hdulist[0].header[hdrname] = (wave[0, i], 'ARMED: lambda_0'.format(frametype))
            hdrname = "CRPIX{0:03d}".format(i+1)
            hdulist[0].header[hdrname] = (0.0, 'ARMED: Offset=0.0'.format(frametype))
            hdrname = "CNPIX{0:03d}".format(i+1)
            hdulist[0].header[hdrname] = (np.size(np.where(wave[:, i] != -999999.9)[0]), 'ARMED: Offset=0.0'.format(frametype))
    if extprops is not None:
        kys = extprops.keys()
        for j in range(len(kys)):
            hkey = kys[j][:5].upper()
            if np.ndim(extprops[kys[j]]) == 1 and np.size(extprops[kys[j]] == sciext.shape[1]):
                for i in range(sciext.shape[1]):
                    hdrname = "{0:s}{1:03d}".format(hkey, i+1)
                    hdulist[0].header[hdrname] = (extprops[kys[j]][i], 'ARMED: {0:s} for order {1:d}'.format(kys[j], i+1))
    # Write the file to disk
    if os.path.exists(filename):
        if settings.argflag['output']['overwrite'] == True:
            msgs.warn("Overwriting file:"+msgs.newline()+filename)
            os.remove(filename)
            hdulist.writeto(filename)
            msgs.info("{0:s} frame saved successfully:".format(frametype)+msgs.newline()+filename)
        else:
            msgs.warn("This file already exists")
            rmfil=''
            while rmfil != 'n' and rmfil != 'y' and rmfil != 'a':
<<<<<<< HEAD
                rmfil=input(msgs.input()+"Remove this file? ([y]es, [n]o, or [a]lways) - ")
=======
                rmfil = raw_input(msgs.input()+"Remove this file? ([y]es, [n]o, or [a]lways) - ")
>>>>>>> 73912952
            if rmfil == 'n':
                msgs.warn("Not saving {0:s} frame:".format(frametype)+msgs.newline()+filename)
            else:
                os.remove(filename)
                if rmfil == 'a': settings.argflag['output']['overwrite'] = True
                hdulist.writeto(filename)
                msgs.info("{0:s} frame saved successfully:".format(frametype)+msgs.newline()+filename)
    else:
        hdulist.writeto(filename)
        msgs.info("{0:s} frame saved successfully:".format(frametype)+msgs.newline()+filename)
    return


def save_master(slf, data, filename="temp.fits", frametype="<None>", ind=[],
                extensions=None, keywds=None, names=None):
    """ Write a MasterFrame
    Parameters
    ----------
    slf
    data
    filename
    frametype
    ind
    extensions : list, optional
      Additional data images to write
    names : list, optional
      Names of the extensions
    keywds : Additional keywords for the Header
    Returns
    -------
    """
    msgs.info("Saving master {0:s} frame as:".format(frametype)+msgs.newline()+filename)
    hdu = pyfits.PrimaryHDU(data)
    hlist = [hdu]
    # Extensions
    if extensions is not None:
        for kk,exten in enumerate(extensions):
            hdu = pyfits.ImageHDU(exten)
            if names is not None:
                hdu.name = names[kk]
            hlist.append(hdu)
    # HDU list
    hdulist = pyfits.HDUList(hlist)
    # Header
    msgs.info("Writing header information")
    for i in range(len(ind)):
        hdrname = "FRAME{0:03d}".format(i+1)
        hdulist[0].header[hdrname] = (slf._fitsdict['filename'][ind[i]], 'PYPIT: File used to generate Master {0:s}'.format(frametype))
    hdulist[0].header["FRAMETYP"] = (frametype, 'PYPIT: Master calibration frame type')
    if keywds is not None:
        for key in keywds.keys():
            hdulist[0].header[key] = keywds[key]
    # Write the file to disk
    if os.path.exists(filename):
        if settings.argflag['output']['overwrite'] is True:
            msgs.warn("Overwriting file:"+msgs.newline()+filename)
            os.remove(filename)
            hdulist.writeto(filename)
            msgs.info("Master {0:s} frame saved successfully:".format(frametype)+msgs.newline()+filename)
        else:
            msgs.warn("This file already exists")
            rmfil = ''
            while rmfil != 'n' and rmfil != 'y' and rmfil != 'a':
                rmfil = input(msgs.input()+"Remove this file? ([y]es, [n]o, or [a]lways) - ")
            if rmfil == 'n':
                msgs.warn("Not saving master {0:s} frame:".format(frametype)+msgs.newline()+filename)
            else:
                os.remove(filename)
                if rmfil == 'a': settings.argflag['output']['overwrite'] = True
                hdulist.writeto(filename)
                msgs.info("Master {0:s} frame saved successfully:".format(frametype)+msgs.newline()+filename)
    else:
        hdulist.writeto(filename)
        msgs.info("Master {0:s} frame saved successfully:".format(frametype)+msgs.newline()+filename)
    return


def save_ordloc(slf, fname):
    # Derive a suitable name
    mstrace_bname, mstrace_bext = os.path.splitext(fname)
    # Save the left order locations
    hdu = pyfits.PrimaryHDU(slf._lordloc)
    hdulist = pyfits.HDUList([hdu])
    # Write the file to disk
    filename = mstrace_bname+"_ltrace"+mstrace_bext
    if os.path.exists(filename):
        if settings.argflag['output']['overwrite'] is True:
            msgs.warn("Overwriting file:"+msgs.newline()+filename)
            os.remove(filename)
            hdulist.writeto(filename)
            msgs.info("Saved left order locations for frame:"+msgs.newline()+fname)
        else:
            msgs.warn("This file already exists:"+msgs.newline()+filename)
            rmfil=''
            while rmfil != 'n' and rmfil != 'y' and rmfil != 'a':
                rmfil=input(msgs.input()+"Remove this file? ([y]es, [n]o, or [a]lways) - ")
            if rmfil == 'n':
                msgs.warn("Not saving left order traces for file:"+msgs.newline()+fname)
            else:
                os.remove(filename)
                if rmfil == 'a': settings.argflag['output']['overwrite'] = True
                hdulist.writeto(filename)
                msgs.info("Saved left order locations for frame:"+msgs.newline()+fname)
    else:
        hdulist.writeto(filename)
        msgs.info("Saved left order locations for frame:"+msgs.newline()+fname)
    # Save the right order locations
    hdu = pyfits.PrimaryHDU(slf._rordloc)
    hdulist = pyfits.HDUList([hdu])
    filename = mstrace_bname+"_rtrace"+mstrace_bext
    if os.path.exists(filename):
        if settings.argflag['output']['overwrite'] is True:
            msgs.warn("Overwriting file:"+msgs.newline()+filename)
            os.remove(filename)
            hdulist.writeto(filename)
            msgs.info("Saved right order locations for frame:"+msgs.newline()+fname)
        else:
            msgs.warn("This file already exists:"+msgs.newline()+filename)
            rmfil=''
            while rmfil != 'n' and rmfil != 'y' and rmfil != 'a':
                rmfil=input(msgs.input()+"Remove this file? ([y]es, [n]o, or [a]lways) - ")
            if rmfil == 'n':
                msgs.warn("Not saving right order traces for file:"+msgs.newline()+fname)
            else:
                os.remove(filename)
                if rmfil == 'a': settings.argflag['output']['overwrite'] = True
                hdulist.writeto(filename)
                msgs.info("Saved right order locations for frame:"+msgs.newline()+fname)
    else:
        hdulist.writeto(filename)
        msgs.info("Saved right order locations for frame:"+msgs.newline()+fname)
    return


def save_tilts(slf, fname):
    # Derive a suitable name
    msarc_bname, msarc_bext = os.path.splitext(fname)
    # Save the tilts
    hdu = pyfits.PrimaryHDU(slf._tilts)
    hdulist = pyfits.HDUList([hdu])
    # Write the file to disk
    filename = msarc_bname+"_tilts"+msarc_bext
    if os.path.exists(filename):
        if settings.argflag['output']['overwrite'] == True:
            msgs.warn("Overwriting file:"+msgs.newline()+filename)
            os.remove(filename)
            hdulist.writeto(filename)
            msgs.info("Saved order tilts for frame:"+msgs.newline()+fname)
        else:
            msgs.warn("This file already exists:"+msgs.newline()+filename)
            rmfil=''
            while rmfil != 'n' and rmfil != 'y' and rmfil != 'a':
                rmfil=input(msgs.input()+"Remove this file? ([y]es, [n]o, or [a]lways) - ")
            if rmfil == 'n':
                msgs.warn("Not saving order tilts for file:"+msgs.newline()+fname)
            else:
                os.remove(filename)
                if rmfil == 'a': settings.argflag['output']['overwrite'] = True
                hdulist.writeto(filename)
                msgs.info("Saved order tilts for frame:"+msgs.newline()+fname)
    else:
        hdulist.writeto(filename)
        msgs.info("Saved order tilts for frame:"+msgs.newline()+fname)
    # Save the saturation mask
    hdu = pyfits.PrimaryHDU(slf._satmask)
    hdulist = pyfits.HDUList([hdu])
    filename = msarc_bname+"_satmask"+msarc_bext
    if os.path.exists(filename):
        if settings.argflag['output']['overwrite'] == True:
            msgs.warn("Overwriting file:"+msgs.newline()+filename)
            os.remove(filename)
            hdulist.writeto(filename)
            msgs.info("Saved saturation mask for frame:"+msgs.newline()+fname)
        else:
            msgs.warn("This file already exists:"+msgs.newline()+filename)
            rmfil=''
            while rmfil != 'n' and rmfil != 'y' and rmfil != 'a':
                rmfil=input(msgs.input()+"Remove this file? ([y]es, [n]o, or [a]lways) - ")
            if rmfil == 'n':
                msgs.warn("Not saving saturation mask for file:"+msgs.newline()+fname)
            else:
                os.remove(filename)
                if rmfil == 'a': settings.argflag['output']['overwrite'] = True
                hdulist.writeto(filename)
                msgs.info("Saved saturation mask for frame:"+msgs.newline()+fname)
    else:
        hdulist.writeto(filename)
        msgs.info("Saved saturation mask for frame:"+msgs.newline()+fname)

    return


def save_1d_spectra_hdf5(slf, fitsdict, clobber=True):
    """ Write 1D spectra to an HDF5 file

    Parameters
    ----------
    slf
    clobber

    Returns
    -------

    """
    from linetools import utils as ltu
    import json
    if clobber is False:
        msgs.error("NOT IMPLEMENTED")
    # Open file
    outfile = settings.argflag['run']['directory']['science']+'/spec1d_{:s}.hdf5'.format(slf._basename)
    hdf = h5py.File(outfile, 'w')

    # Meta Table
    idict = dict(RA=0., DEC=0.,  # J2000
                 objid=0, slitid=0, det=0, scidx=0,  # specobj IDs
                 FWHM=0.,  # Spatial resolution in arcsec
                 R=0.,     # Spectral resolution (FWHM) in lambda/Dlambda
                 xslit=(0.,0.), nslit=0)
    tkeys = idict.keys()
    lst = [[idict[tkey]] for tkey in tkeys]
    meta = Table(lst, names=tkeys)

    # Calculate number of objects and totalpix
    nspec, totpix = 0, 0
    detref = None
    for kk in range(settings.spect['mosaic']['ndet']):
        det = kk+1
        if slf._specobjs[det-1] is None:
            continue
        if detref is None:
            detref = det-1
        # Loop on slits
        for sl in range(len(slf._specobjs[det-1])):
            nspec += len(slf._specobjs[det-1][sl])
            # Loop on objects
            for specobj in slf._specobjs[det-1][sl]:
                # Calculate max pixels
                totpix = max(totpix, specobj.trace.size)
                # Update meta
                tdict = dict(RA=0., DEC=0.,  # J2000
                             objid=specobj.objid, slitid=specobj.slitid, det=det, scidx=specobj.scidx,  # specobj IDs
                             FWHM=0.,  # Spatial resolution in arcsec
                             R=0.,     # Spectral resolution (FWHM) in lambda/Dlambda
                             xslit=specobj.xslit, nslit=sl+1)  # Slit position and number
                meta.add_row(tdict)
    # Remove dummy row and write
    meta = meta[1:]
    hdf['meta'] = meta

    # Make a Header from fitsdict
    hdict = {}
    for key in fitsdict.keys():
        hdict[key] = fitsdict[key][slf._specobjs[detref][0][0].scidx]  # Hopefully this is the right index
    d = ltu.jsonify(hdict)
    hdf['header'] = json.dumps(d)

    # Loop on extraction methods
    for ex_method in ['boxcar', 'optimal']:
        # Check for extraction type
        if not hasattr(slf._specobjs[detref][0][0], ex_method):
            continue
        method_grp = hdf.create_group(ex_method)

        # Data arrays are always MaskedArray
        dtypes = []
        for key in getattr(slf._specobjs[detref][0][0], ex_method).keys():
            dtype = 'float64' if key == 'wave' else 'float32'
            dtypes.append((str(key), dtype, (totpix)))
        dtypes.append((str('obj_trace'), 'float32', (totpix)))
        data = np.ma.empty((1,), dtype=dtypes)
        # Setup in hdf5
        spec_set = hdf[str(ex_method)].create_dataset('spec', data=data, chunks=True,
                                                      maxshape=(None,), compression='gzip')
        spec_set.resize((nspec,))
        # Fill (and make meta)
        count = 0
        for kk in range(settings.spect['mosaic']['ndet']):
            det = kk+1
            if slf._specobjs[det - 1] is None:
                continue
            # Loop on slits
            for sl in range(len(slf._specobjs[det - 1])):
                nspec += len(slf._specobjs[det - 1][sl])
                # Loop on spectra
                for specobj in slf._specobjs[det-1][sl]:
                    # Check meta
                    assert meta['objid'][count] == specobj.objid
                    # Trace
                    data['obj_trace'][0][:len(specobj.trace)] = specobj.trace
                    # Rest
                    sdict = getattr(specobj, ex_method)
                    for key in sdict.keys():
                        npix = len(sdict[key])
                        try:
                            data[key][0][:npix] = sdict[key].value
                        except AttributeError:
                            data[key][0][:npix] = sdict[key]
                    # Write
                    spec_set[count] = data
                    count += 1
    #
    hdf.close()

    # Dump into a linetools.spectra.xspectrum1d.XSpectrum1D


def save_1d_spectra_fits(slf, standard=False, clobber=True, outfile=None):
    """ Write 1D spectra to a multi-extension FITS file

    Parameters
    ----------
    slf
    clobber : bool, optional
    outfile : str, optional

    Returns
    -------
    """
    # Primary header
    prihdu = pyfits.PrimaryHDU()
    hdus = [prihdu]
    # Loop on detectors
    ext = 0
    for kk in range(settings.spect['mosaic']['ndet']):
        det = kk+1
<<<<<<< HEAD
        if slf._specobjs[det-1] is None:
            continue
        # Loop on slits
        for sl in range(len(slf._specobjs[det-1])):
            # Loop on spectra
            for specobj in slf._specobjs[det-1][sl]:
=======

        # Allow writing of standard
        if standard:
            specobjs = slf._msstd[det-1]['spobjs']
        else:
            specobjs = slf._specobjs[det-1]
        if specobjs is None:
            continue
        # Loop on slits
        for sl in range(len(specobjs)):
            # Loop on spectra
            for specobj in specobjs[sl]:
>>>>>>> 73912952
                ext += 1
                # Add header keyword
                keywd = 'EXT{:04d}'.format(ext)
                prihdu.header[keywd] = specobj.idx
<<<<<<< HEAD
=======

>>>>>>> 73912952
                # Add Spectrum Table
                cols = []
                # Trace
                cols += [pyfits.Column(array=specobj.trace, name=str('obj_trace'), format=specobj.trace.dtype)]
                # Boxcar
                for key in specobj.boxcar.keys():
                    # Skip some
                    if key in ['size']:
                        continue
                    if isinstance(specobj.boxcar[key], Quantity):
                        cols += [pyfits.Column(array=specobj.boxcar[key].value,
                                             name=str('box_'+key), format=specobj.boxcar[key].value.dtype)]
                    else:
                        cols += [pyfits.Column(array=specobj.boxcar[key],
                                             name=str('box_'+key), format=specobj.boxcar[key].dtype)]
                # Optimal
                for key in specobj.optimal.keys():
                    # Skip some
                    if key in ['fwhm']:
                        continue
                    # Generate column
                    if isinstance(specobj.optimal[key], Quantity):
                        cols += [pyfits.Column(array=specobj.optimal[key].value,
                                               name=str('opt_'+key), format=specobj.optimal[key].value.dtype)]
                    else:
                        cols += [pyfits.Column(array=specobj.optimal[key],
                                               name=str('opt_'+key), format=specobj.optimal[key].dtype)]
                # Finish
                coldefs = pyfits.ColDefs(cols)
                tbhdu = pyfits.BinTableHDU.from_columns(coldefs)
                tbhdu.name = specobj.idx
                hdus += [tbhdu]
    # Finish
    hdulist = pyfits.HDUList(hdus)
    if outfile is None:
        outfile = settings.argflag['run']['directory']['science']+'/spec1d_{:s}.fits'.format(slf._basename)
    hdulist.writeto(outfile, overwrite=clobber)



#def write_sensitivity():
    #sensfunc_name = "{0:s}/{1:s}/{2:s}_{3:03d}_{4:s}.yaml".format(os.getcwd(), settings.argflag['run']['directory']['master'], slf._fitsdict['target'][scidx[0]], 0, "sensfunc")
    #msgs.info("Writing sensfunc: {:s}".format(sensfunc_name))
    #with open(sensfunc_name, 'w') as yamlf:
    #    yamlf.write( yaml.dump(slf._sensfunc))
    #with io.open(sensfunc_name, 'w', encoding='utf-8') as f:
    #    f.write(unicode(json.dumps(slf._sensfunc, sort_keys=True, indent=4, separators=(',', ': '))))


def save_obj_info(slf, fitsdict, clobber=True):
    # Lists for a Table
    slits, names, boxsize, opt_fwhm, s2n = [], [], [], [], []
    # Loop on detectors
    for kk in range(settings.spect['mosaic']['ndet']):
        det = kk+1
        if slf._specobjs[det-1] is None:
            continue
        dnum = settings.get_dnum(det)
        # Loop on slits
        for sl in range(len(slf._specobjs[det-1])):
            # Loop on spectra
            for specobj in slf._specobjs[det-1][sl]:
                # Append
                names.append(specobj.idx)
                slits.append(sl+1)
                # Boxcar width
                if 'size' in specobj.boxcar.keys():
                    slit_pix = specobj.boxcar['size']
                    # Convert to arcsec
                    binspatial, binspectral = settings.parse_binning(fitsdict['binning'][specobj.scidx])
                    boxsize.append(slit_pix*binspatial*settings.spect[dnum]['platescale'])
                else:
                    boxsize.append(0.)
                # Optimal profile (FWHM)
                if 'fwhm' in specobj.optimal.keys():
                    binspatial, binspectral = settings.parse_binning(fitsdict['binning'][specobj.scidx])
                    opt_fwhm.append(specobj.optimal['fwhm']*binspatial*settings.spect[dnum]['platescale'])
                else:
                    opt_fwhm.append(0.)
                # S2N -- default to boxcar
                sext = (specobj.boxcar if (len(specobj.boxcar) > 0) else specobj.optimal)
                ivar = arutils.calc_ivar(sext['var'])
                is2n = np.median(sext['counts']*np.sqrt(ivar))
                s2n.append(is2n)

    # Generate the table, if we have at least one source
    if len(names) > 0:
        obj_tbl = Table()
        obj_tbl['slit'] = slits
        obj_tbl['slit'].format = 'd'
        obj_tbl['name'] = names
        obj_tbl['box_width'] = boxsize
        obj_tbl['box_width'].format = '.2f'
        obj_tbl['box_width'].unit = u.arcsec
        obj_tbl['opt_fwhm'] = opt_fwhm
        obj_tbl['opt_fwhm'].format = '.3f'
        obj_tbl['opt_fwhm'].unit = u.arcsec
        obj_tbl['s2n'] = s2n
        obj_tbl['s2n'].format = '.2f'
        # Write
        obj_tbl.write(settings.argflag['run']['directory']['science']+'/objinfo_{:s}.txt'.format(slf._basename), format='ascii.fixed_width', overwrite=True)


def save_2d_images(slf, fitsdict, clobber=True):
    """ Write 2D images to the hard drive
    Parameters
    ----------
    slf
    clobber

    Returns
    -------

    """
    import datetime
    # Original header
    scidx = slf._idx_sci[0]
    path = fitsdict['directory'][scidx]
    ifile = fitsdict['filename'][scidx]
    headarr = [None for k in range(settings.spect['fits']['numhead'])]
    for k in range(settings.spect['fits']['numhead']):
        headarr[k] = pyfits.getheader(path+ifile, ext=settings.spect['fits']['headext{0:02d}'.format(k+1)])

    # Primary header
    prihdu = pyfits.PrimaryHDU()
    # Update with original header, skipping a few keywords
    hdus = [prihdu]
    hdukeys = ['BUNIT', 'COMMENT', '', 'BITPIX', 'NAXIS', 'NAXIS1', 'NAXIS2',
               'HISTORY', 'EXTEND', 'DATASEC']
    for key in headarr[0].keys():
        # Use new ones
        if key in hdukeys:
            continue
        # Update unused ones
        prihdu.header[key] = headarr[0][key]
    # History
    if 'HISTORY' in headarr[0].keys():
        # Strip \n
        tmp = str(headarr[0]['HISTORY']).replace('\n', ' ')
        prihdu.header.add_history(str(tmp))

    # PYPIT
    prihdu.header['PIPELINE'] = str('PYPIT')
    prihdu.header['DATE-RDX'] = str(datetime.date.today().strftime('%Y-%b-%d'))
    setup = settings.argflag['reduce']['masters']['setup'].split('_')
    prihdu.header['PYPCNFIG'] = str(setup[0])
    prihdu.header['PYPCALIB'] = str(setup[2])
    prihdu.header['PYPMFDIR'] = str(settings.argflag['run']['directory']['master']+'_'+settings.argflag['run']['spectrograph'])

    ext = 0
    for kk in range(settings.spect['mosaic']['ndet']):
        det = kk+1

        # Processed frame
        ext += 1
        keywd = 'EXT{:04d}'.format(ext)
        prihdu.header[keywd] = 'DET{:d}-Processed'.format(det)
        hdu = pyfits.ImageHDU(slf._sciframe[det-1])
        hdu.name = prihdu.header[keywd]
        hdus.append(hdu)

        # Variance
        ext += 1
        keywd = 'EXT{:04d}'.format(ext)
        prihdu.header[keywd] = 'DET{:d}-Var'.format(det)
        hdu = pyfits.ImageHDU(slf._modelvarframe[det-1])
        hdu.name = prihdu.header[keywd]
        hdus.append(hdu)

        # Background subtracted
        ext += 1
        keywd = 'EXT{:04d}'.format(ext)
        prihdu.header[keywd] = 'DET{:d}-Skysub'.format(det)
        hdu = pyfits.ImageHDU(slf._sciframe[det-1]-slf._bgframe[det-1])
        hdu.name = prihdu.header[keywd]
        hdus.append(hdu)

    # Finish
    hdulist = pyfits.HDUList(hdus)
    hdulist.writeto(settings.argflag['run']['directory']['science']+'/spec2d_{:s}.fits'.format(slf._basename), overwrite=clobber)<|MERGE_RESOLUTION|>--- conflicted
+++ resolved
@@ -109,11 +109,7 @@
             msgs.warn("This file already exists")
             rmfil=''
             while rmfil != 'n' and rmfil != 'y' and rmfil != 'a':
-<<<<<<< HEAD
                 rmfil=input(msgs.input()+"Remove this file? ([y]es, [n]o, or [a]lways) - ")
-=======
-                rmfil = raw_input(msgs.input()+"Remove this file? ([y]es, [n]o, or [a]lways) - ")
->>>>>>> 73912952
             if rmfil == 'n':
                 msgs.warn("Not saving {0:s} frame:".format(frametype)+msgs.newline()+filename)
             else:
@@ -439,14 +435,6 @@
     ext = 0
     for kk in range(settings.spect['mosaic']['ndet']):
         det = kk+1
-<<<<<<< HEAD
-        if slf._specobjs[det-1] is None:
-            continue
-        # Loop on slits
-        for sl in range(len(slf._specobjs[det-1])):
-            # Loop on spectra
-            for specobj in slf._specobjs[det-1][sl]:
-=======
 
         # Allow writing of standard
         if standard:
@@ -459,15 +447,11 @@
         for sl in range(len(specobjs)):
             # Loop on spectra
             for specobj in specobjs[sl]:
->>>>>>> 73912952
                 ext += 1
                 # Add header keyword
                 keywd = 'EXT{:04d}'.format(ext)
                 prihdu.header[keywd] = specobj.idx
-<<<<<<< HEAD
-=======
-
->>>>>>> 73912952
+
                 # Add Spectrum Table
                 cols = []
                 # Trace
