from __future__ import (print_function, absolute_import, division, unicode_literals)

import inspect
import copy
from collections import Counter

import numpy as np

from scipy import interpolate, ndimage

import matplotlib.pyplot as plt
from matplotlib import cm, font_manager

from astropy.io import fits
from astropy.stats import sigma_clip
from astropy.convolution import convolve, Gaussian1DKernel
from pypit import ardebug as debugger
from pypit import msgs
from pypit import arqa
from pypit import arplot
from pypit import ararc
from pypit import arutils
from pypit import arpca
from pypit import arproc
from pypit import arparse as settings
from pypit.filter import BoxcarFilter
from pypit import arspecobj
from pypit import ardebug as debugger
try:
    from pypit import ginga
except ImportError:
    pass

from pypit import arcytrace



try:
    ustr = unicode
except NameError:
    ustr = str

# Testing
import time

def assign_slits(binarr, edgearr, ednum=100000, lor=-1, isettings=None):
    """This routine will trace the locations of the slit edges
    Putative edges come in with |values| > 200000 (in the edgearr)
    and leave (ideally) with values near ednum

    Parameters
    ----------
    mstrace : numpy ndarray
      Calibration frame that will be used to identify slit traces (in most cases, the slit edge)
    edgearr : numpy ndarray
      An array of negative/positive numbers (left/right edges respectively) and zeros (no edge)
    ednum : int
      A dummy number given to define slit edges
    lor : int (-1 or +1)
      A flag that indicates if the left edge (-1) or right edge (+1) should be assigned

    Returns
    -------
    edgearr : numpy ndarray
      An array of negative/positive numbers (left/right edges respectively) and zeros (no edge)
      Modified in-place
    """
    if isettings is not None:
        settings = isettings

    if lor == -1:
        lortxt = "left"
    else:
        lortxt = "right"
    outitnm = 1
    oldedgearr = edgearr.copy()
    prevedgearr = edgearr.copy()
    while True:
        msgs.prindent("Outer {0:s} edge loop, Iteration {1:d}".format(lortxt, outitnm))
        labnum = lor*ednum
        itnm = 0
        nslit = 0
        cmnold = None
        firstpass = True
        while True:
            # Array to hold edge information
            edgehist = np.zeros(binarr.shape[1]*2, dtype=np.int)
            itnm += 1
            # Locate edges relative to the most common edge
            if lor == -1:
                wl = np.where(edgearr <= -2*ednum)
            else:
                wl = np.where(edgearr >= 2*ednum)
            if wl[0].size == 0:
                break
            cl = Counter(edg for edg in edgearr[wl])
            comml = cl.most_common(1)
            # Pixels of the most common edge
            common_pix = np.where(edgearr == comml[0][0])
            if not firstpass:
                if (cmnold[0] == comml[0][0]) and (cmnold[1] == comml[0][1]):
                    # Nothing has changed since the previous iteration, so end the loop
                    break
                if comml[0][1] < binarr.shape[0]/100.0:
                    # Now considering an edge that spans less than 1 per cent of the detector ---> insignificant
                    break
            # Save
            cmnold = comml[0]
            # Extract just these elements
            tedgearr = edgearr[common_pix[0], :]
            # Set the offset
            offs = binarr.shape[1]
            # Add these into edgehist
            edgehist[offs] = np.sum(binarr[common_pix])#common_pix[0].size
            # And a fudge to give this edge detection some width (for peak finding, below)
            edgehist[offs-1] = 1 + common_pix[0].size/2
            edgehist[offs+1] = 1 + common_pix[0].size/2
            # Find the difference between unknown edges
            if lor == -1:  # Left edges
                www = np.where(tedgearr <= -2*ednum)
            else:
                www = np.where(tedgearr >= 2*ednum)
            if www[0].size == 0:
                break
            shft = www[1] - common_pix[1][www[0]]  # Calculate the shift between right edges
            shft += offs  # Apply the offset to the edgehist arr
            #np.add.at(edgehist, shft, 1)
            # Insert other edges into edgehist
            np.add.at(edgehist, shft, binarr[common_pix[0], :][www])
            # Smooth the histogram with a Gaussian of standard deviation 1 pixel to reduce noise
            smedgehist = ndimage.uniform_filter1d(edgehist, 3)
            # Identify peaks (which indicate the locations of the right slit edges)
            #   Might consider another peak-finding algorithm, e.g. the one used for arc lines
            arrlfr = smedgehist[0:-4]
            arrlft = smedgehist[1:-3]
            arrcen = smedgehist[2:-2]
            arrrgt = smedgehist[3:-1]
            arrrfr = smedgehist[4:]
            wpk = np.where((arrcen >= arrlft) & (arrcen > arrrgt) &  # Exactly one of these should be >=
                           ((arrlft > arrlfr) | (arrrgt > arrrfr)))[0]
            if wpk.size == 0:
                # No more peaks
                break
            if wpk.size != 1:
                wpkmsk = prune_peaks(smedgehist, wpk, np.where(wpk+2 == offs)[0][0])#, debug=debug)
                wpk = wpk[np.where(wpkmsk == 1)]
            if wpk.size == 0:
                # After pruning, there are no more peaks
                break
            pks = wpk+2  # Shifted by 2 because of the peak finding algorithm above
#            print('calling find_peak_limits')
#            t = time.clock()
#            _pedges = arcytrace.find_peak_limits(smedgehist, pks)
#            print('Old find_peak_limits: {0} seconds'.format(time.clock() - t))
#            t = time.clock()
            pedges = new_find_peak_limits(smedgehist, pks)
#            print('New find_peak_limits: {0} seconds'.format(time.clock() - t))
#            assert np.sum(_pedges != pedges) == 0, \
#                    'Difference between old and new find_peak_limits'

            if np.all(pedges[:, 1]-pedges[:, 0] == 0):
                # Remaining peaks have no width
                break
            if msgs._debug['trace']:
                plt.clf()
                plt.plot(arrcen, 'k-', drawstyle='steps')
                plt.plot(wpk, np.zeros(wpk.size), 'ro')
                plt.show()
                debugger.set_trace()
            # Label all edge ids (in the original edgearr) that are located in each peak with the same number
            for ii in range(pks.size):
                shbad = np.zeros(edgearr.shape)
                wp = np.where((shft >= pedges[ii, 0]) & (shft <= pedges[ii, 1]))
                vals = np.unique(tedgearr[(www[0][wp], www[1][wp])])
                # Fit the edge detections in this edge and calculate the offsets
                strev = "np.where("
                for vv in vals:
                    strev += "(edgearr=={0:d})|".format(vv)
                strev = strev[:-1] + ")"
                widx = eval(strev)
                if widx[0].size < 2*settings['trace']['slits']['polyorder']:
                    continue
                badmsk, fitcof = arutils.robust_polyfit(widx[0], widx[1],
                                                        settings['trace']['slits']['polyorder'],
                                                        function=settings['trace']['slits']['function'],
                                                        minv=0, maxv=binarr.shape[0]-1)
                shbad[widx] = badmsk
                smallhist = np.zeros(101, dtype=np.int)
                meddiff = np.zeros(vals.size)
                for vv in range(vals.size):
                    widx = np.where((edgearr == vals[vv]) & (shbad == 0))
                    if widx[0].size == 0:
                        # These pixels were deemed to be bad
                        continue
                    diff = widx[1] - arutils.func_val(fitcof, widx[0],
                                                      settings['trace']['slits']['function'],
                                                      minv=0, maxv=binarr.shape[0]-1)
                    diff = 50 + np.round(diff).astype(np.int)
                    np.add.at(smallhist, diff, 1)
                    meddiff[vv] = np.median(diff)
                # Find the peaks of this distribution
                wspk = np.where((smallhist[1:-1] >= smallhist[2:]) & (smallhist[1:-1] > smallhist[:-2]))[0]
                wspk += 1  # Add one here to account for peak finding
                if msgs._debug['trace'] and False:
                    plt.clf()
                    plt.plot(smallhist, 'k-', drawstyle='steps')
                    plt.show()

                for pp in range(wspk.size):  # For all small peaks identified
                    for vv in range(vals.size):
                        if lor == -1 and vals[vv] > -2*ednum:
                            continue
                        elif lor == 1 and vals[vv] < 2*ednum:
                            continue
                        # Make sure this value is within 1 pixel of the peak
                        if meddiff[vv] < wspk[pp]-1:
                            continue
                        if meddiff[vv] > wspk[pp]+1:
                            continue
                        edgearr[np.where(edgearr == vals[vv])] = labnum
                        meddiff[vv] = -1  # Flag this val as done
                    labnum += lor*1
                # Find any vals that weren't applied
                for vv in range(vals.size):
                    if meddiff[vv] == -1:
                        continue
                    edgearr[np.where(edgearr == vals[vv])] = 0
            nslit += pks.size
            msgs.prindent("  Inner loop, Iteration {0:d}, {1:d} {2:s} edges assigned ({3:d} total)".format(itnm, pks.size, lortxt, nslit))
            firstpass = False
        outitnm += 1
        if lor == -1:
            edgearr[np.where(edgearr <= -2*ednum)] = 0
        else:
            edgearr[np.where(edgearr >= 2*ednum)] = 0
        if np.array_equal(edgearr, oldedgearr) or np.array_equal(edgearr, prevedgearr):
            break
        elif outitnm > 10:
            msgs.warn("Edge assignment may not have converged")
            msgs.info("Please check the slit edge traces")
            #debugger.set_trace()
            break
        else:
            oldedgearr = prevedgearr.copy()
            prevedgearr = edgearr.copy()
            if lor == -1:
                edgearr[np.where(edgearr <= -ednum)] -= ednum
            else:
                edgearr[np.where(edgearr >= ednum)] += ednum
    # Ignore any order detections that weren't identified in the loop
    if lor == -1:
        edgearr[np.where(edgearr <= -2*ednum)] = 0
    else:
        edgearr[np.where(edgearr >= 2*ednum)] = 0
    # Sort vals by increasing spatial position on the detector
    # First, determine the model for the most common slit edge
    if lor == -1:
        wcm = np.where(edgearr <= -ednum)
    else:
        wcm = np.where(edgearr >= ednum)
    if wcm[0].size != 0:
        cntr = Counter(edg for edg in edgearr[wcm])
        commn = cntr.most_common(1)
        wedx, wedy = np.where(edgearr == commn[0][0])
        msk, cf = arutils.robust_polyfit(wedx, wedy,
                                         settings['trace']['slits']['polyorder'],
                                         function=settings['trace']['slits']['function'],
                                         minv=0, maxv=binarr.shape[0]-1)
        cenmodl = arutils.func_val(cf, np.arange(binarr.shape[0]),
                                   settings['trace']['slits']['function'],
                                   minv=0, maxv=binarr.shape[0]-1)
        if lor == -1:
            vals = np.unique(edgearr[np.where(edgearr < 0)])
        else:
            vals = np.unique(edgearr[np.where(edgearr > 0)])
        diffarr = np.zeros(vals.size)
        diffstd = 0.0
        for jj in range(vals.size):
            wedx, wedy = np.where(edgearr == vals[jj])
            diffarr[jj] = np.mean(wedy-cenmodl[wedx])
            diffstd += np.std(wedy-cenmodl[wedx])
        diffstd /= vals.size
        dasrt = np.argsort(diffarr)
        # Relabel the edges from left to right
        edgearr[wcm] += lor*ednum
        labnum = lor*ednum
        diffarrsrt = diffarr[dasrt]
        diffs = diffarrsrt[1:] - diffarrsrt[:-1]
        for jj in range(vals.size):
            wrplc = np.where(edgearr == lor*ednum + vals[dasrt[jj]])
            edgearr[wrplc] = labnum
            if jj != vals.size-1:
                if diffs[jj] > 3.0*diffstd:
                    # The next edge must be a different edge
                    labnum += lor*1
    return


def expand_slits(slf, mstrace, det, ordcen, extord):
    """
    This routine will traces the locations of the slit edges

    Parameters
    ----------
    slf : Class instance
      An instance of the Science Exposure class
    mstrace: numpy ndarray
      Calibration frame that will be used to identify slit edges
    det : int
      Index of the detector
    ordcen : ndarray
      An array providing the physical pixel locations corresponding to the slit centres
    extord : ndarray
      A boolean mask indicating if an order was extrapolated (True = extrapolated)

    Returns
    -------
    lordloc : ndarray
      Locations of the left slit edges (in physical pixel coordinates)
    rordloc : ndarray
      Locations of the right slit edges (in physical pixel coordinates)
    """

    # Calculate the pixel locations of th eorder edges
    pixcen = phys_to_pix(ordcen, slf._pixlocn[det - 1], 1)
    msgs.info("Expanding slit traces to slit edges")
#    t = time.clock()
#    _mordwid, _pordwid = arcytrace.expand_slits(mstrace, pixcen, extord.astype(int))
#    print('Old expand_slits: {0} seconds'.format(time.clock() - t))
#    t = time.clock()
    mordwid, pordwid = new_expand_slits(mstrace, pixcen, extord.astype(int))
# TODO: old and new expand_slits do not produce the same result.  There
# was a bug in the old version, but we need to continue to check that
# this version gives good results.
#    print('New expand_slits: {0} seconds'.format(time.clock() - t))
#    assert np.sum(_mordwid != mordwid) == 0, 'Difference between old and new expand_slits, mordwid'
#    assert np.sum(_pordwid != pordwid) == 0, 'Difference between old and new expand_slits, pordwid'

    # Fit a function for the difference between left edge and the centre trace
    ldiff_coeff, ldiff_fit = arutils.polyfitter2d(mordwid, mask=-1,
                                                  order=settings.argflag['trace']['slits']['diffpolyorder'])
    # Fit a function for the difference between left edge and the centre trace
    rdiff_coeff, rdiff_fit = arutils.polyfitter2d(pordwid, mask=-1,
                                                  order=settings.argflag['trace']['slits']['diffpolyorder'])
    lordloc = ordcen - ldiff_fit.T
    rordloc = ordcen + rdiff_fit.T
    return lordloc, rordloc


def new_expand_slits(msedge, ordcen, extord):

    t = time.clock()
    sz_x, sz_y = msedge.shape
    sz_o = ordcen.shape[1]

    # Get the pixels at the mid-point between orders
    mid_order = (ordcen[:,:-1] + ordcen[:,1:])//2

    # Instantiate the output
    pordwid = np.zeros(ordcen.shape, dtype=int)
    mordwid = np.zeros(ordcen.shape, dtype=int)

    # Ignore extracted orders
    mordwid[:,extord.astype(bool)] = -1
    pordwid[:,extord.astype(bool)] = -1

    # Set left edges to ignore
    lindx = (mid_order < 0) | (msedge[np.arange(sz_x)[:,None],ordcen[:,1:]] \
                                    < msedge[np.arange(sz_x)[:,None],mid_order])
    lindx = np.append(np.ones(sz_x, dtype=bool).reshape(-1,1), lindx, axis=1)
    mordwid[lindx] = -1

    # Set right edges to ignore
    rindx = (mid_order >= sz_y) | (msedge[np.arange(sz_x)[:,None],ordcen[:,:-1]] \
                                    < msedge[np.arange(sz_x)[:,None],mid_order])
    rindx = np.append(rindx, np.ones(sz_x, dtype=bool).reshape(-1,1), axis=1)
    pordwid[rindx] = -1

    # Find the separation between orders
    medgv = 0.5*(msedge[np.arange(sz_x)[:,None],ordcen[:,1:]] \
                    + msedge[np.arange(sz_x)[:,None],mid_order])
    pedgv = 0.5*(msedge[np.arange(sz_x)[:,None],ordcen[:,:-1]] \
                    + msedge[np.arange(sz_x)[:,None],mid_order])
    for o in range(sz_o):
        for x in range(sz_x):
            # Trace from centre to left
            if mordwid[x,o] != -1:
                mordwid[x,o] = -1
                for y in range(mid_order[x,o-1], ordcen[x, o]):
                    if msedge[x,y] > medgv[x,o-1]:
                        mordwid[x,o] = ordcen[x,o] - y
                        break

            # Trace from centre to right
            if pordwid[x,o] != -1:
                pordwid[x,o] = -1
                for y in range(mid_order[x,o], ordcen[x, o], -1):
                    if msedge[x,y] > pedgv[x,o]:
                        pordwid[x,o] = y-ordcen[x, o]
                        break

    return mordwid, pordwid


def trace_objbg_image(slf, det, sciframe, slitn, objreg, bgreg, trim=2, triml=None, trimr=None):
    """ Creates an image with weights corresponding to object or background pixels.

    Each weight can take any floating point value from 0 to 1 (inclusive). For the
    rec_obj_img, a weight of 1 means that the pixel is fully contained within the
    object region, and 0 means that the pixel is fully contained within the
    background region. The opposite is true for the rec_bg_img array. A pixel that
    is on the border of object/background is assigned a value between 0 and 1, based
    on the percentage overlap with the object/background regions.

    Parameters
    ----------
    slf : Class instance
      An instance of the Science Exposure class
    det : int
      Index of the detector
    sciframe: numpy ndarray
      Science frame
    slitn : int
      Slit (or order) number
    objreg : list
      A two element list containing arrays that indicate the left and right
      pixels of the object locations for each object.
    bgreg : list
      A two element list containing arrays that indicate the background regions
      around each object (i.e. [bgleft, bgright]). Each array is 2D and contains
      a list of pixels for each object. The size of each array is [npix, nobj].
    trim : int (optional)
      Number of pixels to trim from the left and right slit edges.
      To separately specify how many pixels to trim from the left
      and right slit edges, use triml and trimr.
    triml : int (optional)
      Number of pixels to trim from the left slit edge
    trimr : int (optional)
      Number of pixels to trim from the right slit edge

    Returns
    -------
    rec_obj_img : ndarray
      An image containing weights to be used for the object
    rec_bg_img : ndarray
      An image containing weights to be used for the background
    """
    # Get the number of objects in the slit
    nobj = len(objreg[0])
    # Set the number of pixels to trim of the left and right edges
    if triml is None:
        triml = trim
    if trimr is None:
        trimr = trim
    # Generate an array of spatial pixels for each row on the detector
    spatdir = np.arange(sciframe.shape[1])[np.newaxis, :].repeat(sciframe.shape[0], axis=0)
    # Make an image of pixel weights for each object
    msgs.info("Creating an image weighted by object pixels")
    rec_obj_img = np.zeros((sciframe.shape[0], sciframe.shape[1], nobj))
    for o in range(nobj):
        lobj = slf._lordloc[det - 1][:, slitn] + triml + objreg[0][o] - 1.0
        robj = slf._lordloc[det - 1][:, slitn] + trimr + objreg[1][o]
        rec_obj_img[:, :, o] = np.clip(spatdir - lobj.reshape(sciframe.shape[0], 1), 0.0, 1.0) - \
                               np.clip(spatdir - robj.reshape(sciframe.shape[0], 1), 0.0, 1.0)
    # Make an image of pixel weights for the background region of each object
    msgs.info("Creating an image weighted by background pixels")
    rec_bg_img = np.zeros((sciframe.shape[0], sciframe.shape[1], nobj))
    for o in range(nobj):
        wll = np.where(bgreg[0][1:, o] > bgreg[0][:-1, o])[0]
        wlr = np.where(bgreg[0][1:, o] < bgreg[0][:-1, o])[0]
        if len(wll) < len(wlr): #< len(wlr): # JXP kludge
            wll = np.concatenate([np.array([0]).astype(int), wll])
        # Background regions to the left of object
        for ii in range(wlr.size):
            lobj = slf._lordloc[det - 1][:, slitn] + triml + wll[ii]
            robj = slf._lordloc[det - 1][:, slitn] + trimr + wlr[ii]
            rec_bg_img[:, :, o] += np.clip(spatdir - lobj.reshape(sciframe.shape[0], 1), 0.0, 1.0) - \
                                   np.clip(spatdir - robj.reshape(sciframe.shape[0], 1), 0.0, 1.0)
        wrl = np.where(bgreg[1][1:, o] > bgreg[1][:-1, o])[0]
        wrr = np.where(bgreg[1][1:, o] < bgreg[1][:-1, o])[0]
        if len(wrr) < len(wrl): # JXP kludge
            wrr = np.concatenate([wrr, np.array([len(bgreg[1][1:,o])-1]).astype(int)])
        # Background regions to the right of object
        for ii in range(wrl.size):
            lobj = slf._lordloc[det - 1][:, slitn] + triml + wrl[ii]
            robj = slf._lordloc[det - 1][:, slitn] + trimr + wrr[ii]
            rec_bg_img[:, :, o] += np.clip(spatdir - lobj.reshape(sciframe.shape[0], 1), 0.0, 1.0) - \
                                   np.clip(spatdir - robj.reshape(sciframe.shape[0], 1), 0.0, 1.0)
    return rec_obj_img, rec_bg_img


def trace_object_dict(nobj, traces, object=None, background=None, params=None, tracelist=None):
    """ Creates a list of dictionaries, which contain the object traces in each slit

    Parameters
    ----------
    nobj : int
      Number of objects in this slit
    traces : numpy ndarray
      the trace of each object in this slit
    object: numpy ndarray (optional)
      An image containing weights to be used for the object.
    background : numpy ndarray (optional)
      An image containing weights to be used for the background
    params : dict
      A dictionary containing some of the important parameters used in
      the object tracing.
    tracelist : list of dict
      A list containing a trace dictionary for each slit

    To save memory, the object and background images for multiple slits
    can be stored in a single object image and single background image.
    In this case, you must only set object and background for the zeroth
    slit (with 'None' set for all other slits). In this case, the object
    and background images must be set according to the slit locations
    assigned in the slf._slitpix variable.

    Returns
    -------
    tracelist : list of dict
      A list containing a trace dictionary for each slit
    """
    # Create a dictionary with all the properties of the object traces in this slit
    newdict = dict({})
    newdict['nobj'] = nobj
    newdict['traces'] = traces
    newdict['object'] = object
    newdict['params'] = params
    newdict['background'] = background
    if tracelist is None:
        tracelist = []
    tracelist.append(newdict)
    return tracelist


def trace_objects_in_slits(slf, det, sciframe, varframe, crmask, doqa=False, **kwargs):
    """ Wrapper for trace_objects_in_slit

    Parameters
    ----------
    slf : SciExposure class
    det : int
    sciframe : ndarray
    varframe : ndarray
    crmask : ndarray
    doqa : generate PNG
    kwargs : optional
      Passed to trace_objects_in_slit

    Returns
    -------
    tracelist : list
       Contains all the trace information for all slits

    """
    nslit = len(slf._maskslits[det-1])
    gdslits = np.where(~slf._maskslits[det-1])[0]
    tracelist = []

    # Loop on good slits
    for slit in range(nslit):
        if slit not in gdslits:
            tracelist.append({})
            continue
        tlist = trace_objects_in_slit(slf, det, slit, sciframe, varframe, crmask, **kwargs)
        # Append
        tracelist += tlist

    # QA?
    if doqa: # and (not msgs._debug['no_qa']):
        obj_trace_qa(slf, sciframe, det, tracelist, root="object_trace", normalize=False)

    # Return
    return tracelist


def trace_objects_in_slit(slf, det, slitn, sciframe, varframe, crmask, trim=2,
                 triml=None, trimr=None, sigmin=2.0, bgreg=None,
                 maskval=-999999.9,
                 xedge=0.03, standard=False, debug=False):
    """ Finds objects, and traces their location on the detector

    Parameters
    ----------
    slf : Class instance
      An instance of the Science Exposure class
    det : int
      Index of the detector
    slitn : int
      Slit (or order) number
    sciframe: numpy ndarray
      Science frame
    varframe: numpy ndarray
      Variance frame
    crmask: numpy ndarray
      Mask or cosmic rays
    trim : int (optional)
      Number of pixels to trim from the left and right slit edges.
      To separately specify how many pixels to trim from the left
      and right slit edges, use triml and trimr.
    triml : int (optional)
      Number of pixels to trim from the left slit edge
    trimr : int (optional)
      Number of pixels to trim from the right slit edge
    sigmin : float
      Significance threshold to eliminate CRs
    bgreg : int
      Number of pixels to use in the background region
    maskval : float
      Placeholder value used to mask pixels
    xedge : float
      Trim objects within xedge % of the slit edge
    doqa : bool
      Should QA be output?

    Returns
    -------
    tracelist : list
      A single item list which is a dictionary containing the object trace information
    """
    # Find the trace of each object
    tracefunc = settings.argflag['trace']['object']['function']
    traceorder = settings.argflag['trace']['object']['order']
    if triml is None:
        triml = trim
    if trimr is None:
        trimr = trim
    npix = int(slf._pixwid[det-1][slitn] - triml - trimr)
    if bgreg is None:
        bgreg = npix
    # Setup
    if 'xedge' in settings.argflag['trace']['object'].keys():
        xedge = settings.argflag['trace']['object']['xedge']
    # Store the trace parameters
    tracepar = dict(smthby=7, rejhilo=1, bgreg=bgreg, triml=triml, trimr=trimr,
                    tracefunc=tracefunc, traceorder=traceorder, xedge=xedge)
    # Interpolate the science array onto a new grid (with constant spatial slit length)
    msgs.info("Rectifying science frame")
    xint = np.linspace(0.0, 1.0, sciframe.shape[0])
    yint = np.linspace(0.0, 1.0, sciframe.shape[1])
    scispl = interpolate.RectBivariateSpline(xint, yint, sciframe, bbox=[0.0, 1.0, 0.0, 1.0],
                                             kx=1, ky=1, s=0)
    varspl = interpolate.RectBivariateSpline(xint, yint, varframe, bbox=[0.0, 1.0, 0.0, 1.0],
                                             kx=1, ky=1, s=0)
    crmspl = interpolate.RectBivariateSpline(xint, yint, crmask, bbox=[0.0, 1.0, 0.0, 1.0], kx=1,
                                             ky=1, s=0)
    xx, yy = np.meshgrid(np.linspace(0.0, 1.0, sciframe.shape[0]), np.linspace(0.0, 1.0, npix), indexing='ij')
    ro = (slf._rordloc[det-1][:, slitn] - trimr).reshape((-1, 1)) / (sciframe.shape[1] - 1.0)
    lo = (slf._lordloc[det-1][:, slitn] + triml).reshape((-1, 1)) / (sciframe.shape[1] - 1.0)
    vv = (lo+(ro-lo)*yy).flatten()
    xx = xx.flatten()
    recsh = (sciframe.shape[0], npix)
    rec_sciframe = scispl.ev(xx, vv).reshape(recsh)
    rec_varframe = varspl.ev(xx, vv).reshape(recsh)
    rec_crmask   = crmspl.ev(xx, vv).reshape(recsh)
    # Update the CR mask to ensure it only contains 1's and 0's
    rec_crmask[np.where(rec_crmask > 0.2)] = 1.0
    rec_crmask[np.where(rec_crmask <= 0.2)] = 0.0
    msgs.info("Estimating object profiles")
    # Avoid any 0's in varframe
    zero_var = rec_varframe == 0.
    if np.any(zero_var):
        rec_varframe[zero_var] = 1.
        rec_crmask[zero_var] = 1.
    # Smooth the S/N frame
    smthby, rejhilo = tracepar['smthby'], tracepar['rejhilo']
#    print('calling smooth_x')
#    t = time.clock()
#    _rec_sigframe_bin = arcyutils.smooth_x(rec_sciframe/np.sqrt(rec_varframe), 1.0-rec_crmask,
#                                           smthby, rejhilo, maskval)
#    print('Old smooth_x: {0} seconds'.format(time.clock() - t))
    tmp = np.ma.MaskedArray(rec_sciframe/np.sqrt(rec_varframe), mask=rec_crmask.astype(bool))
#    # TODO: Add rejection to BoxcarFilter?
#    t = time.clock()
    rec_sigframe_bin = BoxcarFilter(smthby).smooth(tmp.T).T
#    print('BoxcarFilter: {0} seconds'.format(time.clock() - t))
#    t = time.clock()
#    rec_sigframe_bin = new_smooth_x(rec_sciframe/np.sqrt(rec_varframe), 1.0-rec_crmask, smthby,
#                                    rejhilo, maskval)
#    print('New smooth_x: {0} seconds'.format(time.clock() - t))
    # TODO: BoxcarFilter and smooth_x will provide different results.
    # Need to assess their importance.
#    if np.sum(_rec_sigframe_bin != rec_sigframe_bin) != 0:
#
#        plt.plot(tmp[:,200])
#        plt.plot(rec_sigframe_bin[:,200])
#        plt.plot(_rec_sigframe_bin[:,200])
#        plt.show()
#
#        plt.imshow( np.ma.MaskedArray(_rec_sigframe_bin, mask=rec_crmask.astype(bool)),
#                   origin='lower', interpolation='nearest', aspect='auto')
#        plt.colorbar()
#        plt.show()
#        plt.imshow(np.ma.MaskedArray(rec_sigframe_bin, mask=rec_crmask.astype(bool)),
#                   origin='lower', interpolation='nearest', aspect='auto')
#        plt.colorbar()
#        plt.show()
#        plt.imshow(np.ma.MaskedArray(_rec_sigframe_bin-rec_sigframe_bin,
#                                     mask=rec_crmask.astype(bool)),
#                   origin='lower', interpolation='nearest', aspect='auto')
#        plt.colorbar()
#        plt.show()
#        t = np.ma.divide(_rec_sigframe_bin,rec_sigframe_bin)
#        t[rec_crmask.astype(bool)] = np.ma.masked
#        plt.imshow(t,
#                   origin='lower', interpolation='nearest', aspect='auto')
#        plt.colorbar()
#        plt.show()
#    assert np.sum(_rec_sigframe_bin != rec_sigframe_bin) == 0, \
#                    'Difference between old and new smooth_x'

    #rec_varframe_bin = arcyutils.smooth_x(rec_varframe, 1.0-rec_crmask, smthby, rejhilo, maskval)
    #rec_sigframe_bin = np.sqrt(rec_varframe_bin/(smthby-2.0*rejhilo))
    #sigframe = rec_sciframe_bin*(1.0-rec_crmask)/rec_sigframe_bin
    ww = np.where(rec_crmask == 0.0)
    med, mad = arutils.robust_meanstd(rec_sigframe_bin[ww])
    ww = np.where(rec_crmask == 1.0)
    rec_sigframe_bin[ww] = maskval
    srtsig = np.sort(rec_sigframe_bin,axis=1)
    ww = np.where(srtsig[:, -2] > med + sigmin*mad)
    mask_sigframe = np.ma.array(rec_sigframe_bin, mask=rec_crmask, fill_value=maskval)
    # Clip image along spatial dimension -- May eliminate bright emission lines
    clip_image = sigma_clip(mask_sigframe[ww[0], :], axis=0, sigma=4.)
    # Collapse along the spectral direction to get object profile
    #trcprof = np.ma.mean(mask_sigframe[ww[0],:], axis=0).filled(0.0)
    trcprof = np.ma.mean(clip_image, axis=0).filled(0.0)
    trcxrng = np.arange(npix)/(npix-1.0)
    msgs.info("Identifying objects that are significantly detected")
    # Find significantly detected objects
    mskpix, coeff = arutils.robust_polyfit(trcxrng, trcprof, 1+npix//40,
                                           function='legendre', sigma=2.0, minv=0.0, maxv=1.0)
    backg = arutils.func_val(coeff, trcxrng, 'legendre', minv=0.0, maxv=1.0)
    trcprof -= backg
    wm = np.where(mskpix == 0)
    if wm[0].size == 0:
        msgs.warn("No objects found")
        return trace_object_dict(0, None)
    med, mad = arutils.robust_meanstd(trcprof[wm])
    trcprof -= med
    # Gaussian smooth
    #from scipy.ndimage.filters import gaussian_filter1d
    #smth_prof = gaussian_filter1d(trcprof, fwhm/2.35)
    # Define all 5 sigma deviations as objects (should make the 5 user-defined)
    #objl, objr, bckl, bckr = arcytrace.find_objects(smth_prof, bgreg, mad)
    if settings.argflag['trace']['object']['find'] == 'nminima':
        nsmooth = settings.argflag['trace']['object']['nsmooth']
        trcprof2 = np.mean(rec_sciframe, axis=0)
        objl, objr, bckl, bckr = find_obj_minima(trcprof2, triml=triml, trimr=trimr, nsmooth=nsmooth)
    elif settings.argflag['trace']['object']['find'] == 'standard':
#        print('calling find_objects')
#        t = time.clock()
#        _objl, _objr, _bckl, _bckr = arcytrace.find_objects(trcprof, bgreg, mad)
#        print('Old find_objects: {0} seconds'.format(time.clock() - t))
#        t = time.clock()
        objl, objr, bckl, bckr = new_find_objects(trcprof, bgreg, mad)
#        print('New find_objects: {0} seconds'.format(time.clock() - t))
#        print('objl:', objl)
#        print('_objl:', _objl)
#        print('objr:', objr)
#        print('_objr:', _objr)
#        print(_objl.shape, objl.shape)
#        print(_objr.shape, objr.shape)
#        print(np.sum(_objl != objl))
#        print(np.sum(_objr != objr))
#        assert np.sum(_objl != objl) == 0, 'Difference between old and new find_objects, objl'
#        assert np.sum(_objr != objr) == 0, 'Difference between old and new find_objects, objr'
#        assert np.sum(_bckl != bckl) == 0, 'Difference between old and new find_objects, bckl'
#        assert np.sum(_bckr != bckr) == 0, 'Difference between old and new find_objects, bckr'
#        objl, objr, bckl, bckr = new_find_objects(trcprof, bgreg, mad)

    else:
        msgs.error("Bad object identification algorithm!!")
    if msgs._debug['trace_obj']:
        debugger.set_trace()
    # Remove objects within x percent of the slit edge
    xp = (objr+objl)/float(trcprof.size)/2.
    gdobj = (xp < (1-xedge)) * (xp > xedge)
    objl = objl[gdobj]
    objr = objr[gdobj]
    bckl = bckl[:, gdobj]
    bckr = bckr[:, gdobj]
    if np.sum(~gdobj) > 0:
        msgs.warn("Removed objects near the slit edges")
    #
    nobj = objl.size

    if settings.argflag['science']['extraction']['manual01']['params'] is not None and not standard:
        msgs.info('Manual extraction desired. Rejecting all automatically detected objects for now.')
        # Work on: Instead of rejecting all objects, prepend the manual extraction object?

        if settings.argflag['science']['extraction']['manual01']['params'][0] == det:
            nobj = 1
            cent_spatial_manual = settings.argflag['science']['extraction']['manual01']['params'][1]
            # Entered into .pypit file in this format: [det, x_pixel_location, y_pixel_location,[x_range, y_range]]
            # 1 or x_pixel_location is spatial pixel; 2 or y_pixel_location is dispersion/spectral pixel
            width_spatial_manual = settings.argflag['science']['extraction']['manual01']['params'][3][0]
            objl = np.array([int(cent_spatial_manual - slf._lordloc[det - 1][cent_spatial_manual]) - width_spatial_manual])
            objr = np.array([int(cent_spatial_manual - slf._lordloc[det - 1][cent_spatial_manual]) + width_spatial_manual])
            bckl = np.zeros((trcprof.shape[0], objl.shape[0]))
            bckr = np.zeros((trcprof.shape[0], objl.shape[0]))

            for o in range(nobj):
                for x in range(1, bgreg + 1):
                    if objl[o] - x >= 0:
                        bckl[objl[o] - x, o] = 1
                    if objr[o] + x <= trcprof.shape[0] - 1:
                        bckr[objr[o] + x, o] = 1
        else:
            nobj = 0

    if nobj == 1:
        msgs.info("Found {0:d} object".format(objl.size))
        msgs.info("Tracing {0:d} object".format(objl.size))
    else:
        msgs.info("Found {0:d} objects".format(objl.size))
        msgs.info("Tracing {0:d} objects".format(objl.size))
    # Max obj
    if nobj > settings.argflag['science']['extraction']['maxnumber']:
        nobj = settings.argflag['science']['extraction']['maxnumber']
        msgs.warn("Restricting to the brightest {:d} objects found".format(nobj))
    # Trace objects
    cval = np.zeros(nobj)
    allsfit = np.array([])
    allxfit = np.array([])
    clip_image2 = sigma_clip(mask_sigframe, axis=0, sigma=4.)
    for o in range(nobj):
        xfit = np.arange(objl[o], objr[o]).reshape((1, -1))/(npix-1.0)
        #cent = np.ma.sum(mask_sigframe[:,objl[o]:objr[o]]*xfit, axis=1)
        #wght = np.ma.sum(mask_sigframe[:,objl[o]:objr[o]], axis=1)
        cent = np.ma.sum(clip_image2[:, objl[o]:objr[o]]*xfit, axis=1)
        wght = np.ma.sum(clip_image2[:, objl[o]:objr[o]], axis=1)
        cent /= wght
        centfit = cent.filled(maskval)
        specfit = np.linspace(-1.0, 1.0, sciframe.shape[0])
        w = np.where(centfit != maskval)
        specfit = specfit[w]
        centfit = centfit[w]
        mskbad, coeffs = arutils.robust_polyfit(specfit, centfit, traceorder, function=tracefunc, minv=-1.0, maxv=1.0)
        cval[o] = arutils.func_val(coeffs, np.array([0.0]), tracefunc, minv=-1.0, maxv=1.0)[0]
        w = np.where(mskbad == 0.0)
        if w[0].size != 0:
            allxfit = np.append(allxfit, specfit[w])
            allsfit = np.append(allsfit, centfit[w]-cval[o])
    if nobj == 0:
        msgs.warn("No objects detected in slit")
        return trace_object_dict(0, None)
    # Tracing
    msgs.info("Performing global trace to all objects")
    mskbad, coeffs = arutils.robust_polyfit(allxfit, allsfit, traceorder, function=tracefunc, minv=-1.0, maxv=1.0)
    trcfunc = arutils.func_val(coeffs, np.linspace(-1.0, 1.0, sciframe.shape[0]), tracefunc, minv=-1.0, maxv=1.0)
    msgs.info("Constructing a trace for all objects")
    trcfunc = trcfunc.reshape((-1, 1)).repeat(nobj, axis=1)
    trccopy = trcfunc.copy()
    for o in range(nobj):
        trcfunc[:, o] += cval[o]
    if nobj == 1:
        msgs.info("Converting object trace to detector pixels")
    else:
        msgs.info("Converting object traces to detector pixels")
    ofst = slf._lordloc[det-1][:, slitn].reshape((-1, 1)).repeat(nobj, axis=1) + triml
    diff = (slf._rordloc[det-1][:, slitn].reshape((-1, 1)).repeat(nobj, axis=1)
            - slf._lordloc[det-1][:, slitn].reshape((-1, 1)).repeat(nobj, axis=1))
    # Convert central trace
    traces = ofst + (diff-triml-trimr)*trcfunc
    # Convert left object trace
    for o in range(nobj):
        trccopy[:, o] = trcfunc[:, o] - cval[o] + objl[o]/(npix-1.0)
    #trobjl = ofst + (diff-triml-trimr)*trccopy
    # Convert right object trace
    for o in range(nobj):
        trccopy[:, o] = trcfunc[:, o] - cval[o] + objr[o]/(npix-1.0)
    #trobjr = ofst + (diff-triml-trimr)*trccopy
    # Generate an image of pixel weights for each object
    rec_obj_img, rec_bg_img = trace_objbg_image(slf, det, sciframe, slitn,
                                                [objl, objr], [bckl, bckr],
                                                triml=triml, trimr=trimr)
    # Check object traces in ginga
    if msgs._debug['trace_obj']:
        viewer, ch = ginga.show_image(sciframe)
        for ii in range(nobj):
            ginga.show_trace(viewer, ch, traces[:, ii], '{:d}'.format(ii), clear=(ii == 0))
        debugger.set_trace()
    # Trace dict
    tracelist = trace_object_dict(nobj, traces, object=rec_obj_img, background=rec_bg_img,
                                  params=tracepar)

    # Return
    return tracelist


def obj_trace_qa(slf, frame, det, tracelist, root='trace', normalize=True, desc=""):
    """ Generate a QA plot for the object traces in a single slit

    Parameters
    ----------
    frame : ndarray
      image
    ltrace : ndarray
      Left edge traces
    rtrace : ndarray
      Right edge traces
    objids : list
    det : int
    slit : int
    desc : str, optional
      Title
    root : str, optional
      Root name for generating output file, e.g. msflat_01blue_000.fits
    normalize : bool, optional
      Normalize the flat?  If not, use zscale for output
    """

    plt.rcdefaults()

    # Grab the named of the method
    method = inspect.stack()[0][3]
    # Outfile name
    outfile = arqa.set_qa_filename(slf._basename, method, det=det)
    #
    ycen = np.arange(frame.shape[0])
    # Normalize flux in the traces
    if normalize:
        ntrc = ltrace.shape[1]
        debugger.set_trace() # NO LONGER SUPPORTED
        nrm_frame = np.zeros_like(frame)
        for ii in range(ntrc):
            xtrc = (ltrace[:,ii] + rtrace[:,ii])/2.
            ixtrc = np.round(xtrc).astype(int)
            # Simple 'extraction'
            dumi = np.zeros( (frame.shape[0],3) )
            for jj in range(3):
                dumi[:,jj] = frame[ycen,ixtrc-1+jj]
            trc = np.median(dumi, axis=1)
            # Find portion of the image and normalize
            for yy in ycen:
                xi = max(0, int(ltrace[yy,ii])-3)
                xe = min(frame.shape[1],int(rtrace[yy,ii])+3)
                # Fill + normalize
                nrm_frame[yy, xi:xe] = frame[yy,xi:xe] / trc[yy]
        sclmin, sclmax = 0.4, 1.1
    else:
        nrm_frame = frame.copy()
        sclmin, sclmax = arplot.zscale(nrm_frame)

    # Plot
    plt.clf()
    fig = plt.figure(dpi=1200)

    plt.rcParams['font.family'] = 'times new roman'
    ticks_font = font_manager.FontProperties(family='times new roman',
       style='normal', size=16, weight='normal', stretch='normal')
    ax = plt.gca()
    for label in ax.get_yticklabels() :
        label.set_fontproperties(ticks_font)
    for label in ax.get_xticklabels() :
        label.set_fontproperties(ticks_font)
    cmm = cm.Greys_r
    mplt = plt.imshow(nrm_frame, origin='lower', cmap=cmm, extent=(0., frame.shape[1], 0., frame.shape[0]))
    mplt.set_clim(vmin=sclmin, vmax=sclmax)

    # Axes
    plt.xlim(0., frame.shape[1])
    plt.ylim(0., frame.shape[0])
    plt.tick_params(axis='both', which='both', bottom='off', top='off', left='off', right='off', labelbottom='off', labelleft='off')

    # Traces
    #iy_mid = int(frame.shape[0] / 2.)
    #iy = np.linspace(iy_mid,frame.shape[0]*0.9,ntrc).astype(int)
    for slit, tlist in enumerate(tracelist):
        if 'nobj' not in tlist.keys():
            continue
        for obj_idx in range(tlist['nobj']):
            obj_img = tlist['object'][:,:,obj_idx].astype(int)
            objl = np.argmax(obj_img, axis=1)
            objr = obj_img.shape[1]-np.argmax(np.rot90(obj_img,2), axis=1)-1  # The -1 is for Python indexing
            #
            # Left
            plt.plot(objl, ycen, 'r:', alpha=0.7, lw=0.1)
            # Right
            plt.plot(objr, ycen, 'c:', alpha=0.7, lw=0.1)
        #if objids is not None:
        #    # Label
        #    # plt.text(ltrace[iy,ii], ycen[iy], '{:d}'.format(ii+1), color='red', ha='center')
        #    lbl = 'O{:03d}'.format(objids[ii])
        #    plt.text((ltrace[iy[ii], ii]+rtrace[iy[ii], ii])/2., ycen[iy[ii]],
        #        lbl, color='green', ha='center')
    # Title
    tstamp = arqa.gen_timestamp()
    if desc == "":
        plt.suptitle(tstamp)
    else:
        plt.suptitle(desc+'\n'+tstamp)

    plt.savefig(outfile, dpi=800)
    plt.close()

    plt.rcdefaults()


def plot_orderfits(slf, model, ydata, xdata=None, xmodl=None, textplt="Slit",
                   maxp=4, desc="", maskval=-999999.9, slit=None):
    """ Generate a QA plot for the blaze function fit to each slit
    Or the arc line tilts

    Parameters
    ----------
    slf : class
      Science Exposure class
    model : ndarray
      (m x n) 2D array containing the model blaze function (m) of a flat frame for each slit (n)
    ydata : ndarray
      (m x n) 2D array containing the extracted 1D spectrum (m) of a flat frame for each slit (n)
    xdata : ndarray, optional
      x values of the data points
    xmodl : ndarry, optional
      x values of the model points
    textplt : str, optional
      A string printed above each panel
    maxp : int, (optional)
      Maximum number of panels per page
    desc : str, (optional)
      A description added to the top of each page
    maskval : float, (optional)
      Value used in arrays to indicate a masked value
    """

    plt.rcdefaults()
    plt.rcParams['font.family']= 'times new roman'

    # Outfil
    method = inspect.stack()[0][3]
    if 'Arc' in desc:
        method += '_Arc'
    elif 'Blaze' in desc:
        method += '_Blaze'
    else:
        msgs.bug("Unknown type of order fits.  Currently prepared for Arc and Blaze")
    outroot = arqa.set_qa_filename(slf.setup, method, slit=slit)
    #
    npix, nord = ydata.shape
    pages, npp = arqa.get_dimen(nord, maxp=maxp)
    if xdata is None: xdata = np.arange(npix).reshape((npix, 1)).repeat(nord, axis=1)
    if xmodl is None: xmodl = np.arange(model.shape[0])
    # Loop through all pages and plot the results
    ndone = 0
    axesIdx = True
    for i in range(len(pages)):
        f, axes = plt.subplots(pages[i][1], pages[i][0])
        ipx, ipy = 0, 0
        for j in range(npp[i]):
            if pages[i][0] == 1 and pages[i][1] == 1: axesIdx = False
            elif pages[i][1] == 1: ind = (ipx,)
            elif pages[i][0] == 1: ind = (ipy,)
            else: ind = (ipy, ipx)
            if axesIdx:
                axes[ind].plot(xdata[:,ndone+j], ydata[:,ndone+j], 'bx', drawstyle='steps')
                axes[ind].plot(xmodl, model[:,ndone+j], 'r-')
            else:
                axes.plot(xdata[:,ndone+j], ydata[:,ndone+j], 'bx', drawstyle='steps')
                axes.plot(xmodl, model[:,ndone+j], 'r-')
            ytmp = ydata[:,ndone+j]
            gdy = ytmp != maskval
            ytmp = ytmp[gdy]
            if ytmp.size != 0:
                amn = min(np.min(ytmp), np.min(model[gdy,ndone+j]))
            else:
                amn = np.min(model[:,ndone+j])
            if ytmp.size != 0:
                amx = max(np.max(ytmp), np.max(model[gdy,ndone+j]))
            else: amx = np.max(model[:,ndone+j])
            # Restrict to good pixels
            xtmp = xdata[:,ndone+j]
            gdx = xtmp != maskval
            xtmp = xtmp[gdx]
            if xtmp.size == 0:
                xmn = np.min(xmodl)
                xmx = np.max(xmodl)
            else:
                xmn = np.min(xtmp)
                xmx = np.max(xtmp)
                #xmn = min(np.min(xtmp), np.min(xmodl))
                #xmx = max(np.max(xtmp), np.max(xmodl))
            if axesIdx:
                axes[ind].axis([xmn, xmx, amn-1, amx+1])
                axes[ind].set_title("{0:s} {1:d}".format(textplt, ndone+j+1))
            else:
                axes.axis([xmn, xmx, amn, amx])
                axes.set_title("{0:s} {1:d}".format(textplt, ndone+j+1))
            ipx += 1
            if ipx == pages[i][0]:
                ipx = 0
                ipy += 1
        # Delete the unnecessary axes
        if axesIdx:
            for j in range(npp[i], axes.size):
                if pages[i][1] == 1: ind = (ipx,)
                elif pages[i][0] == 1: ind = (ipy,)
                else: ind = (ipy, ipx)
                f.delaxes(axes[ind])
                if ipx == pages[i][0]:
                    ipx = 0
                    ipy += 1
        ndone += npp[i]
        # Save the figure
        if axesIdx: axsz = axes.size
        else: axsz = 1.0
        if pages[i][1] == 1 or pages[i][0] == 1: ypngsiz = 11.0/axsz
        else: ypngsiz = 11.0*axes.shape[0]/axes.shape[1]
        f.set_size_inches(11.0, ypngsiz)
        if desc != "":
            pgtxt = ""
            if len(pages) != 1:
                pgtxt = ", page {0:d}/{1:d}".format(i+1, len(pages))
            f.suptitle(desc + pgtxt, y=1.02, size=16)
        f.tight_layout()
        outfile = outroot+'{:03d}.png'.format(i)
        plt.savefig(outfile, dpi=200)
        plt.close()
        f.clf()
    del f

    plt.rcdefaults()

    return


def new_find_between(edgdet, ledgem, ledgep, dirc):

    if len(edgdet.shape) != 2:
        msgs.error('Edge pixels array must be 2D.')
    if len(ledgem.shape) != 1 or len(ledgep.shape) !=1:
        msgs.error('Input must be 1D.')

    sz_x, sz_y = edgdet.shape

    # Setup the coefficient arrays
    edgbtwn = np.full(3, -1, dtype=int)

    for x in range(0,sz_x):
        rng = np.sort([ledgem[x],ledgep[x]])
        if not np.any(edgdet[x,slice(*rng)] > 0):
            continue
        e = edgdet[x,slice(*rng)][edgdet[x,slice(*rng)] > 0]
        if edgbtwn[0] == -1:
            edgbtwn[0] = e[0]
        indx = e != edgbtwn[0]
        if edgbtwn[1] == -1 and np.any(indx):
            edgbtwn[1] = e[indx][0]

    # If no right order edges were found between these two left order
    # edges, find the next right order edge
    if edgbtwn[0] == -1 and edgbtwn[1] == -1:
        for x in range(0,sz_x):
            ystrt = np.max([ledgem[x],ledgep[x]])
            if dirc == 1:
                emin = np.min(edgdet[x,ystrt:][edgdet[x,ystrt:] > 0])
                if edgbtwn[2] == -1 or emin < edgbtwn[2]:
                    edgbtwn[2] = emin
            else:
                emax = np.max(edgdet[x,:ystrt+1][edgdet[x,:ystrt+1] > 0])
                if edgbtwn[2] == -1 or emax > edgbtwn[2]:
                    edgbtwn[2] = emax

    # Now return the array
    return edgbtwn


def new_find_objects(profile, bgreg, stddev):
    """
    Find significantly detected objects in the profile array
    For all objects found, the background regions will be defined.
    """
    # Input profile must be a vector
    if len(profile.shape) != 1:
        raise ValueError('Input profile array must be 1D.')
    # Get the length of the array
    sz_x = profile.size
    # Copy it to a masked array for processing
    # TODO: Assumes input is NOT a masked array
    _profile = np.ma.MaskedArray(profile.copy())

    # Peaks are found as having flux at > 5 sigma and background is
    # where the flux is not greater than 3 sigma
    gt_5_sigma = profile > 5*stddev
    not_gt_3_sigma = np.invert(profile > 3*stddev)

    # Define the object centroids array
    objl = np.zeros(sz_x, dtype=int)
    objr = np.zeros(sz_x, dtype=int)
    has_obj = np.zeros(sz_x, dtype=bool)

    obj = 0
    while np.any(gt_5_sigma & np.invert(_profile.mask)):
        # Find next maximum flux point
        imax = np.ma.argmax(_profile)
        #  IF one is recovering an object mask with *all* pixels triggered,
        #    then consider uncommenting the next 3 lines -- JXP on 20 Apr 2018
        #if not gt_5_sigma[imax]:
        #    break
        #_profile[imax] = np.ma.masked  # Mask the peak
        # Find the valid source pixels around the peak
        f = np.arange(sz_x)[np.roll(not_gt_3_sigma, -imax)]
        # TODO: the ifs below feel like kludges to match old
        # find_objects function.  In particular, should objr be treated
        # as exclusive or inclusive?
        objl[obj] = imax-sz_x+f[-1] if imax-sz_x+f[-1] > 0 else 0
        objr[obj] = f[0]+imax if f[0]+imax < sz_x else sz_x-1
#        print('object found: ', imax, f[-1], objl[obj], f[0], objr[obj], sz_x)
        # Mask source pixels and increment for next iteration
        has_obj[objl[obj]:objr[obj]+1] = True
        _profile[objl[obj]:objr[obj]+1] = np.ma.masked
        obj += 1

    # The background is the region away from sources up to the provided
    # region size.  Starting pixel for the left limit...
    s = objl[:obj]-bgreg
    s[s < 0] = 0
    # ... and ending pixel for the right limit.
    e = objr[:obj]+1+bgreg
    e[e > sz_x] = sz_x
    # Flag the possible background regions
    bgl = np.zeros((sz_x,obj), dtype=bool)
    bgr = np.zeros((sz_x,obj), dtype=bool)
    for i in range(obj):
        bgl[s[i]:objl[i],i] = True
        bgr[objl[i]+1:e[i],i] = True

    # Return source region limits and background regions that do not
    # have sources
    return objl[:obj], objr[:obj], (bgl & np.invert(has_obj)[:,None]).astype(int), \
                    (bgr & np.invert(has_obj)[:,None]).astype(int)


def new_find_peak_limits(hist, pks):
    """
    Find all values between the zeros of hist

    Parameters
    ----------
    hist : ndarray
      1D vector
    pks : ndarray
      1D vector
    """
    if len(hist.shape) != 1 or len(pks.shape) != 1:
        msgs.error('Arrays provided to find_peak_limits must be vectors.')
    # Pixel indices in hist for each peak
    hn = np.arange(hist.shape[0])
    indx = np.ma.MaskedArray(np.array([hn]*pks.shape[0]))
    # Instantiate output
    edges = np.zeros((pks.shape[0],2), dtype=int)
    # Find the left edges
    indx.mask = (hist != 0)[None,:] | (hn[None,:] > pks[:,None])
    edges[:,0] = np.ma.amax(indx, axis=1)
    # Find the right edges
    indx.mask = (hist != 0)[None,:] | (hn[None,:] < pks[:,None])
    edges[:,1] = np.ma.amin(indx, axis=1)
    return edges


def new_find_shift(mstrace, minarr, lopos, diffarr, numsrch):

    sz_y = mstrace.shape[1]
    maxcnts = -999999.9
    shift = 0
    d = mstrace - minarr[:,None]

    for s in range(0,numsrch):
        cnts = 0.0

        ymin = lopos + s
        ymin[ymin < 0] = 0
        ymax = ymin + diffarr
        ymax[ymax > sz_y] = sz_y

        indx = ymax > ymin

        if np.sum(indx) == 0:
            continue

        cnts = np.sum([ np.sum(t[l:h]) for t,l,h in zip(d[indx], ymin[indx], ymax[indx]) ]) \
                    / np.sum(ymax[indx]-ymin[indx])
        if cnts > maxcnts:
            maxcnts = cnts
            shift = s

    return shift


def new_ignore_orders(edgdet, fracpix, lmin, lmax, rmin, rmax):
    """
    .. warning::

        edgdet is alted by the function.
    """
    sz_x, sz_y = edgdet.shape

    lsize = lmax-lmin+1
    larr = np.zeros((2,lsize), dtype=int)
    larr[0,:] = sz_x

    rsize = rmax-rmin+1
    rarr = np.zeros((2,rsize), dtype=int)
    rarr[0,:] = sz_x

    # TODO: Can I remove the loop?  Or maybe just iterate through the
    # smallest dimension of edgdet?
    for x in range(sz_x):
        indx = edgdet[x,:] < 0
        if np.any(indx):
            larr[0,-edgdet[x,indx]-lmin] = np.clip(larr[0,-edgdet[x,indx]-lmin], None, x)
            larr[1,-edgdet[x,indx]-lmin] = np.clip(larr[1,-edgdet[x,indx]-lmin], x, None)
        indx = edgdet[x,:] > 0
        if np.any(indx):
            rarr[0,edgdet[x,indx]-rmin] = np.clip(rarr[0,edgdet[x,indx]-rmin], None, x)
            rarr[1,edgdet[x,indx]-rmin] = np.clip(rarr[1,edgdet[x,indx]-rmin], x, None)

    # Go through the array once more to remove pixels that do not cover fracpix
    edgdet = edgdet.ravel()
    lt_zero = np.arange(edgdet.size)[edgdet < 0]
    if len(lt_zero) > 0:
        edgdet[lt_zero[larr[1,-edgdet[lt_zero]-lmin]-larr[0,-edgdet[lt_zero]-lmin] < fracpix]] = 0
    gt_zero = np.arange(edgdet.size)[edgdet > 0]
    if len(gt_zero) > 0:
        edgdet[gt_zero[rarr[1,edgdet[gt_zero]-rmin]-rarr[0,edgdet[gt_zero]-rmin] < fracpix]] = 0
    edgdet = edgdet.reshape(sz_x,sz_y)

    # Check if lmin, lmax, rmin, and rmax need to be changed
    lindx = np.arange(lsize)[larr[1,:]-larr[0,:] > fracpix]
    lnc = lindx[0]
    lxc = lsize-1-lindx[-1]

    rindx = np.arange(rsize)[rarr[1,:]-rarr[0,:] > fracpix]
    rnc = rindx[0]
    rxc = rsize-1-rindx[-1]

    return lnc, lxc, rnc, rxc, larr, rarr


def new_limit_yval(yc, maxv):
    yn = 0 if yc == 0 else (-yc if yc < 3 else -3)
    yx = maxv-yc if yc > maxv-4 and yc < maxv else 4
    return yn, yx


def new_match_edges(edgdet, ednum, mr=50):
    """  Attempt to match together portions of an edge by scanning along
    the detector in the vertical direction.

    Parameters
    ----------
    edgdet : ndarray
      Modified in place
    ednum : int
      a large dummy number used for slit edge assignment.
      ednum should be larger than the number of edges detected
    mr : int, optional
      minimum number of acceptable pixels required to form the detection of an order edge
      JXP increase the default value from 5 to 50

    Returns
    -------
    lcnt-2*ednum
    rcnt-2*ednum
    """
    mrxarr = np.zeros(mr, dtype=int)
    mryarr = np.zeros(mr, dtype=int)

    sz_x, sz_y = edgdet.shape

    lcnt = 2*ednum
    rcnt = 2*ednum
    for y in range(sz_y):  # Would probably make more sense to start at sz_y/2
        for x in range(sz_x):
            if edgdet[x,y] != -1 and edgdet[x,y] != 1:
                # No edge at this pixel
                continue

            anyt = 0
            left = edgdet[x,y] == -1

            # Search upwards from x,y
            xs = x + 1
            yt = y
            while xs <= sz_x-1:
                xr = 10 if xs + 10 < sz_x else sz_x - xs - 1
                yn, yx = new_limit_yval(yt, sz_y)

                suc = 0
                for s in range(xs, xs+xr):
                    suc = 0
                    for t in range(yt + yn, yt + yx):
                        if edgdet[s, t] == -1 and left:
                            edgdet[s, t] = -lcnt
                        elif edgdet[s, t] == 1 and not left:
                            edgdet[s, t] = rcnt
                        else:
                            continue

                        suc = 1
                        if anyt < mr:
                            mrxarr[anyt] = s
                            mryarr[anyt] = t
                        anyt += 1
                        yt = t
                        break

                    if suc == 1:
                        xs = s + 1
                        break
                if suc == 0: # The trace is lost!
                    break

            # Search downwards from x,y
            xs = x - 1
            yt = y
            while xs >= 0:
                xr = xs if xs-10 < 0 else 10
                yn, yx = new_limit_yval(yt, sz_y)

                suc = 0
                for s in range(0, xr):
                    suc = 0
                    for t in range(yt+yn, yt+yx):
                        if edgdet[xs-s, t] == -1 and left:
                            edgdet[xs-s, t] = -lcnt
                        elif edgdet[xs-s, t] == 1 and not left:
                            edgdet[xs-s, t] = rcnt
                        else:
                            continue

                        suc = 1
                        if anyt < mr:
                            mrxarr[anyt] = xs-s
                            mryarr[anyt] = t
                        anyt += 1
                        yt = t
                        break

                    if suc == 1:
                        xs = xs - s - 1
                        break
                if suc == 0: # The trace is lost!
                    break

            if anyt > mr and left:
                edgdet[x, y] = -lcnt
                lcnt = lcnt + 1
            elif anyt > mr and not left:
                edgdet[x, y] = rcnt
                rcnt = rcnt + 1
            else:
                edgdet[x, y] = 0
                for s in range(anyt):
                    if mrxarr[s] != 0 and mryarr[s] != 0:
                        edgdet[mrxarr[s], mryarr[s]] = 0
    return lcnt-2*ednum, rcnt-2*ednum


def new_mean_weight(array, weight, rejhilo, maskval):
    _a = array if rejhilo == 0 else np.sort(array)
    sumw = np.sum(weight[rejhilo:-rejhilo])
    sumwa = np.sum(weight[rejhilo:-rejhilo]*_a[rejhilo:-rejhilo])
    return maskval if sumw == 0.0 else sumwa/sumw


def new_minbetween(mstrace, loord, hiord):
    # TODO: Check shapes
    ymin = np.clip(loord, 0, mstrace.shape[1])
    ymax = np.clip(hiord, 0, mstrace.shape[1])
    minarr = np.zeros(mstrace.shape[0])
    indx = ymax > ymin
    minarr[indx] = np.array([ np.amin(t[l:h]) 
                                for t,l,h in zip(mstrace[indx], ymin[indx], ymax[indx]) ])
    return minarr


def new_phys_to_pix(array, diff):
    if len(array.shape) > 2:
        msgs.error('Input array must have two dimensions or less!')
    if len(diff.shape) != 1:
        msgs.error('Input difference array must be 1D!')
    _array = np.atleast_2d(array)
    doravel = len(array.shape) != 2
    pix = np.argmin(np.absolute(_array[:,:,None] - diff[None,None,:]), axis=2).astype(int)
    return pix.ravel() if doravel else pix

#    sz_a, sz_n = _array.shape
#    sz_d = diff.size
#
#    pix = np.zeros((sz_a,sz_n), dtype=int)
#    for n in range(0,sz_n):
#        for a in range(0,sz_a):
#            mind = 0
#            mindv = _array[a,n]-diff[0]
#
#            for d in range(1,sz_d):
#                test = _array[a,n]-diff[d]
#                if test < 0.0: test *= -1.0
#                if test < mindv:
#                    mindv = test
#                    mind = d
#                if _array[a,n]-diff[d] < 0.0: break
#            pix[a,n] = mind
#    return pix.ravel() if doravel else pix

# Weighted boxcar smooothing with rejection
def new_smooth_x(array, weight, fact, rejhilo, maskval):
    hf = fact // 2

    sz_x, sz_y = array.shape

    smtarr = np.zeros((sz_x,sz_y), dtype=float)
    medarr = np.zeros((fact+1), dtype=float)
    wgtarr = np.zeros((fact+1), dtype=float)

    for y in range(sz_y):
        for x in range(sz_x):
            for b in range(fact+1):
                if (x+b-hf < 0) or (x+b-hf >= sz_x):
                    wgtarr[b] = 0.0
                else:
                    medarr[b] = array[x+b-hf,y]
                    wgtarr[b] = weight[x+b-hf,y]
            smtarr[x,y] = new_mean_weight(medarr, wgtarr, rejhilo, maskval)
    return smtarr


def new_tilts_image(tilts, lordloc, rordloc, pad, sz_y):
    """
    Using the tilt (assumed to be fit with a first order polynomial)
    generate an image of the tilts for each slit.

    Parameters
    ----------
    tilts : ndarray
      An (m x n) 2D array specifying the tilt (i.e. gradient) at each
      pixel along the spectral direction (m) for each slit (n).
    lordloc : ndarray
      Location of the left slit edges
    rordloc : ndarray
      Location of the right slit edges
    pad : int
      Set the tilts within each slit, and extend a number of pixels
      outside the slit edges (this number is set by pad).
    sz_y : int
      Number of detector pixels in the spatial direction.

    Returns
    -------
    tiltsimg : ndarray
      An image the same size as the science frame, containing values from 0-1.
      0/1 corresponds to the bottom/top of the detector (in the spectral direction),
      and constant wavelength is represented by a single value from 0-1.

    """
    sz_x, sz_o = tilts.shape
    dszx = (sz_x-1.0)

    tiltsimg = np.zeros((sz_x,sz_y), dtype=float)
    for o in range(sz_o):
        for x in range(sz_x):
            ow = (rordloc[x,o]-lordloc[x,o])/2.0
            oc = (rordloc[x,o]+lordloc[x,o])/2.0
            ymin = int(oc-ow) - pad
            ymax = int(oc+ow) + 1 + pad
            # Check we are in bounds
            if ymin < 0:
                ymin = 0
            elif ymax < 0:
                continue
            if ymax > sz_y-1:
                ymax = sz_y-1
            elif ymin > sz_y-1:
                continue
            # Set the tilt value at each pixel in this row
            for y in range(ymin, ymax):
                yv = (y-lordloc[x, o])/ow - 1.0
                tiltsimg[x,y] = (tilts[x,o]*yv + x)/dszx
    return tiltsimg
    

    sz_x, sz_o = tilts.shape
    dszx = (sz_x-1.0)

    ow = (rordloc-lordloc)/2.0
    oc = (rordloc+lordloc)/2.0
    
    ymin = (oc-ow).astype(int) - pad
    ymax = (oc+ow).astype(int) + 1 + pad

    indx = (ymax >= 0) & (ymin < sz_y)
    ymin[ymin < 0] = 0
    ymax[ymax > sz_y-1] = sz_y-1

    tiltsimg = np.zeros((sz_x,sz_y), dtype=float)

    xv = np.arange(sz_x).astype(int)
    for o in range(sz_o):
        if np.sum(indx[:,o]) == 0:
            continue
        for x in xv[indx[:,o]]:
            # Set the tilt value at each pixel in this row
            for y in range(ymin[x,o], ymax[x,o]):
                yv = (y-lordloc[x,o])/ow[x,o] - 1.0
                tiltsimg[x,y] = (tilts[x,o]*yv + x)/dszx

    return tiltsimg


def slit_trace_qa(slf, frame, ltrace, rtrace, extslit, desc="",
                  root='trace', normalize=True, use_slitid=None):
    """ Generate a QA plot for the slit traces

    Parameters
    ----------
    slf : class
      An instance of the Science Exposure Class
    frame : ndarray
      trace image
    ltrace : ndarray
      Left slit edge traces
    rtrace : ndarray
      Right slit edge traces
    extslit : ndarray
      Mask of extrapolated slits (True = extrapolated)
    desc : str, optional
      A description to be used as a title for the page
    root : str, optional
      Root name for generating output file, e.g. msflat_01blue_000.fits
    normalize: bool, optional
      Normalize the flat?  If not, use zscale for output
    """

    plt.rcdefaults()
    plt.rcParams['font.family']= 'times new roman'
    ticks_font = font_manager.FontProperties(family='times new roman', style='normal', size=16,
                                             weight='normal', stretch='normal')

    # Outfile
    method = inspect.stack()[0][3]
    outfile = arqa.set_qa_filename(slf.setup, method)
    # if outfil is None:
    #     if '.fits' in root: # Expecting name of msflat FITS file
    #         outfil = root.replace('.fits', '_trc.pdf')
    #         outfil = outfil.replace('MasterFrames', 'Plots')
    #     else:
    #         outfil = root+'.pdf'
    ntrc = ltrace.shape[1]
    ycen = np.arange(frame.shape[0])
    # Normalize flux in the traces
    if normalize:
        nrm_frame = np.zeros_like(frame)
        for ii in range(ntrc):
            xtrc = (ltrace[:, ii] + rtrace[:, ii])/2.
            ixtrc = np.round(xtrc).astype(int)
            # Simple 'extraction'
            dumi = np.zeros((frame.shape[0], 3))
            for jj in range(3):
                dumi[:, jj] = frame[ycen, ixtrc-1+jj]
            trc = np.median(dumi, axis=1)
            # Find portion of the image and normalize
            for yy in ycen:
                xi = max(0, int(ltrace[yy, ii])-3)
                xe = min(frame.shape[1], int(rtrace[yy, ii])+3)
                # Fill + normalize
                nrm_frame[yy, xi:xe] = frame[yy, xi:xe] / trc[yy]
        sclmin, sclmax = 0.4, 1.1
    else:
        nrm_frame = frame.copy()
        nrm_frame[frame > 0.0] = np.sqrt(nrm_frame[frame > 0.0])
        sclmin, sclmax = arplot.zscale(nrm_frame)

    # Plot
    plt.clf()

    ax = plt.gca()
#    set_fonts(ax)
    for label in ax.get_yticklabels():
        label.set_fontproperties(ticks_font)
    for label in ax.get_xticklabels():
        label.set_fontproperties(ticks_font)
    cmm = cm.Greys_r
    mplt = plt.imshow(nrm_frame, origin='lower', cmap=cmm, interpolation=None,
                      extent=(0., frame.shape[1], 0., frame.shape[0]))
    mplt.set_clim(vmin=sclmin, vmax=sclmax)

    # Axes
    plt.xlim(0., frame.shape[1])
    plt.ylim(0., frame.shape[0])
    plt.tick_params(axis='both', which='both', bottom='off', top='off', left='off', right='off',
                    labelbottom='off', labelleft='off')

    # Traces
    iy = int(frame.shape[0]/2.)
    for ii in range(ntrc):
        if extslit[ii] is True:
            ptyp = ':'
        else:
            ptyp = '--'
        # Left
        plt.plot(ltrace[:, ii]+0.5, ycen, 'r'+ptyp, linewidth=0.3, alpha=0.7)
        # Right
        plt.plot(rtrace[:, ii]+0.5, ycen, 'c'+ptyp, linewidth=0.3, alpha=0.7)
        # Label
        if use_slitid:
            slitid, _, _ = arspecobj.get_slitid(slf, use_slitid, ii, ypos=0.5)
            lbl = 'S{:04d}'.format(slitid)
        else:
            lbl = '{0:d}'.format(ii+1)
        plt.text(0.5*(ltrace[iy, ii]+rtrace[iy, ii]), ycen[iy], lbl, color='green', ha='center', size='small')
    # Title
    tstamp = arqa.gen_timestamp()
    if desc == "":
        plt.suptitle(tstamp)
    else:
        plt.suptitle(desc+'\n'+tstamp)

    # Write
    plt.savefig(outfile, dpi=800)
    plt.close()

    plt.rcdefaults()


def driver_trace_slits(det, mstrace, binbpx, pixlocn, settings=None,
                       ednum=100000):
    """
    Parameters
    ----------

    ednum : int
       A large dummy number used for slit edge assignment. ednum should be larger than the number of edges detected
    """
    from pypit.arparse import get_dnum
    dnum = get_dnum(det)

    if settings is None:  # Out of the function call because it is mutable
        settings=dict(trace={'slits': {'single': [],
                                       'function': 'legendre',
                                       'polyorder': 3,
                                       'diffpolyorder': 2,
                                       'fracignore': 0.01,
                                       'medrep': 0,
                                       'number': -1,
                                       'maxgap': None,
                                       'sigdetect': 20.,
                                       'pca': {'params': [3,2,1,0,0,0], 'type': 'pixel', 'extrapolate': {'pos': 0, 'neg':0}},
                                       'sobel': {'mode': 'nearest'}}})

    # Generate first edgearr from mstrace or user-supplied
    #  Only filter in the spectral dimension, not spatial!
    binarr = ndimage.uniform_filter(mstrace, size=(3, 1), mode='mirror')

    # Single slit?
    if len(settings['trace']['slits']['single']) > 0:
        iledge, iredge = (det-1)*2, (det-1)*2+1
        ledge = settings['trace']['slits']['single'][iledge]
        redge = settings['trace']['slits']['single'][iredge]
        edgearr = edgearr_from_user(mstrace.shape, ledge, redge, det)
        user_set = True
    else:
        siglev, edgearr = edgearr_from_binarr(binarr, binbpx, det, medrep=settings['trace']['slits']['medrep'],
                                              settings=settings)
        user_set = False


    # Match edges and assign a number to each of the edges
    __edgearr = edgearr.copy()
    lcnt, rcnt = new_match_edges(__edgearr, ednum)
    edgearr = __edgearr
    if lcnt >= ednum or rcnt >= ednum:
        msgs.error("Found more edges than allowed by ednum. Set ednum to a larger number.")

    # Add in a single left/right edge?
    edgearr, lcnt, rcnt = edgearr_add_left_right(edgearr, binarr, binbpx, lcnt, rcnt, ednum)

    # Saving a copy for reasons JXP doesn't quite follow
    edgearrcp = edgearr.copy()

    # If slits are set as "close" by the user, take the absolute value
    # of the detections and ignore the left/right edge detections
    if settings['trace']['slits']['maxgap'] is not None:
        edgearr[np.where(edgearr < 0)] += 1 + np.max(edgearr) - np.min(edgearr)

    # Assign left edges
    msgs.info("Assigning left slit edges")
    if lcnt == 1:
        edgearr[np.where(edgearr <= -2*ednum)] = -ednum
    else:
        assign_slits(binarr, edgearr, lor=-1, isettings=settings)
    # Assign right edges
    msgs.info("Assigning right slit edges")
    if rcnt == 1:
        edgearr[np.where(edgearr >= 2*ednum)] = ednum
    else:
        assign_slits(binarr, edgearr, lor=+1, isettings=settings)

    # Handle close edges (as desired by the user)
    if settings['trace']['slits']['maxgap'] is not None:
        edgearr = edgearr_close_slits(binarr, edgearr, edgearrcp)

    # Final left/right edgearr fussing (as needed)
    if not user_set:
        edgearr, lcnt, rcnt = edgearr_final_left_right(edgearr, ednum, siglev)

    # While iterate thing with ignore_orders


    plxbin = pixlocn[:, :, 0].copy()
    plybin = pixlocn[:, :, 1].copy()
    minvf, maxvf = plxbin[0, 0], plxbin[-1, 0]

    # Fit left edges
    ww = np.where(edgearr < 0)
    lmin, lmax = -np.max(edgearr[ww]), -np.min(edgearr[ww])  # min/max are switched because of the negative signs
    lcoeff, lnmbrarr, ldiffarr, lwghtarr = fit_edges(edgearr, lmin, lmax, plxbin, plybin, settings, left=True)

    # Fit right edges
    ww = np.where(edgearr > 0)
    rmin, rmax = np.min(edgearr[ww]), np.max(edgearr[ww])  # min/max are switched because of the negative signs
    rcoeff, rnmbrarr, rdiffarr, rwghtarr = fit_edges(edgearr, lmin, lmax, plxbin, plybin, settings, left=False)

    # Are we done, e.g. longslit?
    #   Check if no further work is needed (i.e. there only exists one order)
    if (lmax+1-lmin == 1) and (rmax+1-rmin == 1):
        # Just a single order has been identified (i.e. probably longslit)
        msgs.info("Only one slit was identified. Should be a longslit.")
        xint = pixlocn[:, 0, 0]
        lcenint = np.zeros((mstrace.shape[0], 1))
        rcenint = np.zeros((mstrace.shape[0], 1))
        lcenint[:, 0] = arutils.func_val(lcoeff[:, 0], xint, settings['trace']['slits']['function'],
                                         minv=minvf, maxv=maxvf)
        rcenint[:, 0] = arutils.func_val(rcoeff[:, 0], xint, settings['trace']['slits']['function'],
                                         minv=minvf, maxv=maxvf)
        return lcenint, rcenint, np.zeros(1, dtype=np.bool)

    # Synchronize
    msgs.info("Synchronizing left and right slit traces")
    lcent, rcent, wl, wr, gord = synchronize_edges(binarr, edgearr, plxbin,
                                                   lmin, lmax, lcoeff, rmin, rcoeff,
                                                   lnmbrarr, ldiffarr, lwghtarr,
                                                   rnmbrarr, rdiffarr, rwghtarr, settings)
    slitcen = 0.5*(lcent+rcent).T

    # PCA?
    if settings['trace']['slits']['pca']['type'] == 'order':
        lcen, rcen, extrapord = pca_order_slit_edges(binarr, edgearr, wl, wr, lcent, rcent, gord,
                         lcoeff, rcoeff, plxbin, slitcen, pixlocn)
    if settings['trace']['slits']['pca']['type'] == 'pixel':
        lcen, rcen, extrapord = pca_pixel_slit_edges(binarr, edgearr, lcoeff, rcoeff, ldiffarr, rdiffarr,
                         lnmbrarr, rnmbrarr, lwghtarr, rwghtarr, lcent, rcent, plxbin,
                                                     settings)
    else:
        allord = np.arange(lcent.shape[0])
        maskord = np.where((np.all(lcent, axis=1) == False) | (np.all(rcent, axis=1) == False))[0]
        ww = np.where(np.in1d(allord, maskord) == False)[0]
        lcen = lcent[ww, :].T.copy()
        rcen = rcent[ww, :].T.copy()
        extrapord = np.zeros(lcen.shape[1], dtype=np.bool)

    # Remove any slits that are completely off the detector
    nslit = lcen.shape[1]
    mask = np.zeros(nslit)
    for o in range(nslit):
        if np.min(lcen[:, o]) > mstrace.shape[1]:
            mask[o] = 1
            msgs.info("Slit {0:d} is off the detector - ignoring this slit".format(o+1))
        elif np.max(rcen[:, o]) < 0:
            mask[o] = 1
            msgs.info("Slit {0:d} is off the detector - ignoring this slit".format(o + 1))
    wok = np.where(mask == 0)[0]
    lcen = lcen[:, wok]
    rcen = rcen[:, wok]

    # Illustrate where the orders fall on the detector (physical units)
    if msgs._debug['trace']:
        viewer, ch = ginga.show_image(mstrace)
        ginga.show_slits(viewer, ch, lcen, rcen, np.arange(nslit) + 1)
        debugger.set_trace()

    # Finish
    return lcen, rcen, extrapord

def edgearr_from_user(shape, ledge, redge, det):
    """ Add a user-defined slit?
     Syntax is a list of values, 2 per detector that define the slit
     according to column values.  The 2nd value (for the right edge)
     must be >0 to be applied.  Example for LRISr [-1, -1, 7, 295]
     which means the code skips user-definition for the first detector
     but adds one for the 2nd.

    Parameters
    ----------
    shape : tuple
    ledge : int
    redge : int
    det : int
      Only used for comment

    Returns
    -------
    edgearr : ndarray (int)
      -1 : left edge
      1 : right edge
    """
    edgearr = np.zeros(shape, dtype=np.int)
    if settings['trace']['slits']['single'][redge] > 0:
        msgs.warn("Using input slit edges on detector {:d}: [{:g},{:g}]".format(
            det, ledge, redge))
            #settings['trace']['slits']['single'][ledge],
            #settings['trace']['slits']['single'][redge]))
        msgs.warn("Better know what you are doing!")
        edgearr[:, ledge] = -1
        edgearr[:, redge] = +1
    return edgearr


def edgearr_from_binarr(binarr, binbpx, det, settings, medrep=0, min_sqm=30., maskBadRows=False):
    """
    Parameters
    ----------
    binarr : numpy ndarray
      Calibration frame that will be used to identify slit traces (in most cases, the slit edge)
      Lightly filtered
    binbpx : ndarray
    medrep : int, optional
        Number of times to perform median smoothing on the mstrace
        One uniform filter is always done
    settings : dict like
        Would be best to remove this and just have the parameters..
    min_sqm : float, optional
        Minimum error used when detecting a slit edge
    maskBadRows : bool, optional
      Mostly useful for echelle data where the slit edges are bent relative to
      the pixel columns. Do not set this keyword to True if slit edges are
      almost aligned with the pixel columns.
    Returns
    -------
    siglev
    edgearr
    """
    # Specify how many times to repeat the median filter
    # Even better would be to fit the filt/sqrt(abs(binarr)) array with a Gaussian near the maximum in each column
    msgs.info("Detecting slit edges in the mstrace image")
    # Generate sigma image
    sqmstrace = np.sqrt(np.abs(binarr))
    # Median filter, as desired
    for ii in range(medrep):
        sqmstrace = ndimage.median_filter(sqmstrace, size=(3, 7))

    # Make sure there are no spuriously low pixels
    sqmstrace[(sqmstrace < 1.0) & (sqmstrace >= 0.0)] = 1.0
    sqmstrace[(sqmstrace > -1.0) & (sqmstrace <= 0.0)] = -1.0

    # Replace bad columns -- should put this method somewhere else
    bad_cols = np.sum(binbpx, axis=0) > (binbpx.shape[0]//2)
    if np.any(bad_cols):
        ms2 = arproc.replace_columns(binarr, bad_cols)
    else:
        ms2 = binarr.copy()
    # sqrt
    sqmstrace = np.sqrt(np.abs(ms2))
    # Filter with a Sobel
    filt = ndimage.sobel(sqmstrace, axis=1, mode=settings['trace']['slits']['sobel']['mode'])
    filt *= (1.0 - binbpx)  # Apply to the bad pixel mask
    # siglev
    siglev = np.sign(filt)*(filt**2)/np.maximum(sqmstrace, min_sqm)
    # First edge move
    tedges = np.zeros(binarr.shape, dtype=np.float)
    wl = np.where(siglev > + settings['trace']['slits']['sigdetect'])  # A positive gradient is a left edge
    wr = np.where(siglev < - settings['trace']['slits']['sigdetect'])  # A negative gradient is a right edge
    tedges[wl] = -1.0
    tedges[wr] = +1.0
    if False:
        import astropy.io.fits as pyfits
        hdu = pyfits.PrimaryHDU(filt)
        hdu.writeto("filt_{0:02d}.fits".format(det), overwrite=True)
        hdu = pyfits.PrimaryHDU(sqmstrace)
        hdu.writeto("sqmstrace_{0:02d}.fits".format(det), overwrite=True)
        hdu = pyfits.PrimaryHDU(binarr)
        hdu.writeto("binarr_{0:02d}.fits".format(det), overwrite=True)
        hdu = pyfits.PrimaryHDU(siglev)
        hdu.writeto("siglev_{0:02d}.fits".format(det), overwrite=True)
    # Clean the edges
    wcl = np.where((ndimage.maximum_filter1d(siglev, 10, axis=1) == siglev) & (tedges == -1))
    wcr = np.where((ndimage.minimum_filter1d(siglev, 10, axis=1) == siglev) & (tedges == +1))
    nedgear = np.zeros(siglev.shape, dtype=np.int)
    nedgear[wcl] = -1
    nedgear[wcr] = +1
    #nedgear = arcytrace.clean_edges(siglev, tedges)
    if maskBadRows:
        msgs.info("Searching for bad pixel rows")
        edgsum = np.sum(nedgear, axis=0)
        sigma = 1.4826*np.median(np.abs(edgsum-np.median(edgsum)))
        w = np.where(np.abs(edgsum) >= 1.5*sigma)[0]
        maskcols = np.unique(np.append(w, np.append(w+1, w-1)))
        msgs.info("Masking {0:d} bad pixel rows".format(maskcols.size))
        for i in range(maskcols.size):
            if maskcols[i] < 0 or maskcols[i] >= nedgear.shape[1]:
                continue
            nedgear[:, maskcols[i]] = 0
    ######
    msgs.info("Applying bad pixel mask")
    nedgear *= (1-binbpx.astype(np.int))  # Apply to the bad pixel mask

    # Cut down to user-desired number
    if settings['trace']['slits']['number'] > 0:
        sigedg = np.copy(siglev)
        sigedg[np.where(nedgear == 0)] = 0
        sigedg[np.where(np.isinf(sigedg) | np.isnan(sigedg))] = 0
        # Now identify the number of most significantly detected peaks (specified by the user)
        amnmx = np.argsort(sigedg, axis=1)
        edgearr = np.zeros(binarr.shape, dtype=np.int)
        xsm = np.arange(binarr.shape[0])
        for ii in range(0, settings.argflag['trace']['slits']['number']):
            wset = np.where(sigedg[(xsm, amnmx[:, ii])] != 0)
            edgearr[(wset[0], amnmx[wset[0], ii])] = 1
            wset = np.where(sigedg[(xsm, amnmx[:, amnmx.shape[1] - 1 - ii])] != 0)
            edgearr[(wset[0], amnmx[wset[0], amnmx.shape[1] - 1 - ii])] = -1
    else:
        edgearr = np.copy(nedgear)

    return siglev, edgearr


def edgearr_add_left_right(edgearr, binarr, binbpx, lcnt, rcnt, ednum):
    """

    Returns
    -------
    edgearrcp
    lcnt
    rcnt
    """
    if lcnt == 1:
        letxt = "edge"
    else:
        letxt = "edges"
    if rcnt == 1:
        retxt = "edge"
    else:
        retxt = "edges"
    msgs.info("{0:d} left {1:s} and {2:d} right {3:s} were found in the trace".format(lcnt, letxt, rcnt, retxt))
    if (lcnt == 0) and (rcnt == 0):
        if np.median(binarr) > 500:
            msgs.warn("Found flux but no edges.  Assuming they go to the edge of the detector.")
            edgearr[:, -1] = 2*ednum
            rcnt = 1
            edgearr[:, 0] = -2*ednum
            lcnt = 1
        else:
            msgs.error("Unable to trace any edges"+msgs.newline()+"try a different method to trace the order edges")
    elif rcnt == 0:
        msgs.warn("Unable to find a right edge. Adding one in.")
        # Respecting the BPM (using first column where there is no mask)
        sum_bpm = np.sum(binbpx, axis=0)
        gdi1 = np.max(np.where(sum_bpm == 0)[0])
        # Apply
        edgearr[:, gdi1] = 2*ednum
        rcnt = 1
    elif lcnt == 0:
        msgs.warn("Unable to find a left edge. Adding one in.")
        # Respecting the BPM (using first column where there is no mask)
        sum_bpm = np.sum(binbpx, axis=0)
        gdi0 = np.min(np.where(sum_bpm == 0)[0])
        # Apply
        edgearr[:, gdi0] = -2*ednum
        lcnt = 1
    msgs.info("Assigning slit edge traces")
    # Find the most common set of edges
    edgearrcp = edgearr.copy()
    return edgearrcp, lcnt, rcnt


def edgearr_close_slits(binarr, edgearrcp, edgearr):
    """ Fuss about with slits that are very close..

    Note that edgearrcp and edgearr are *intentionally*
    swapped from their names in driver_edge_slits.  Yes,
    this is painfully confusing..

    Return
    ------
    edgearrcp : ndarray
      Which was modified in place
    """
    vals = np.sort(np.unique(edgearrcp[np.where(edgearrcp != 0)]))
#        print('calling close_edges')
#        exit()
    hasedge = arcytrace.close_edges(edgearrcp, vals, int(settings['trace']['slits']['maxgap']))
    # Find all duplicate edges
    edgedup = vals[np.where(hasedge == 1)]
    if edgedup.size > 0:
        for jj in range(edgedup.size):
            # Raise all remaining edges by one
            if jj != edgedup.size-1:
                edgedup[jj+1:] += 1
            edgearrcp[np.where(edgearrcp > edgedup[jj])] += 1
            # Now investigate the duplicate
            wdup = np.where(edgearrcp == edgedup[jj])
            alldup = edgearr[wdup]
            alldupu = np.unique(alldup)
            cntr = Counter(edg for edg in alldup)
            commn = cntr.most_common(alldupu.size)
            shftsml = np.zeros(len(commn))
            shftarr = np.zeros(wdup[0].size, dtype=np.int)
            wghtarr = np.zeros(len(commn))
            duploc = [None for ii in range(len(commn))]
            for ii in range(len(commn)):
                wghtarr[ii] = commn[ii][1]
                duploc[ii] = np.where(edgearr[wdup] == commn[ii][0])
            changesmade = True
            while changesmade:
                # Keep shifting pixels until the best match is found
                changesmade = False
                # First calculate the old model
                cf = arutils.func_fit(wdup[0], wdup[1]+shftarr,
                                      settings['trace']['slits']['function'],
                                      settings['trace']['slits']['polyorder'],
                                      minv=0, maxv=binarr.shape[0]-1)
                cenmodl = arutils.func_val(cf, np.arange(binarr.shape[0]),
                                           settings['trace']['slits']['function'],
                                           minv=0, maxv=binarr.shape[0]-1)
                chisqold = np.abs(cenmodl[wdup[0]]-wdup[1]-shftarr).sum()
                for ii in range(1, len(commn)):
                    # Shift by +1
                    adj = np.zeros(wdup[0].size)
                    adj[duploc[ii]] += 1
                    cf = arutils.func_fit(wdup[0], wdup[1]+shftarr+adj,
                                          settings['trace']['slits']['function'],
                                          settings['trace']['slits']['polyorder'],
                                          minv=0, maxv=binarr.shape[0]-1)
                    cenmodl = arutils.func_val(cf, np.arange(binarr.shape[0]),
                                               settings['trace']['slits']['function'],
                                               minv=0, maxv=binarr.shape[0]-1)
                    chisqp = np.abs(cenmodl[wdup[0]]-wdup[1]-shftarr-adj).sum()
                    # Shift by -1
                    adj = np.zeros(wdup[0].size)
                    adj[duploc[ii]] -= 1
                    cf = arutils.func_fit(wdup[0], wdup[1]+shftarr+adj,
                                          settings['trace']['slits']['function'],
                                          settings['trace']['slits']['polyorder'],
                                          minv=0, maxv=binarr.shape[0]-1)
                    cenmodl = arutils.func_val(cf, np.arange(binarr.shape[0]),
                                               settings['trace']['slits']['function'],
                                               minv=0, maxv=binarr.shape[0]-1)
                    chisqm = np.abs(cenmodl[wdup[0]]-wdup[1]-shftarr-adj).sum()
                    # Test which solution is best:
                    if chisqold < chisqp and chisqold < chisqm:
                        # No changes are needed
                        continue
                    else:
                        changesmade = True
                        if chisqp < chisqm:
                            shftarr[duploc[ii]] += 1
                            shftsml[ii] += 1
                        else:
                            shftarr[duploc[ii]] -= 1
                            shftsml[ii] -= 1
            # Find the two most common edges
            cntr = Counter(sarr for sarr in shftarr)
            commn = cntr.most_common(2)
            if commn[0][0] > commn[1][0]:  # Make sure that suffix 'a' is assigned the leftmost edge
                wdda = np.where(shftarr == commn[0][0])
                wddb = np.where(shftarr == commn[1][0])
                shadj = commn[0][0] - commn[1][0]
            else:
                wdda = np.where(shftarr == commn[1][0])
                wddb = np.where(shftarr == commn[0][0])
                shadj = commn[1][0] - commn[0][0]
            wvla = np.unique(edgearr[wdup][wdda])
            wvlb = np.unique(edgearr[wdup][wddb])
            # Now generate the dual edge
#                print('calling dual_edge')
#                exit()
            arcytrace.dual_edge(edgearr, edgearrcp, wdup[0], wdup[1], wvla, wvlb, shadj,
                                int(settings['trace']['slits']['maxgap']), edgedup[jj])
    # Now introduce new edge locations
    vals = np.sort(np.unique(edgearrcp[np.where(edgearrcp != 0)]))
#        print('calling close_slits')
#        exit()
    edgearrcp = arcytrace.close_slits(binarr, edgearrcp, vals, int(settings['trace']['slits']['maxgap']))

    return edgearrcp


def edgearr_final_left_right(edgearr, ednum, siglev):
    """ Final fussing with left/right edges, as needed
    Adds in missing ones, truncates when there are too many of
    one type versus the other

    Returns
    -------
    edgearr : ndarray
    lcnt : int
    rcnt: int
    """
    eaunq = np.unique(edgearr)
    lcnt = np.where(eaunq < 0)[0].size
    rcnt = np.where(eaunq > 0)[0].size
    if lcnt == 0:
        msgs.warn("Unable to find a left edge. Adding one in.")
        edgearr[:, 0] = -2 * ednum
        lcnt = 1
    if rcnt == 0:
        msgs.warn("Unable to find a right edge. Adding one in.")
        edgearr[:, -1] = 2 * ednum
        rcnt = 1
    if (lcnt == 1) & (rcnt > 1):
        msgs.warn("Only one left edge, and multiple right edges.")
        msgs.info("Restricting right edge detection to the most significantly detected edge.")
        wtst = np.where(eaunq > 0)[0]
        bval, bidx = -np.median(siglev[np.where(edgearr == eaunq[wtst[0]])]), 0
        for r in range(1, rcnt):
            wed = np.where(edgearr == eaunq[wtst[r]])
            tstv = -np.median(siglev[wed])
            if tstv > bval:
                bval = tstv
                bidx = r
        edgearr[np.where((edgearr > 0) & (edgearr != eaunq[wtst[bidx]]))] = 0
        edgearr[np.where(edgearr > 0)] = +ednum  # Reset the edge value
        rcnt = 1
    if (lcnt > 1) & (rcnt == 1):
        msgs.warn("Only one right edge, and multiple left edges.")
        msgs.info("Restricting left edge detection to the most significantly detected edge.")
        wtst = np.where(eaunq < 0)[0]
        bval, bidx = np.median(siglev[np.where(edgearr == eaunq[wtst[0]])]), 0
        for r in range(1, lcnt):
            wed = np.where(edgearr == eaunq[wtst[r]])
            tstv = np.median(siglev[wed])
            if tstv > bval:
                bval = tstv
                bidx = r
        edgearr[np.where((edgearr < 0) & (edgearr != eaunq[wtst[bidx]]))] = 0
        edgearr[np.where(edgearr < 0)] = -ednum  # Reset the edge value
        lcnt = 1
    if lcnt == 1:
        letxt = "edge"
    else:
        letxt = "edges"
    if rcnt == 1:
        retxt = "edge"
    else:
        retxt = "edges"
    msgs.info("{0:d} left {1:s} and {2:d} right {3:s} were found in the trace".format(lcnt, letxt, rcnt, retxt))
    return edgearr, lcnt, rcnt


def fit_edges(edgearr, lmin, lmax, plxbin, plybin, settings, left=True):
    """ Fit the edges, either left or right ones

    Returns
    -------
    coeff, nmbrarr, diffarr, wghtarr
    """

    minvf, maxvf = plxbin[0, 0], plxbin[-1, 0]

    # Trace left slit edges
    # First, determine the model for the most common left slit edge
    if left:
        wcm = np.where(edgearr < 0)
    else:
        wcm = np.where(edgearr > 0)
    cntr = Counter(edg for edg in edgearr[wcm])
    commn = cntr.most_common(1)
    wedx, wedy = np.where(edgearr == commn[0][0])
    msk, cf = arutils.robust_polyfit(wedx, wedy,
                                     settings['trace']['slits']['polyorder'],
                                     function=settings['trace']['slits']['function'],
                                     minv=0, maxv=edgearr.shape[0] - 1)
    cenmodl = arutils.func_val(cf, np.arange(edgearr.shape[0]),
                               settings['trace']['slits']['function'],
                               minv=0, maxv=edgearr.shape[0] - 1)

    msgs.info("Fitting left slit traces")
    coeff = np.zeros((1 + settings['trace']['slits']['polyorder'], lmax - lmin + 1))
    diffarr = np.zeros(lmax - lmin + 1)
    wghtarr = np.zeros(lmax - lmin + 1)
    nmbrarr = np.zeros(lmax - lmin + 1)
    offs = cenmodl[int(edgearr.shape[0] / 2)]

    for i in range(lmin, lmax + 1):
        if left:
            w = np.where(edgearr == -i)
        else:
            w = np.where(edgearr == i)
        if np.size(w[0]) <= settings['trace']['slits']['polyorder'] + 2:
            # lfail = np.append(lfail,i-lmin)
            continue
        tlfitx = plxbin[w]
        tlfity = plybin[w]
        diffarr[i - lmin] = np.mean(w[1] - cenmodl[w[0]]) + offs
        wghtarr[i - lmin] = np.size(w[0]) / float(edgearr.shape[0])
        if left:
            nmbrarr[i - lmin] = -i
        else:
            nmbrarr[i - lmin] = i
        msk, coeff[:, i - lmin] = arutils.robust_polyfit(tlfitx, tlfity,
                                                          settings['trace']['slits']['polyorder'],
                                                          function=settings['trace']['slits']['function'],
                                                          minv=minvf, maxv=maxvf)
    # Return
    return coeff, nmbrarr, diffarr, wghtarr


def synchronize_edges(binarr, edgearr, plxbin, lmin, lmax, lcoeff, rmin, rcoeff,
                      lnmbrarr, ldiffarr, lwghtarr, rnmbrarr, rdiffarr, rwghtarr, settings):
    minvf, maxvf = plxbin[0, 0], plxbin[-1, 0]
    # Define the array of pixel values along the dispersion direction
    xv = plxbin[:, 0]
    num = (lmax - lmin) // 2
    lval = lmin + num  # Pick an order, somewhere in between lmin and lmax
    lv = (arutils.func_val(lcoeff[:, lval - lmin], xv, settings['trace']['slits']['function'], minv=minvf,
                           maxv=maxvf) + 0.5).astype(np.int)
    if np.any(lv < 0) or np.any(lv + 1 >= binarr.shape[1]):
        msgs.warn("At least one slit is poorly traced")
        msgs.info("Refer to the manual, and adjust the input trace parameters")
        msgs.error("Cannot continue without a successful trace")
    mnvalp = np.median(binarr[:, lv + 1])  # Go one row above and one row below an order edge,
    mnvalm = np.median(binarr[:, lv - 1])  # then see which mean value is greater.

    """
    lvp = (arutils.func_val(lcoeff[:,lval+1-lmin],xv,settings.argflag['trace']['slits']['function'],min=minvf,max=maxvf)+0.5).astype(np.int)
    edgbtwn = arcytrace.find_between(edgearr,lv,lvp,1)
    print lval, edgbtwn
    # edgbtwn is a 3 element array that determines what is between two adjacent left edges
    # edgbtwn[0] is the next right order along, from left order lval
    # edgbtwn[1] is only !=-1 when there's an order overlap.
    # edgebtwn[2] is only used when a left order is found before a right order
    if edgbtwn[0] == -1 and edgbtwn[1] == -1:
        rsub = edgbtwn[2]-(lval) # There's an order overlap
    elif edgbtwn[1] == -1: # No overlap
        rsub = edgbtwn[0]-(lval)
    else: # There's an order overlap
        rsub = edgbtwn[1]-(lval)
    """
    if msgs._debug['trace']:
        debugger.set_trace()
    if mnvalp > mnvalm:
        lvp = (arutils.func_val(lcoeff[:, lval + 1 - lmin], xv, settings['trace']['slits']['function'],
                                minv=minvf, maxv=maxvf) + 0.5).astype(np.int)
        #        t = time.clock()
        #        _edgbtwn = arcytrace.find_between(edgearr, lv, lvp, 1)
        #        print('Old find_between: {0} seconds'.format(time.clock() - t))
        #        t = time.clock()
        edgbtwn = new_find_between(edgearr, lv, lvp, 1)
        #        print('New find_between: {0} seconds'.format(time.clock() - t))
        #        assert np.sum(_edgbtwn != edgbtwn) == 0, 'Difference between old and new find_between'

        # edgbtwn is a 3 element array that determines what is between two adjacent left edges
        # edgbtwn[0] is the next right order along, from left order lval
        # edgbtwn[1] is only !=-1 when there's an order overlap.
        # edgebtwn[2] is only used when a left order is found before a right order
        if edgbtwn[0] == -1 and edgbtwn[1] == -1:
            rsub = edgbtwn[2] - lval  # There's an order overlap
        elif edgbtwn[1] == -1:  # No overlap
            rsub = edgbtwn[0] - lval
        else:  # There's an order overlap
            rsub = edgbtwn[1] - lval
    else:
        lvp = (arutils.func_val(lcoeff[:, lval - 1 - lmin], xv, settings['trace']['slits']['function'],
                                minv=minvf, maxv=maxvf) + 0.5).astype(np.int)
        #        t = time.clock()
        #        _edgbtwn = arcytrace.find_between(edgearr, lvp, lv, -1)
        #        print('Old find_between: {0} seconds'.format(time.clock() - t))
        #        t = time.clock()
        edgbtwn = new_find_between(edgearr, lvp, lv, -1)
        #        assert np.sum(_edgbtwn != edgbtwn) == 0, 'Difference between old and new find_between'
        #        print('New find_between: {0} seconds'.format(time.clock() - t))

        if edgbtwn[0] == -1 and edgbtwn[1] == -1:
            rsub = edgbtwn[2] - (lval - 1)  # There's an order overlap
        elif edgbtwn[1] == -1:  # No overlap
            rsub = edgbtwn[0] - (lval - 1)
        else:  # There's an order overlap
            rsub = edgbtwn[1] - (lval - 1)

    msgs.info("Relabelling slit edges")
    rsub = int(round(rsub))
    if lmin < rmin - rsub:
        esub = lmin - (settings['trace']['slits']['pca']['extrapolate']['neg'] + 1)
    else:
        esub = (rmin - rsub) - (settings['trace']['slits']['pca']['extrapolate']['neg'] + 1)

    wl = np.where(edgearr < 0)
    wr = np.where(edgearr > 0)
    edgearr[wl] += esub
    edgearr[wr] -= (esub + rsub)
    lnmbrarr += esub
    rnmbrarr -= (esub + rsub)

    # Insert new rows into coefficients arrays if rsub != 0 (if orders were not labelled correctly, there will be a mismatch for the lcoeff and rcoeff)
    almin, almax = -np.max(edgearr[wl]), -np.min(
        edgearr[wl])  # min and max switched because left edges have negative values
    armin, armax = np.min(edgearr[wr]), np.max(edgearr[wr])
    nmord = settings['trace']['slits']['polyorder'] + 1
    if armin != almin:
        if armin < almin:
            lcoeff = np.append(np.zeros((nmord, almin - armin)), lcoeff, axis=1)
            ldiffarr = np.append(np.zeros(almin - armin), ldiffarr)
            lnmbrarr = np.append(np.zeros(almin - armin), lnmbrarr)
            lwghtarr = np.append(np.zeros(almin - armin), lwghtarr)
        else:
            rcoeff = np.append(np.zeros((nmord, armin - almin)), rcoeff, axis=1)
            rdiffarr = np.append(np.zeros(armin - almin), rdiffarr)
            rnmbrarr = np.append(np.zeros(armin - almin), rnmbrarr)
            rwghtarr = np.append(np.zeros(armin - almin), rwghtarr)
    if armax != almax:
        if armax < almax:
            rcoeff = np.append(rcoeff, np.zeros((nmord, almax - armax)), axis=1)
            rdiffarr = np.append(rdiffarr, np.zeros(almax - armax))
            rnmbrarr = np.append(rnmbrarr, np.zeros(almax - armax))
            rwghtarr = np.append(rwghtarr, np.zeros(almax - armax))
        else:
            lcoeff = np.append(lcoeff, np.zeros((nmord, armax - almax)), axis=1)
            ldiffarr = np.append(ldiffarr, np.zeros(armax - almax))
            lnmbrarr = np.append(lnmbrarr, np.zeros(armax - almax))
            lwghtarr = np.append(lwghtarr, np.zeros(armax - almax))

    # import astropy.io.fits as pyfits        minvf, maxvf = plxbin[0, 0], plxbin[-1, 0]
    # hdu = pyfits.PrimaryHDU(edgearr)
    # hdu.writeto("edgearr_{0:02d}.fits".format(det))

    # Now consider traces where both the left and right edges are detected
    ordunq = np.unique(edgearr)
    lunqt = ordunq[np.where(ordunq < 0)[0]]
    runqt = ordunq[np.where(ordunq > 0)[0]]
    lunq = np.arange(lunqt.min(), lunqt.max() + 1)
    runq = np.arange(runqt.min(), runqt.max() + 1)
    # Determine which orders are detected on both the left and right edge
    gord = np.intersect1d(-lunq, runq, assume_unique=True)
    # We need to ignore the orders labelled rfail and lfail.
    lg = np.where(np.in1d(-lunq, gord))[0]
    rg = np.where(np.in1d(runq, gord))[0]
    lgm = np.where(np.in1d(-lunq, gord, invert=True))[0]
    rgm = np.where(np.in1d(runq, gord, invert=True))[0]
    maxord = np.max(np.append(gord, np.append(-lunq[lgm], runq[rgm])))
    lcent = arutils.func_val(lcoeff[:, -lunq[lg][::-1] - 1 - settings['trace']['slits']['pca']['extrapolate']['neg']],
                             xv,
                             settings['trace']['slits']['function'], minv=minvf, maxv=maxvf)
    rcent = arutils.func_val(rcoeff[:, runq[rg] - 1 - settings['trace']['slits']['pca']['extrapolate']['neg']], xv,
                             settings['trace']['slits']['function'], minv=minvf, maxv=maxvf)
    return lcent, rcent, wl, wr, gord

def pca_order_slit_edges(binarr, edgearr, wl, wr, lcent, rcent, gord,
                   lcoeff, rcoeff, plxbin, slitcen, pixlocn):
    ##############
    xv = plxbin[:, 0]
    minvf, maxvf = plxbin[0, 0], plxbin[-1, 0]

    almin, almax = -np.max(edgearr[wl]), -np.min(edgearr[wl]) # min and max switched because left edges have negative values
    armin, armax = np.min(edgearr[wr]), np.max(edgearr[wr])

    # maskord = np.where((np.all(lcoeff[:,lg],axis=0)==False)|(np.all(rcoeff[:,rg],axis=0)==False))[0]
    maskord = np.where((np.all(lcoeff, axis=0) == False) | (np.all(rcoeff, axis=0) == False))[0]
    ordsnd = np.arange(min(almin, armin), max(almax, armax) + 1)
    totord = ordsnd[-1] + settings['trace']['slits']['pca']['extrapolate']['pos']
    # Identify the orders to be extrapolated during reconstruction
    extrapord = (1.0 - np.in1d(np.linspace(1.0, totord, totord), gord).astype(np.int)).astype(np.bool)
    msgs.info("Performing a PCA on the order edges")
    ofit = settings['trace']['slits']['pca']['params']
    lnpc = len(ofit) - 1
    msgs.work("May need to do a check here to make sure ofit is reasonable")
    coeffs = arutils.func_fit(xv, slitcen, settings['trace']['slits']['function'],
                              settings['trace']['slits']['polyorder'], minv=minvf, maxv=maxvf)
    for i in range(ordsnd.size):
        if i in maskord:
            coeffs = np.insert(coeffs, i, 0.0, axis=1)
            slitcen = np.insert(slitcen, i, 0.0, axis=1)
            lcent = np.insert(lcent, i, 0.0, axis=0)
            rcent = np.insert(rcent, i, 0.0, axis=0)
    xcen = xv[:, np.newaxis].repeat(ordsnd.size, axis=1)
    fitted, outpar = arpca.basis(xcen, slitcen, coeffs, lnpc, ofit, x0in=ordsnd, mask=maskord,
                                 skipx0=False, function=settings['trace']['slits']['function'])
    if not msgs._debug['no_qa']:
        debugger.set_trace()  # NEED TO REMOVE slf
        # arpca.pca_plot(slf, outpar, ofit, "Slit_Trace", pcadesc=pcadesc)
    # Extrapolate the remaining orders requested
    orders = 1 + np.arange(totord)
    extrap_cent, outpar = arpca.extrapolate(outpar, orders, function=settings['trace']['slits']['function'])
    # Fit a function for the difference between left and right edges.
    diff_coeff, diff_fit = arutils.polyfitter2d(rcent - lcent, mask=maskord,
                                                order=settings['trace']['slits']['diffpolyorder'])
    # Now extrapolate the order difference
    ydet = np.linspace(0.0, 1.0, lcent.shape[0])
    ydetd = ydet[1] - ydet[0]
    lnum = ordsnd[0] - 1.0
    ydet = np.append(-ydetd * np.arange(1.0, 1.0 + lnum)[::-1], ydet)
    ydet = np.append(ydet,
                     1.0 + ydetd * np.arange(1.0, 1.0 + settings['trace']['slits']['pca']['extrapolate']['pos']))
    xde, yde = np.meshgrid(np.linspace(0.0, 1.0, lcent.shape[1]), ydet)
    extrap_diff = arutils.polyval2d(xde, yde, diff_coeff).T
    msgs.info("Refining the trace for reconstructed and predicted orders")
    # NOTE::  MIGHT NEED TO APPLY THE BAD PIXEL MASK HERE TO BINARR
    msgs.work("Should the bad pixel mask be applied to the frame here?")
    refine_cent, outpar = refine_traces(binarr, outpar, extrap_cent, extrap_diff,
                                        [gord[0] - orders[0], orders[-1] - gord[-1]], orders,
                                        ofit[0], pixlocn,
                                        function=settings['trace']['slits']['function'])
    # Generate the left and right edges
    lcen = refine_cent - 0.5 * extrap_diff
    rcen = refine_cent + 0.5 * extrap_diff

    # Return
    return lcen, rcen, extrapord


def pca_pixel_slit_edges(binarr, edgearr, lcoeff, rcoeff, ldiffarr, rdiffarr,
                         lnmbrarr, rnmbrarr, lwghtarr, rwghtarr, lcent, rcent, plxbin,
                         settings):

    minvf, maxvf = plxbin[0, 0], plxbin[-1, 0]
    maskord = np.where((np.all(lcoeff, axis=0) == False) | (np.all(rcoeff, axis=0) == False))[0]
    allord = np.arange(ldiffarr.shape[0])
    ww = np.where(np.in1d(allord, maskord) == False)[0]
    # Unmask where an order edge is located
    maskrows = np.ones(binarr.shape[1], dtype=np.int)
    # ldiffarr = np.round(ldiffarr[ww]).astype(np.int)
    # rdiffarr = np.round(rdiffarr[ww]).astype(np.int)
    ldiffarr = np.fmax(np.fmin(np.round(ldiffarr[ww]).astype(np.int), binarr.shape[1] - 1), 0)
    rdiffarr = np.fmax(np.fmin(np.round(rdiffarr[ww]).astype(np.int), binarr.shape[1] - 1), 0)
    maskrows[ldiffarr] = 0
    maskrows[rdiffarr] = 0
    # Extract the slit edge ID numbers associated with the acceptable traces
    lnmbrarr = lnmbrarr[ww]
    rnmbrarr = rnmbrarr[ww]
    # Fill in left/right coefficients
    tcoeff = np.ones((settings['trace']['slits']['polyorder'] + 1, binarr.shape[1]))
    tcoeff[:, ldiffarr] = lcoeff[:, ww]
    tcoeff[:, rdiffarr] = rcoeff[:, ww]
    # Weight the PCA fit by the number of detections in each slit edge
    pxwght = np.zeros(binarr.shape[1])
    pxwght[ldiffarr] = lwghtarr[ww]
    pxwght[rdiffarr] = rwghtarr[ww]
    maskrw = np.where(maskrows == 1)[0]
    maskrw.sort()
    extrap_row = maskrows.copy()
    xv = np.arange(binarr.shape[0])
    # trace values
    trcval = arutils.func_val(tcoeff, xv, settings['trace']['slits']['function'],
                              minv=minvf, maxv=maxvf).T
    msgs.work("May need to do a check here to make sure ofit is reasonable")
    ofit = settings['trace']['slits']['pca']['params']
    lnpc = len(ofit) - 1
    # Only do a PCA if there are enough good slits
    if np.sum(1.0 - extrap_row) > ofit[0] + 1:
        # Perform a PCA on the locations of the slits
        msgs.info("Performing a PCA on the slit traces")
        ordsnd = np.arange(binarr.shape[1])
        xcen = xv[:, np.newaxis].repeat(binarr.shape[1], axis=1)
        fitted, outpar = arpca.basis(xcen, trcval, tcoeff, lnpc, ofit, weights=pxwght,
                                     x0in=ordsnd, mask=maskrw, skipx0=False,
                                     function=settings['trace']['slits']['function'])
        if not msgs._debug['no_qa']:
            # JXP -- NEED TO REMOVE SLF FROM THE NEXT BIT
            msgs.warn("NEED TO REMOVE SLF FROM THE NEXT BIT")
            # arpca.pca_plot(slf, outpar, ofit, "Slit_Trace", pcadesc=pcadesc, addOne=False)
        # Now extrapolate to the whole detector
        pixpos = np.arange(binarr.shape[1])
        extrap_trc, outpar = arpca.extrapolate(outpar, pixpos,
                                               function=settings['trace']['slits']['function'])
        # Extract the resulting edge traces
        lcen = extrap_trc[:, ldiffarr]
        rcen = extrap_trc[:, rdiffarr]
        # Perform a final shift fit to ensure the traces closely follow the edge detections
        for ii in range(lnmbrarr.size):
            wedx, wedy = np.where(edgearr == lnmbrarr[ii])
            shft = np.mean(lcen[wedx, ii] - wedy)
            lcen[:, ii] -= shft
        for ii in range(rnmbrarr.size):
            wedx, wedy = np.where(edgearr == rnmbrarr[ii])
            shft = np.mean(rcen[wedx, ii] - wedy)
            rcen[:, ii] -= shft
    else:
        allord = np.arange(lcent.shape[0])
        maskord = np.where((np.all(lcent, axis=1) == False) | (np.all(rcent, axis=1) == False))[0]
        ww = np.where(np.in1d(allord, maskord) == False)[0]
        lcen = lcent[ww, :].T.copy()
        rcen = rcent[ww, :].T.copy()
    extrapord = np.zeros(lcen.shape[1], dtype=np.bool)

    # Return
    return lcen, rcen, extrapord


def refactor_trace_slits(det, mstrace, binbpx, pixlocn, settings=None,
                         pcadesc="", maskBadRows=False, min_sqm=30.):
    """
    This routine traces the locations of the slit edges

    Parameters
    ----------
    mstrace : numpy ndarray
      Calibration frame that will be used to identify slit traces (in most cases, the slit edge)
    binbpx : ndarray
    det : int
      Index of the detector
    pcadesc : str, optional
      A descriptive string of text to be annotated as a title on the QA PCA plots
    maskBadRows : bool, optional
      Mostly useful for echelle data where the slit edges are bent relative to
      the pixel columns. Do not set this keyword to True if slit edges are
      almost aligned with the pixel columns.
    min_sqm : float, optional
      Minimum error used when detecting a slit edge

    Returns
    -------
    lcenint : ndarray
      Locations of the left slit edges (in physical pixel coordinates)
    rcenint : ndarray
      Locations of the right slit edges (in physical pixel coordinates)
    extrapord : ndarray
      A boolean mask indicating if an order was extrapolated (True = extrapolated)
      # No edge at this pixel
    """
    # binarr -- Lightly filtered version of mstrace
    # sqmstrace -- sqrt(binarr) with median filter applied (multiple times)
    # filt -- Sobel filtered version of sqmstrace
    # siglev -- sqrt(filt) * (filt**2) / sqmstrace
    # tedges -- pixels satisfying siglev > sigdetect
    # edgearr -- cut down tedges to one pix per row [This seems sub-optimal]

    # Code flow
    #  1.  Determine approximate slit edges (left, right)
    #  1b.    Trim down to one pixel per edge per row [seems wasteful, but ok]
    #  2.  Give edge IDs + stitch together partial edges (match_edges)
    #  2b.   first maxgap option
    #  3.  Assign slits (left, right) ::  Deep algorithm
    #  4.  Remove short slits -- This probably should be run after synchronization
    #  5.  Fit left/right slits
    #  6.  Synchronize
    #  7.  Try to add in missing slit edges
    #  8.  Extrapolate into blank regions (PCA)

    from pypit.arparse import get_dnum
    if settings is None:  # Out of the function call because it is mutable
        settings = dict(trace={'slits': {'single': [],
                                         'function': 'legendre',
                                         'polyorder': 3,
                                         'diffpolyorder': 2,
                                         'fracignore': 0.01,
                                         'number': -1,
                                         'maxgap': None,
                                         'sigdetect': 20.,
                                         'pca': {'params': [3, 2, 1, 0, 0, 0], 'type': 'pixel',
                                                 'extrapolate': {'pos': 0, 'neg': 0}},
                                         'sobel': {'mode': 'nearest'}}})
    dnum = get_dnum(det)
    ednum = 100000  # A large dummy number used for slit edge assignment. ednum should be larger than the number of edges detected

    msgs.info("Preparing trace frame for slit detection")
    # Generate a binned (or smoothed) version of the trace frame
    binarr = ndimage.uniform_filter(mstrace, size=(3, 1), mode='mirror')
    plxbin = pixlocn[:, :, 0].copy()
    plybin = pixlocn[:, :, 1].copy()
    '''
    binbpx = slf._bpix[det-1].copy()
    '''

    if msgs._debug["trace"]:
        # Use this for debugging
        binbpx = np.zeros(mstrace.shape, dtype=np.int)
        xs = np.arange(mstrace.shape[0] * 1.0) * settings.spect[dnum]['xgap']
        xt = 0.5 + np.arange(mstrace.shape[0] * 1.0) + xs
        ys = np.arange(mstrace.shape[1]) * settings.spect[dnum]['ygap'] * settings.spect[dnum]['ysize']
        yt = settings.spect[dnum]['ysize'] * (0.5 + np.arange(mstrace.shape[1] * 1.0)) + ys
        xloc, yloc = np.meshgrid(xt, yt)
        plxbin, plybin = xloc.T, yloc.T
    # binby = 5

    # Specify how many times to repeat the median filter
    medrep = 3
    if len(settings['trace']['slits']['single']) > 0:
        edgearr = np.zeros(binarr.shape, dtype=np.int)
        # Add a user-defined slit?
        # Syntax is a list of values, 2 per detector that define the slit
        # according to column values.  The 2nd value (for the right edge)
        # must be >0 to be applied.  Example for LRISr [-1, -1, 7, 295]
        # which means the code skips user-definition for the first detector
        # but adds one for the 2nd.
        ledge, redge = (det - 1) * 2, (det - 1) * 2 + 1
        if settings['trace']['slits']['single'][redge] > 0:
            msgs.warn("Using input slit edges on detector {:d}: [{:g},{:g}]".format(
                det,
                settings['trace']['slits']['single'][ledge],
                settings['trace']['slits']['single'][redge]))
            msgs.warn("Better know what you are doing!")
            edgearr[:, settings['trace']['slits']['single'][ledge]] = -1
            edgearr[:, settings['trace']['slits']['single'][redge]] = +1
    else:
        # Even better would be to fit the filt/sqrt(abs(binarr)) array with a Gaussian near the maximum in each column
        msgs.info("Detecting slit edges")
        # Generate sigma image
        sqmstrace = np.sqrt(np.abs(binarr))
        # JXP -- medrep and the size of the med filter appear arbitrary
        for ii in range(medrep):
            sqmstrace = ndimage.median_filter(sqmstrace, size=(3, 7))
        # Make sure there are no spuriously low pixels
        sqmstrace[(sqmstrace < 1.0) & (sqmstrace >= 0.0)] = 1.0
        sqmstrace[(sqmstrace > -1.0) & (sqmstrace <= 0.0)] = -1.0
        # Apply a Sobel filter
        filt = ndimage.sobel(sqmstrace, axis=1, mode=settings['trace']['slits']['sobel']['mode'])
        filt *= (1.0 - binbpx)  # Apply to the bad pixel mask
        '''
        ksize = 3
        kern = np.concatenate([-(np.arange(ksize)+1), (np.arange(ksize)+1)[::-1]]) / (2.*ksize)
        filt3 = ndimage.convolve1d(sqmstrace, kern, axis=1, mode=settings['trace']['slits']['sobel']['mode'])
        '''
        # Replace bad columns -- should put this method somewhere else
        ms2 = binarr.copy()
        bad_cols = np.sum(binbpx, axis=0) == binbpx.shape[0]
        if np.any(bad_cols):
            tmp = np.zeros(binbpx.shape[1]).astype(int)
            tmp[bad_cols] = 1
            tmp2 = tmp - np.roll(tmp, 1)
            ledges = np.where(tmp2 == 1)[0]
            redges = np.where(tmp2 == -1)[0]
            for kk, ledge in enumerate(ledges):
                lval = mstrace[:, ledge - 1]
                rval = mstrace[:, redges[kk]]
                mval = (lval + rval) / 2.
                for ii in range(ledge, redges[kk]):
                    ms2[:, ii] = mval
        #
        sqmstrace2 = np.sqrt(np.abs(ms2))
        filt2 = ndimage.sobel(sqmstrace2, axis=1, mode=settings['trace']['slits']['sobel']['mode'])
        filt2 *= (1.0 - binbpx)  # Apply to the bad pixel mask
        # siglev
        siglev = np.sign(filt2) * (filt2 ** 2) / np.maximum(sqmstrace2, min_sqm)
        '''
        siglev = np.sign(filt)*(filt**2)/np.maximum(sqmstrace, min_sqm)
        '''
        tedges = np.zeros(binarr.shape, dtype=np.float)
        wl = np.where(siglev > + settings['trace']['slits']['sigdetect'])  # A positive gradient is a left edge
        wr = np.where(siglev < - settings['trace']['slits']['sigdetect'])  # A negative gradient is a right edge
        tedges[wl] = -1.0
        tedges[wr] = +1.0
        if False:
            import astropy.io.fits as pyfits
            hdu = pyfits.PrimaryHDU(filt)
            hdu.writeto("filt_{0:02d}.fits".format(det), overwrite=True)
            hdu = pyfits.PrimaryHDU(sqmstrace)
            hdu.writeto("sqmstrace_{0:02d}.fits".format(det), overwrite=True)
            hdu = pyfits.PrimaryHDU(binarr)
            hdu.writeto("binarr_{0:02d}.fits".format(det), overwrite=True)
            hdu = pyfits.PrimaryHDU(siglev)
            hdu.writeto("siglev_{0:02d}.fits".format(det), overwrite=True)
        # Clean the edges
        wcl = np.where((ndimage.maximum_filter1d(siglev, 10, axis=1) == siglev) & (tedges == -1))
        wcr = np.where((ndimage.minimum_filter1d(siglev, 10, axis=1) == siglev) & (tedges == +1))
        nedgear = np.zeros(siglev.shape, dtype=np.int)
        nedgear[wcl] = -1
        nedgear[wcr] = +1
        # nedgear = arcytrace.clean_edges(siglev, tedges)
        if maskBadRows:
            msgs.info("Searching for bad pixel rows")
            edgsum = np.sum(nedgear, axis=0)
            sigma = 1.4826 * np.median(np.abs(edgsum - np.median(edgsum)))
            w = np.where(np.abs(edgsum) >= 1.5 * sigma)[0]
            maskcols = np.unique(np.append(w, np.append(w + 1, w - 1)))
            msgs.info("Masking {0:d} bad pixel rows".format(maskcols.size))
            for i in range(maskcols.size):
                if maskcols[i] < 0 or maskcols[i] >= nedgear.shape[1]:
                    continue
                nedgear[:, maskcols[i]] = 0
        ######
        msgs.info("Applying bad pixel mask")
        nedgear *= (1 - binbpx.astype(np.int))  # Apply to the bad pixel mask
        # eroll = np.roll(binbpx, 1, axis=1)
        # eroll[:,0] = eroll[:,1]
        # nedgear *= (1.0-eroll)  # Apply to the new detection algorithm (with shift)
        # Now roll back
        # nedgear = np.roll(nedgear, -1, axis=1)
        # edgearr = np.zeros_like(nedgear)
        # edgearr[np.where((nedgear == +1) | (tedgear == +1))] = +1
        # edgearr[np.where((nedgear == -1) | (tedgear == -1))] = -1
        sigedg = np.copy(siglev)
        sigedg[np.where(nedgear == 0)] = 0
        sigedg[np.where(np.isinf(sigedg) | np.isnan(sigedg))] = 0
        if settings['trace']['slits']['number'] > 0:
            # Now identify the number of most significantly detected peaks (specified by the user)
            amnmx = np.argsort(sigedg, axis=1)
            edgearr = np.zeros(binarr.shape, dtype=np.int)
            xsm = np.arange(binarr.shape[0])
            for ii in range(0, settings.argflag['trace']['slits']['number']):
                wset = np.where(sigedg[(xsm, amnmx[:, ii])] != 0)
                edgearr[(wset[0], amnmx[wset[0], ii])] = 1
                wset = np.where(sigedg[(xsm, amnmx[:, amnmx.shape[1] - 1 - ii])] != 0)
                edgearr[(wset[0], amnmx[wset[0], amnmx.shape[1] - 1 - ii])] = -1
        else:
            edgearr = np.copy(nedgear)

            # Assign a number to each of the edges
            #    _edgearr = edgearr.copy()
            #    t = time.clock()
            #    _lcnt, _rcnt = arcytrace.match_edges(_edgearr, ednum)
            #    print('Old match_edges: {0} seconds'.format(time.clock() - t))
    __edgearr = edgearr.copy()
    #    t = time.clock()
    lcnt, rcnt = new_match_edges(__edgearr, ednum)
    #    print('New match_edges: {0} seconds'.format(time.clock() - t))
    #    print(lcnt, _lcnt, rcnt, _rcnt)
    #    print(np.sum(__edgearr != _edgearr))
    #    plt.imshow(_edgearr, origin='lower', interpolation='nearest', aspect='auto')
    #    plt.show()
    #    plt.imshow(__edgearr, origin='lower', interpolation='nearest', aspect='auto')
    #    plt.show()
    #    assert np.sum(_lcnt != lcnt) == 0, 'Difference between old and new match_edges, lcnt'
    #    assert np.sum(_rcnt != rcnt) == 0, 'Difference between old and new match_edges, rcnt'
    #    assert np.sum(__edgearr != _edgearr) == 0, 'Difference between old and new match_edges, edgearr'
    edgearr = __edgearr

    if lcnt >= ednum or rcnt >= ednum:
        msgs.error("Found more edges than allowed by ednum. Set ednum to a larger number.")
    if lcnt == 1:
        letxt = "edge"
    else:
        letxt = "edges"
    if rcnt == 1:
        retxt = "edge"
    else:
        retxt = "edges"
    msgs.info("{0:d} left {1:s} and {2:d} right {3:s} were found in the trace".format(lcnt, letxt, rcnt, retxt))
    if (lcnt == 0) and (rcnt == 0):
        if np.median(binarr) > 500:
            msgs.warn("Found flux but no edges.  Assuming they go to the edge of the detector.")
            edgearr[:, -1] = 2*ednum
            rcnt = 1
            edgearr[:, 0] = -2*ednum
            lcnt = 1
        else:
            msgs.error("Unable to trace any edges"+msgs.newline()+"try a different method to trace the order edges")
    elif rcnt == 0:
        msgs.warn("Unable to find a right edge. Adding one in.")
        # Respecting the BPM (using first column where there is no mask)
        sum_bpm = np.sum(binbpx, axis=0)
        gdi1 = np.max(np.where(sum_bpm == 0)[0])
        # Apply
        edgearr[:, gdi1] = 2*ednum
        rcnt = 1
    elif lcnt == 0:
        msgs.warn("Unable to find a left edge. Adding one in.")
        # Respecting the BPM (using first column where there is no mask)
        sum_bpm = np.sum(binbpx, axis=0)
        gdi0 = np.min(np.where(sum_bpm == 0)[0])
        # Apply
        edgearr[:, gdi0] = -2*ednum
        lcnt = 1
    msgs.info("Assigning slit edge traces")
    # Find the most common set of edges
    minvf, maxvf = plxbin[0, 0], plxbin[-1, 0]
    edgearrcp = edgearr.copy()

    # If slits are set as "close" by the user, take the absolute value
    # of the detections and ignore the left/right edge detections
    if settings['trace']['slits']['maxgap'] is not None:
        edgearrcp[np.where(edgearrcp < 0)] += 1 + np.max(edgearrcp) - np.min(edgearrcp)
    # Assign left edges
    msgs.info("Assigning left slit edges")
    if lcnt == 1:
        edgearrcp[np.where(edgearrcp <= -2*ednum)] = -ednum
    else:
        assign_slits(binarr, edgearrcp, lor=-1, isettings=settings)
    # Assign right edges
    msgs.info("Assigning right slit edges")
    if rcnt == 1:
        edgearrcp[np.where(edgearrcp >= 2*ednum)] = ednum
    else:
        assign_slits(binarr, edgearrcp, lor=+1, isettings=settings)

    if settings['trace']['slits']['maxgap'] is not None:
        vals = np.sort(np.unique(edgearrcp[np.where(edgearrcp != 0)]))
#        print('calling close_edges')
#        exit()
        hasedge = arcytrace.close_edges(edgearrcp, vals, int(settings['trace']['slits']['maxgap']))
        # Find all duplicate edges
        edgedup = vals[np.where(hasedge == 1)]
        if edgedup.size > 0:
            for jj in range(edgedup.size):
                # Raise all remaining edges by one
                if jj != edgedup.size-1:
                    edgedup[jj+1:] += 1
                edgearrcp[np.where(edgearrcp > edgedup[jj])] += 1
                # Now investigate the duplicate
                wdup = np.where(edgearrcp == edgedup[jj])
                alldup = edgearr[wdup]
                alldupu = np.unique(alldup)
                cntr = Counter(edg for edg in alldup)
                commn = cntr.most_common(alldupu.size)
                shftsml = np.zeros(len(commn))
                shftarr = np.zeros(wdup[0].size, dtype=np.int)
                wghtarr = np.zeros(len(commn))
                duploc = [None for ii in range(len(commn))]
                for ii in range(len(commn)):
                    wghtarr[ii] = commn[ii][1]
                    duploc[ii] = np.where(edgearr[wdup] == commn[ii][0])
                changesmade = True
                while changesmade:
                    # Keep shifting pixels until the best match is found
                    changesmade = False
                    # First calculate the old model
                    cf = arutils.func_fit(wdup[0], wdup[1]+shftarr,
                                          settings['trace']['slits']['function'],
                                          settings['trace']['slits']['polyorder'],
                                          minv=0, maxv=binarr.shape[0]-1)
                    cenmodl = arutils.func_val(cf, np.arange(binarr.shape[0]),
                                               settings['trace']['slits']['function'],
                                               minv=0, maxv=binarr.shape[0]-1)
                    chisqold = np.abs(cenmodl[wdup[0]]-wdup[1]-shftarr).sum()
                    for ii in range(1, len(commn)):
                        # Shift by +1
                        adj = np.zeros(wdup[0].size)
                        adj[duploc[ii]] += 1
                        cf = arutils.func_fit(wdup[0], wdup[1]+shftarr+adj,
                                              settings['trace']['slits']['function'],
                                              settings['trace']['slits']['polyorder'],
                                              minv=0, maxv=binarr.shape[0]-1)
                        cenmodl = arutils.func_val(cf, np.arange(binarr.shape[0]),
                                                   settings['trace']['slits']['function'],
                                                   minv=0, maxv=binarr.shape[0]-1)
                        chisqp = np.abs(cenmodl[wdup[0]]-wdup[1]-shftarr-adj).sum()
                        # Shift by -1
                        adj = np.zeros(wdup[0].size)
                        adj[duploc[ii]] -= 1
                        cf = arutils.func_fit(wdup[0], wdup[1]+shftarr+adj,
                                              settings['trace']['slits']['function'],
                                              settings['trace']['slits']['polyorder'],
                                              minv=0, maxv=binarr.shape[0]-1)
                        cenmodl = arutils.func_val(cf, np.arange(binarr.shape[0]),
                                                   settings['trace']['slits']['function'],
                                                   minv=0, maxv=binarr.shape[0]-1)
                        chisqm = np.abs(cenmodl[wdup[0]]-wdup[1]-shftarr-adj).sum()
                        # Test which solution is best:
                        if chisqold < chisqp and chisqold < chisqm:
                            # No changes are needed
                            continue
                        else:
                            changesmade = True
                            if chisqp < chisqm:
                                shftarr[duploc[ii]] += 1
                                shftsml[ii] += 1
                            else:
                                shftarr[duploc[ii]] -= 1
                                shftsml[ii] -= 1
                # Find the two most common edges
                cntr = Counter(sarr for sarr in shftarr)
                commn = cntr.most_common(2)
                if commn[0][0] > commn[1][0]:  # Make sure that suffix 'a' is assigned the leftmost edge
                    wdda = np.where(shftarr == commn[0][0])
                    wddb = np.where(shftarr == commn[1][0])
                    shadj = commn[0][0] - commn[1][0]
                else:
                    wdda = np.where(shftarr == commn[1][0])
                    wddb = np.where(shftarr == commn[0][0])
                    shadj = commn[1][0] - commn[0][0]
                wvla = np.unique(edgearr[wdup][wdda])
                wvlb = np.unique(edgearr[wdup][wddb])
                # Now generate the dual edge
#                print('calling dual_edge')
#                exit()
                arcytrace.dual_edge(edgearr, edgearrcp, wdup[0], wdup[1], wvla, wvlb, shadj,
                                    int(settings['trace']['slits']['maxgap']), edgedup[jj])
        # Now introduce new edge locations
        vals = np.sort(np.unique(edgearrcp[np.where(edgearrcp != 0)]))
#        print('calling close_slits')
#        exit()
        edgearrcp = arcytrace.close_slits(binarr, edgearrcp, vals, int(settings['trace']['slits']['maxgap']))

    # Update edgearr
    edgearr = edgearrcp.copy()
    iterate = True
    # Get the final estimates of left and right edges
    eaunq = np.unique(edgearr)
    lcnt = np.where(eaunq < 0)[0].size
    rcnt = np.where(eaunq > 0)[0].size
    if lcnt == 0:
        msgs.warn("Unable to find a left edge. Adding one in.")
        edgearr[:, 0] = -2 * ednum
        lcnt = 1
    if rcnt == 0:
        msgs.warn("Unable to find a right edge. Adding one in.")
        edgearr[:, -1] = 2 * ednum
        rcnt = 1
    if (lcnt == 1) & (rcnt > 1):
        msgs.warn("Only one left edge, and multiple right edges.")
        msgs.info("Restricting right edge detection to the most significantly detected edge.")
        wtst = np.where(eaunq > 0)[0]
        bval, bidx = -np.median(siglev[np.where(edgearr == eaunq[wtst[0]])]), 0
        for r in range(1, rcnt):
            wed = np.where(edgearr == eaunq[wtst[r]])
            tstv = -np.median(siglev[wed])
            if tstv > bval:
                bval = tstv
                bidx = r
        edgearr[np.where((edgearr > 0) & (edgearr != eaunq[wtst[bidx]]))] = 0
        edgearr[np.where(edgearr > 0)] = +ednum  # Reset the edge value
        rcnt = 1
    if (lcnt > 1) & (rcnt == 1):
        msgs.warn("Only one right edge, and multiple left edges.")
        msgs.info("Restricting left edge detection to the most significantly detected edge.")
        wtst = np.where(eaunq < 0)[0]
        bval, bidx = np.median(siglev[np.where(edgearr == eaunq[wtst[0]])]), 0
        for r in range(1, lcnt):
            wed = np.where(edgearr == eaunq[wtst[r]])
            tstv = np.median(siglev[wed])
            if tstv > bval:
                bval = tstv
                bidx = r
        edgearr[np.where((edgearr < 0) & (edgearr != eaunq[wtst[bidx]]))] = 0
        edgearr[np.where(edgearr < 0)] = -ednum  # Reset the edge value
        lcnt = 1
    if lcnt == 1:
        letxt = "edge"
    else:
        letxt = "edges"
    if rcnt == 1:
        retxt = "edge"
    else:
        retxt = "edges"
    msgs.info("{0:d} left {1:s} and {2:d} right {3:s} were found in the trace".format(lcnt, letxt, rcnt, retxt))

    '''
    while iterate:
        # Calculate the minimum and maximum left/right edges
        ww = np.where(edgearr < 0)
        lmin, lmax = -np.max(edgearr[ww]), -np.min(edgearr[ww])  # min/max are switched because of the negative signs
        ww = np.where(edgearr > 0)
        rmin, rmax = np.min(edgearr[ww]), np.max(edgearr[ww])  # min/max are switched because of the negative signs
        #msgs.info("Ignoring any slit that spans < {0:3.2f}x{1:d} pixels on the detector".format(settings.argflag['trace']['slits']['fracignore'], int(edgearr.shape[0]*binby)))
<<<<<<< HEAD
        msgs.info("Ignoring any slit that spans < {0:3.2f}x{1:d} pixels on the detector".format(settings['trace']['slits']['fracignore'], int(edgearr.shape[1])))
        fracpix = int(settings['trace']['slits']['fracignore']*edgearr.shape[1])
=======

        # JFH I think this should be using the spatial dimension of the image and not the spectral dimension of the image, and am changing it accordingly
#        msgs.info("Ignoring any slit that spans < {0:3.2f}x{1:d} pixels on the detector".format(settings.argflag['trace']['slits']['fracignore'], int(edgearr.shape[0])))
#        fracpix = int(settings.argflag['trace']['slits']['fracignore']*edgearr.shape[0])
        msgs.info("Ignoring any slit that spans < {0:3.2f}x{1:d} pixels on the detector".format(settings.argflag['trace']['slits']['fracignore'], int(edgearr.shape[1])))
        fracpix = int(settings.argflag['trace']['slits']['fracignore']*edgearr.shape[1])
>>>>>>> e33fc824
#        print('calling ignore_orders')
#        t = time.clock()
#        _edgearr = edgearr.copy()
#        _lnc, _lxc, _rnc, _rxc, _ldarr, _rdarr = arcytrace.ignore_orders(_edgearr, fracpix, lmin, lmax, rmin, rmax)
#        print('Old ignore_orders: {0} seconds'.format(time.clock() - t))
#        t = time.clock()
        __edgearr = edgearr.copy()
        lnc, lxc, rnc, rxc, ldarr, rdarr = new_ignore_orders(__edgearr, fracpix, lmin, lmax, rmin, rmax)
#        print('New ignore_orders: {0} seconds'.format(time.clock() - t))
#        assert np.sum(_lnc != lnc) == 0, 'Difference between old and new ignore_orders, lnc'
#        assert np.sum(_lxc != lxc) == 0, 'Difference between old and new ignore_orders, lxc'
#        assert np.sum(_rnc != rnc) == 0, 'Difference between old and new ignore_orders, rnc'
#        assert np.sum(_rxc != rxc) == 0, 'Difference between old and new ignore_orders, rxc'
#        assert np.sum(_ldarr != ldarr) == 0, 'Difference between old and new ignore_orders, ldarr'
#        assert np.sum(_rdarr != rdarr) == 0, 'Difference between old and new ignore_orders, rdarr'
#        assert np.sum(__edgearr != _edgearr) == 0, 'Difference between old and new ignore_orders, edgearr'

        edgearr = __edgearr

        lmin += lnc
        rmin += rnc
        lmax -= lxc
        rmax -= rxc
        iterate = False
        if settings['trace']['slits']['number'] == 1:  # Another check on slits for singleSlit
            if lmax < lmin:
                msgs.warn("Unable to find a left edge2. Adding one in.")
                iterate = True
                edgearr[:,0] = -2*ednum
                lcnt = 1
            if rmax < rmin:
                msgs.warn("Unable to find a right edge2. Adding one in.")
                iterate = True
                edgearr[:,-1] = 2*ednum
                rcnt = 1
    '''
    ww = np.where(edgearr < 0)
    lmin, lmax = -np.max(edgearr[ww]), -np.min(edgearr[ww])  # min/max are switched because of the negative signs
    ww = np.where(edgearr > 0)
    rmin, rmax = np.min(edgearr[ww]), np.max(edgearr[ww])  # min/max are switched because of the negative signs

    # Trace left slit edges
    # First, determine the model for the most common left slit edge
    wcm = np.where(edgearr < 0)
    cntr = Counter(edg for edg in edgearr[wcm])
    commn = cntr.most_common(1)
    wedx, wedy = np.where(edgearr == commn[0][0])
    msk, cf = arutils.robust_polyfit(wedx, wedy,
                                     settings['trace']['slits']['polyorder'],
                                     function=settings['trace']['slits']['function'],
                                     minv=0, maxv=binarr.shape[0]-1)
    cenmodl = arutils.func_val(cf, np.arange(binarr.shape[0]),
                               settings['trace']['slits']['function'],
                               minv=0, maxv=binarr.shape[0]-1)

    msgs.info("Fitting left slit traces")
    lcoeff = np.zeros((1+settings['trace']['slits']['polyorder'], lmax-lmin+1))
    ldiffarr = np.zeros(lmax-lmin+1)
    lwghtarr = np.zeros(lmax-lmin+1)
    lnmbrarr = np.zeros(lmax-lmin+1)
    offs = cenmodl[int(binarr.shape[0]/2)]
#    lfail = np.array([])
#    minvf, maxvf = slf._pixlocn[det-1][0, 0, 0], slf._pixlocn[det-1][-1, 0, 0]
    for i in range(lmin, lmax+1):
        w = np.where(edgearr == -i)
        if np.size(w[0]) <= settings['trace']['slits']['polyorder']+2:
            # lfail = np.append(lfail,i-lmin)
            continue
        tlfitx = plxbin[w]
        tlfity = plybin[w]
        ldiffarr[i-lmin] = np.mean(w[1]-cenmodl[w[0]]) + offs
        lwghtarr[i-lmin] = np.size(w[0])/float(binarr.shape[0])
        lnmbrarr[i-lmin] = -i
        #lcoeff[:, i-lmin] = arutils.func_fit(tlfitx, tlfity, settings.argflag['trace']['slits']['function'],
        #                                     settings.argflag['trace']['slits']['polyorder'], minv=minvf, maxv=maxvf)
        msk, lcoeff[:, i-lmin] = arutils.robust_polyfit(tlfitx, tlfity,
                                                        settings['trace']['slits']['polyorder'],
                                                        function=settings['trace']['slits']['function'],
                                                        minv=minvf, maxv=maxvf)
#		xv=np.linspace(0,edgearr.shape[0])
#		yv=np.polyval(coeffl[i-lmin,:],xv)
#		plt.plot(w[0],w[1],'ro')
#		plt.plot(xv,yv,'r-')
#		plt.show()
#		plt.clf()
    # Trace right slit edges
    # First, determine the model for the most common right slit edge
    wcm = np.where(edgearr > 0)
    cntr = Counter(edg for edg in edgearr[wcm])
    commn = cntr.most_common(1)
    wedx, wedy = np.where(edgearr == commn[0][0])
    msk, cf = arutils.robust_polyfit(wedx, wedy,
                                     settings['trace']['slits']['polyorder'],
                                     function=settings['trace']['slits']['function'],
                                     minv=0, maxv=binarr.shape[0]-1)
    cenmodl = arutils.func_val(cf, np.arange(binarr.shape[0]),
                               settings['trace']['slits']['function'],
                               minv=0, maxv=binarr.shape[0]-1)

    msgs.info("Fitting right slit traces")
    rcoeff = np.zeros((1+settings['trace']['slits']['polyorder'], rmax-rmin+1))
    rdiffarr = np.zeros(rmax-rmin+1)
    rwghtarr = np.zeros(rmax-rmin+1)
    rnmbrarr = np.zeros(rmax-rmin+1)
    offs = cenmodl[int(binarr.shape[0]/2)]
#	rfail = np.array([])
    for i in range(rmin, rmax+1):
        w = np.where(edgearr == i)
        if np.size(w[0]) <= settings['trace']['slits']['polyorder']+2:
#			rfail = np.append(rfail, i-rmin)
            continue
        tlfitx = plxbin[w]
        tlfity = plybin[w]
        #rcoeff[:, i-rmin] = arutils.func_fit(tlfitx, tlfity, settings.argflag['trace']['slits']['function'],
        #                                     settings.argflag['trace']['slits']['polyorder'], minv=minvf, maxv=maxvf)
        rdiffarr[i-rmin] = np.mean(w[1]-cenmodl[w[0]]) + offs
        rwghtarr[i-rmin] = np.size(w[0])/float(binarr.shape[0])
        rnmbrarr[i-rmin] = i
        msk, rcoeff[:, i-rmin] = arutils.robust_polyfit(tlfitx, tlfity,
                                                       settings['trace']['slits']['polyorder'],
                                                       function=settings['trace']['slits']['function'],
                                                       minv=minvf, maxv=maxvf)
    # Check if no further work is needed (i.e. there only exists one order)
    if (lmax+1-lmin == 1) and (rmax+1-rmin == 1):
        # Just a single order has been identified (i.e. probably longslit)
        msgs.info("Only one slit was identified. Should be a longslit.")
        xint = pixlocn[:, 0, 0]
        lcenint = np.zeros((mstrace.shape[0], 1))
        rcenint = np.zeros((mstrace.shape[0], 1))
        lcenint[:, 0] = arutils.func_val(lcoeff[:, 0], xint, settings['trace']['slits']['function'],
                                         minv=minvf, maxv=maxvf)
        rcenint[:, 0] = arutils.func_val(rcoeff[:, 0], xint, settings['trace']['slits']['function'],
                                         minv=minvf, maxv=maxvf)
        return lcenint, rcenint, np.zeros(1, dtype=np.bool)

    msgs.info("Synchronizing left and right slit traces")
    # Define the array of pixel values along the dispersion direction
    xv = plxbin[:, 0]
    num = (lmax-lmin)//2
    lval = lmin + num  # Pick an order, somewhere in between lmin and lmax
    lv = (arutils.func_val(lcoeff[:, lval-lmin], xv, settings['trace']['slits']['function'], minv=minvf, maxv=maxvf)+0.5).astype(np.int)
    if np.any(lv < 0) or np.any(lv+1 >= binarr.shape[1]):
        msgs.warn("At least one slit is poorly traced")
        msgs.info("Refer to the manual, and adjust the input trace parameters")
        msgs.error("Cannot continue without a successful trace")
    mnvalp = np.median(binarr[:, lv+1])  # Go one row above and one row below an order edge,
    mnvalm = np.median(binarr[:, lv-1])  # then see which mean value is greater.


    """
    lvp = (arutils.func_val(lcoeff[:,lval+1-lmin],xv,settings.argflag['trace']['slits']['function'],min=minvf,max=maxvf)+0.5).astype(np.int)
    edgbtwn = arcytrace.find_between(edgearr,lv,lvp,1)
    print lval, edgbtwn
    # edgbtwn is a 3 element array that determines what is between two adjacent left edges
    # edgbtwn[0] is the next right order along, from left order lval
    # edgbtwn[1] is only !=-1 when there's an order overlap.
    # edgebtwn[2] is only used when a left order is found before a right order
    if edgbtwn[0] == -1 and edgbtwn[1] == -1:
        rsub = edgbtwn[2]-(lval) # There's an order overlap
    elif edgbtwn[1] == -1: # No overlap
        rsub = edgbtwn[0]-(lval)
    else: # There's an order overlap
        rsub = edgbtwn[1]-(lval)
    """
    if msgs._debug['trace']:
        debugger.set_trace()
    if mnvalp > mnvalm:
        lvp = (arutils.func_val(lcoeff[:, lval+1-lmin], xv, settings['trace']['slits']['function'],
                                minv=minvf, maxv=maxvf)+0.5).astype(np.int)
#        t = time.clock()
#        _edgbtwn = arcytrace.find_between(edgearr, lv, lvp, 1)
#        print('Old find_between: {0} seconds'.format(time.clock() - t))
#        t = time.clock()
        edgbtwn = new_find_between(edgearr, lv, lvp, 1)
#        print('New find_between: {0} seconds'.format(time.clock() - t))
#        assert np.sum(_edgbtwn != edgbtwn) == 0, 'Difference between old and new find_between'

        # edgbtwn is a 3 element array that determines what is between two adjacent left edges
        # edgbtwn[0] is the next right order along, from left order lval
        # edgbtwn[1] is only !=-1 when there's an order overlap.
        # edgebtwn[2] is only used when a left order is found before a right order
        if edgbtwn[0] == -1 and edgbtwn[1] == -1:
            rsub = edgbtwn[2]-lval  # There's an order overlap
        elif edgbtwn[1] == -1:  # No overlap
            rsub = edgbtwn[0]-lval
        else:  # There's an order overlap
            rsub = edgbtwn[1]-lval
    else:
        lvp = (arutils.func_val(lcoeff[:, lval-1-lmin], xv, settings['trace']['slits']['function'],
                                minv=minvf, maxv=maxvf)+0.5).astype(np.int)
#        t = time.clock()
#        _edgbtwn = arcytrace.find_between(edgearr, lvp, lv, -1)
#        print('Old find_between: {0} seconds'.format(time.clock() - t))
#        t = time.clock()
        edgbtwn = new_find_between(edgearr, lvp, lv, -1)
#        assert np.sum(_edgbtwn != edgbtwn) == 0, 'Difference between old and new find_between'
#        print('New find_between: {0} seconds'.format(time.clock() - t))

        if edgbtwn[0] == -1 and edgbtwn[1] == -1:
            rsub = edgbtwn[2]-(lval-1)  # There's an order overlap
        elif edgbtwn[1] == -1:  # No overlap
            rsub = edgbtwn[0]-(lval-1)
        else:  # There's an order overlap
            rsub = edgbtwn[1]-(lval-1)

#	rva = arutils.func_val(rcoeff[:,0],midval,settings.argflag['trace']['slits']['function'],min=xvmn,max=xvmx)
#	for i in range(1,rmax-rmin+1):
#		rvb = arutils.func_val(rcoeff[:,i],midval,settings.argflag['trace']['slits']['function'],min=xvmn,max=xvmx)
#		if rvb > lv and rva < lv:
#			lvp = arutils.func_val(lcoeff[:,500-lmin],midval*2.0,settings.argflag['trace']['slits']['function'],min=xvmn,max=xvmx)
#			lvm = arutils.func_val(lcoeff[:,500-lmin],0.0,settings.argflag['trace']['slits']['function'],min=xvmn,max=xvmx)
#			rvap = arutils.func_val(rcoeff[:,i-1],midval*2.0,settings.argflag['trace']['slits']['function'],min=xvmn,max=xvmx)
#			rvam = arutils.func_val(rcoeff[:,i-1],0.0,settings.argflag['trace']['slits']['function'],min=xvmn,max=xvmx)
#			rvbp = arutils.func_val(rcoeff[:,i],midval*2.0,settings.argflag['trace']['slits']['function'],min=xvmn,max=xvmx)
#			rvbm = arutils.func_val(rcoeff[:,i],0.0,settings.argflag['trace']['slits']['function'],min=xvmn,max=xvmx)
#			mina = np.min([lv-rva,lvp-rvap,lvm-rvam])
#			minb = np.min([rvb-lv,rvbp-lvp,rvbm-lvm])
#			if mina <= 1.0 or minb <= 0.0:
#				msgs.error("Orders are too close or the fitting quality is too poor")
#			yva = np.arange(0.0,mina)
#			yvb = np.arange(0.0,minb)
#			xmga, ymga = np.meshgrid(xv,yva)
#			xmgb, ymgb = np.meshgrid(xv,yvb)
#			ymga += np.array([arutils.func_val(rcoeff[:,i-1],xv,settings.argflag['trace']['slits']['function'],min=xvmn,max=xvmx)])
#			ymgb += np.array([arutils.func_val(rcoeff[:,i],xv,settings.argflag['trace']['slits']['function'],min=xvmn,max=xvmx)])
#			xmga = xmga.flatten().astype(np.int)
#			ymga = ymga.flatten().astype(np.int)
#			xmgb = xmgb.flatten().astype(np.int)
#			ymgb = ymgb.flatten().astype(np.int)
#			meda = np.median(binarr[xmga,ymga])
#			medb = np.median(binarr[xmgb,ymgb])
#			if meda > medb:
#				rsub = rmin+i-1-500
#			else:
#				rsub = rmin+i-500
#			break
#		else:
#			rva = rvb
    msgs.info("Relabelling slit edges")
    rsub = int(round(rsub))
    if lmin < rmin-rsub:
        esub = lmin - (settings['trace']['slits']['pca']['extrapolate']['neg']+1)
    else:
        esub = (rmin-rsub) - (settings['trace']['slits']['pca']['extrapolate']['neg']+1)

    wl = np.where(edgearr < 0)
    wr = np.where(edgearr > 0)
    edgearr[wl] += esub
    edgearr[wr] -= (esub+rsub)
    lnmbrarr += esub
    rnmbrarr -= (esub+rsub)

    # Insert new rows into coefficients arrays if rsub != 0 (if orders were not labelled correctly, there will be a mismatch for the lcoeff and rcoeff)
    almin, almax = -np.max(edgearr[wl]), -np.min(edgearr[wl]) # min and max switched because left edges have negative values
    armin, armax = np.min(edgearr[wr]), np.max(edgearr[wr])
    nmord = settings['trace']['slits']['polyorder']+1
    if armin != almin:
        if armin < almin:
            lcoeff = np.append(np.zeros((nmord, almin-armin)), lcoeff, axis=1)
            ldiffarr = np.append(np.zeros(almin-armin), ldiffarr)
            lnmbrarr = np.append(np.zeros(almin-armin), lnmbrarr)
            lwghtarr = np.append(np.zeros(almin-armin), lwghtarr)
        else:
            rcoeff = np.append(np.zeros((nmord, armin-almin)), rcoeff, axis=1)
            rdiffarr = np.append(np.zeros(armin-almin), rdiffarr)
            rnmbrarr = np.append(np.zeros(armin-almin), rnmbrarr)
            rwghtarr = np.append(np.zeros(armin-almin), rwghtarr)
    if armax != almax:
        if armax < almax:
            rcoeff = np.append(rcoeff, np.zeros((nmord, almax-armax)), axis=1)
            rdiffarr = np.append(rdiffarr, np.zeros(almax-armax))
            rnmbrarr = np.append(rnmbrarr, np.zeros(almax-armax))
            rwghtarr = np.append(rwghtarr, np.zeros(almax-armax))
        else:
            lcoeff = np.append(lcoeff, np.zeros((nmord, armax-almax)), axis=1)
            ldiffarr = np.append(ldiffarr, np.zeros(armax-almax))
            lnmbrarr = np.append(lnmbrarr, np.zeros(armax-almax))
            lwghtarr = np.append(lwghtarr, np.zeros(armax-almax))

    # import astropy.io.fits as pyfits
    # hdu = pyfits.PrimaryHDU(edgearr)
    # hdu.writeto("edgearr_{0:02d}.fits".format(det))

    # Now consider traces where both the left and right edges are detected
    ordunq = np.unique(edgearr)
    lunqt = ordunq[np.where(ordunq < 0)[0]]
    runqt = ordunq[np.where(ordunq > 0)[0]]
    lunq = np.arange(lunqt.min(), lunqt.max()+1)
    runq = np.arange(runqt.min(), runqt.max()+1)
    # Determine which orders are detected on both the left and right edge
    gord = np.intersect1d(-lunq, runq, assume_unique=True)
    # We need to ignore the orders labelled rfail and lfail.
    lg = np.where(np.in1d(-lunq, gord))[0]
    rg = np.where(np.in1d(runq, gord))[0]
    lgm = np.where(np.in1d(-lunq, gord, invert=True))[0]
    rgm = np.where(np.in1d(runq, gord, invert=True))[0]
    maxord = np.max(np.append(gord, np.append(-lunq[lgm], runq[rgm])))
    lcent = arutils.func_val(lcoeff[:,-lunq[lg][::-1]-1-settings['trace']['slits']['pca']['extrapolate']['neg']], xv,
                             settings['trace']['slits']['function'], minv=minvf, maxv=maxvf)
    rcent = arutils.func_val(rcoeff[:,runq[rg]-1-settings['trace']['slits']['pca']['extrapolate']['neg']], xv,
                             settings['trace']['slits']['function'], minv=minvf, maxv=maxvf)
    slitcen = 0.5*(lcent+rcent).T

    ##############
    if settings['trace']['slits']['pca']['type'] == 'order':
        #maskord = np.where((np.all(lcoeff[:,lg],axis=0)==False)|(np.all(rcoeff[:,rg],axis=0)==False))[0]
        maskord = np.where((np.all(lcoeff, axis=0) == False) | (np.all(rcoeff, axis=0) == False))[0]
        ordsnd = np.arange(min(almin, armin), max(almax, armax)+1)
        totord = ordsnd[-1]+settings['trace']['slits']['pca']['extrapolate']['pos']
        # Identify the orders to be extrapolated during reconstruction
        extrapord = (1.0-np.in1d(np.linspace(1.0, totord, totord), gord).astype(np.int)).astype(np.bool)
        msgs.info("Performing a PCA on the order edges")
        ofit = settings['trace']['slits']['pca']['params']
        lnpc = len(ofit)-1
        msgs.work("May need to do a check here to make sure ofit is reasonable")
        coeffs = arutils.func_fit(xv, slitcen, settings['trace']['slits']['function'],
                                  settings['trace']['slits']['polyorder'], minv=minvf, maxv=maxvf)
        for i in range(ordsnd.size):
            if i in maskord:
                if (i>=ordsnd[0]) and (i<ordsnd[-1]-1):  # JXP: Don't add orders that are already in there
                    continue
                coeffs = np.insert(coeffs, i, 0.0, axis=1)
                slitcen = np.insert(slitcen, i, 0.0, axis=1)
                lcent = np.insert(lcent, i, 0.0, axis=0)
                rcent = np.insert(rcent, i, 0.0, axis=0)
        xcen = xv[:, np.newaxis].repeat(ordsnd.size, axis=1)
        fitted, outpar = arpca.basis(xcen, slitcen, coeffs, lnpc, ofit, x0in=ordsnd, mask=maskord,
                                     skipx0=False, function=settings['trace']['slits']['function'])
        if not msgs._debug['no_qa']:
            debugger.set_trace()  # NEED TO REMOVE slf
            #arpca.pca_plot(slf, outpar, ofit, "Slit_Trace", pcadesc=pcadesc)
        # Extrapolate the remaining orders requested
        orders = 1+np.arange(totord)
        extrap_cent, outpar = arpca.extrapolate(outpar, orders, function=settings['trace']['slits']['function'])
        # Fit a function for the difference between left and right edges.
        diff_coeff, diff_fit = arutils.polyfitter2d(rcent-lcent, mask=maskord,
                                                    order=settings['trace']['slits']['diffpolyorder'])
        # Now extrapolate the order difference
        ydet = np.linspace(0.0, 1.0, lcent.shape[0])
        ydetd = ydet[1]-ydet[0]
        lnum = ordsnd[0]-1.0
        ydet = np.append(-ydetd*np.arange(1.0, 1.0+lnum)[::-1], ydet)
        ydet = np.append(ydet, 1.0+ydetd*np.arange(1.0, 1.0+settings['trace']['slits']['pca']['extrapolate']['pos']))
        xde, yde = np.meshgrid(np.linspace(0.0, 1.0, lcent.shape[1]), ydet)
        extrap_diff = arutils.polyval2d(xde, yde, diff_coeff).T
        msgs.info("Refining the trace for reconstructed and predicted orders")
        # NOTE::  MIGHT NEED TO APPLY THE BAD PIXEL MASK HERE TO BINARR
        msgs.work("Should the bad pixel mask be applied to the frame here?")
        refine_cent, outpar = refine_traces(binarr, outpar, extrap_cent, extrap_diff,
                                            [gord[0]-orders[0], orders[-1]-gord[-1]], orders,
                                            ofit[0], pixlocn,
                                            function=settings['trace']['slits']['function'])
        # Generate the left and right edges
        lcen = refine_cent - 0.5*extrap_diff
        rcen = refine_cent + 0.5*extrap_diff
        # lcen = extrap_cent - 0.5*extrap_diff
        # rcen = extrap_cent + 0.5*extrap_diff
    elif settings['trace']['slits']['pca']['type'] == 'pixel':
        maskord = np.where((np.all(lcoeff, axis=0) == False) | (np.all(rcoeff, axis=0) == False))[0]
        allord = np.arange(ldiffarr.shape[0])
        ww = np.where(np.in1d(allord, maskord) == False)[0]
        # Unmask where an order edge is located
        maskrows = np.ones(binarr.shape[1], dtype=np.int)
<<<<<<< HEAD
        #ldiffarr = np.round(ldiffarr[ww]).astype(np.int)
        #rdiffarr = np.round(rdiffarr[ww]).astype(np.int)
        ldiffarr = np.fmax(np.fmin(np.round(ldiffarr[ww]).astype(np.int), binarr.shape[1] - 1), 0)
        rdiffarr = np.fmax(np.fmin(np.round(rdiffarr[ww]).astype(np.int), binarr.shape[1] - 1), 0)
=======
        # JFH added fmax and fmin to fix bug where fits to slits are off the chip
        ldiffarr = np.fmax(np.fmin(np.round(ldiffarr[ww]).astype(np.int), binarr.shape[1]-1),0)
        rdiffarr = np.fmax(np.fmin(np.round(rdiffarr[ww]).astype(np.int),binarr.shape[1]-1),0)
>>>>>>> e33fc824
        maskrows[ldiffarr] = 0
        maskrows[rdiffarr] = 0
        # Extract the slit edge ID numbers associated with the acceptable traces
        lnmbrarr = lnmbrarr[ww]
        rnmbrarr = rnmbrarr[ww]
        # Fill in left/right coefficients
        tcoeff = np.ones((settings['trace']['slits']['polyorder']+1, binarr.shape[1]))
        tcoeff[:, ldiffarr] = lcoeff[:, ww]
        tcoeff[:, rdiffarr] = rcoeff[:, ww]
        # Weight the PCA fit by the number of detections in each slit edge
        pxwght = np.zeros(binarr.shape[1])
        pxwght[ldiffarr] = lwghtarr[ww]
        pxwght[rdiffarr] = rwghtarr[ww]
        maskrw = np.where(maskrows == 1)[0]
        maskrw.sort()
        extrap_row = maskrows.copy()
        xv = np.arange(binarr.shape[0])
        # trace values
        trcval = arutils.func_val(tcoeff, xv, settings['trace']['slits']['function'],
                                  minv=minvf, maxv=maxvf).T
        msgs.work("May need to do a check here to make sure ofit is reasonable")
        ofit = settings['trace']['slits']['pca']['params']
        lnpc = len(ofit)-1
        # Only do a PCA if there are enough good slits
        if np.sum(1.0-extrap_row) > ofit[0]+1:
            # Perform a PCA on the locations of the slits
            msgs.info("Performing a PCA on the slit traces")
            ordsnd = np.arange(binarr.shape[1])
            xcen = xv[:, np.newaxis].repeat(binarr.shape[1], axis=1)
            fitted, outpar = arpca.basis(xcen, trcval, tcoeff, lnpc, ofit, weights=pxwght,
                                         x0in=ordsnd, mask=maskrw, skipx0=False,
                                         function=settings['trace']['slits']['function'])
            if not msgs._debug['no_qa']:
                # JXP -- NEED TO REMOVE SLF FROM THE NEXT BIT
                msgs.warn("NEED TO REMOVE SLF FROM THE NEXT BIT")
                #arpca.pca_plot(slf, outpar, ofit, "Slit_Trace", pcadesc=pcadesc, addOne=False)
            # Now extrapolate to the whole detector
            pixpos = np.arange(binarr.shape[1])
            extrap_trc, outpar = arpca.extrapolate(outpar, pixpos,
                                                   function=settings['trace']['slits']['function'])
            # Extract the resulting edge traces
            lcen = extrap_trc[:, ldiffarr]
            rcen = extrap_trc[:, rdiffarr]
            # Perform a final shift fit to ensure the traces closely follow the edge detections
            for ii in range(lnmbrarr.size):
                wedx, wedy = np.where(edgearr == lnmbrarr[ii])
                shft = np.mean(lcen[wedx, ii]-wedy)
                lcen[:, ii] -= shft
            for ii in range(rnmbrarr.size):
                wedx, wedy = np.where(edgearr == rnmbrarr[ii])
                shft = np.mean(rcen[wedx, ii]-wedy)
                rcen[:, ii] -= shft
        else:
            allord = np.arange(lcent.shape[0])
            maskord = np.where((np.all(lcent, axis=1) == False) | (np.all(rcent, axis=1) == False))[0]
            ww = np.where(np.in1d(allord, maskord) == False)[0]
            lcen = lcent[ww, :].T.copy()
            rcen = rcent[ww, :].T.copy()
        extrapord = np.zeros(lcen.shape[1], dtype=np.bool)
    else:
        allord = np.arange(lcent.shape[0])
        maskord = np.where((np.all(lcent, axis=1) == False) | (np.all(rcent, axis=1) == False))[0]
        ww = np.where(np.in1d(allord, maskord) == False)[0]
        lcen = lcent[ww, :].T.copy()
        rcen = rcent[ww, :].T.copy()
        extrapord = np.zeros(lcen.shape[1], dtype=np.bool)

    # Remove any slits that are completely off the detector or not satisfying fracignore
    #   The slit remomving algorithm up above is not working..
    nslit = lcen.shape[1]
    mask = np.zeros(nslit)
    fracpix = int(settings.argflag['trace']['slits']['fracignore']*mstrace.shape[1])
    for o in range(nslit):
        if np.min(lcen[:, o]) > mstrace.shape[1]:
            mask[o] = 1
            msgs.info("Slit {0:d} is off the detector - ignoring this slit".format(o+1))
        elif np.max(rcen[:, o]) < 0:
            mask[o] = 1
            msgs.info("Slit {0:d} is off the detector - ignoring this slit".format(o + 1))
        if np.median(rcen[:,o]-lcen[:,o]) < fracpix:
            mask[o] = 1
            msgs.info("Slit {0:d} is less than fracignore - ignoring this slit".format(o + 1))
    wok = np.where(mask == 0)[0]
    lcen = lcen[:, wok]
    rcen = rcen[:, wok]


    # Interpolate the best solutions for all orders with a cubic spline
    #msgs.info("Interpolating the best solutions for all orders with a cubic spline")
    # zmin, zmax = arplot.zscale(binarr)
    # plt.clf()
    # extnt = (slf._pixlocn[0,0,1], slf._pixlocn[0,-1,1], slf._pixlocn[0,0,0], slf._pixlocn[-1,0,0])
    # implot = plt.imshow(binarr, extent=extnt, origin='lower', interpolation='none', aspect='auto')
    # implot.set_cmap("gray")
    # plt.colorbar()
    # implot.set_clim(zmin, zmax)
    #xint = slf._pixlocn[det-1][:,0,0]
    #lcenint = np.zeros((mstrace.shape[0], lcen.shape[1]))
    #rcenint = np.zeros((mstrace.shape[0], rcen.shape[1]))
    lcenint = lcen.copy()
    rcenint = rcen.copy()
    #for i in range(lcen.shape[1]):
        # if i+1 not in gord: pclr = '--'
        # else: pclr = '-'
        # plt.plot(xv_corr, lcen_corr[:,i], 'g'+pclr, linewidth=0.1)
        # plt.plot(xv_corr, rcen_corr[:,i], 'b'+pclr, linewidth=0.1)
        #lcenint[:,i] = arutils.spline_interp(xint, xv, lcen[:,i])
        #rcenint[:,i] = arutils.spline_interp(xint, xv, rcen[:,i])
#       plt.plot(xint,lcenint[:,i],'k.')
#       plt.plot(xint,rcenint[:,i],'k.')
#       plt.show()
    # if tracedesc != "":
    #     plt.title(tracedesc)
    # slf._qa.savefig(dpi=1200, orientation='portrait', bbox_inches='tight')
    # plt.close()

    # Illustrate where the orders fall on the detector (physical units)
    if msgs._debug['trace']:
        viewer, ch = ginga.show_image(mstrace)
<<<<<<< HEAD
        #ginga.show_slits(viewer, ch, lcenint, rcenint)
        ginga.show_slits(viewer, ch, lcenint, rcenint, np.arange(nslit) + 1)
=======
        ginga.show_slits(viewer, ch, lcenint, rcenint,np.arange(nslit) +1)
>>>>>>> e33fc824
        debugger.set_trace()
    return lcenint, rcenint, extrapord


# TODO: Just a 1-1 mapping of the cython function to python.  Needs to
# be tested!!
def new_close_edges(edgdet, dets, npix):
    sz_x, sz_y = edgdet.shape
    sz_d = dets.size

    hasedge = np.zeros(sz_d, dtype=int)

    for d in range(sz_d):
        for x in range(sz_x):
            for y in range(sz_y):
                if edgdet[x,y] != dets[d]:
                    continue
                else:
                    # Check if there's an edge nearby
                    mgap = sz_y if y+npix+1 > sz_y else y+npix+1
                    for s in range(y+1, mgap):
                        if edgdet[x,s] == dets[d]:
                            hasedge[d] = 1
                            break
                if hasedge[d] != 0:
                    break
            if hasedge[d] != 0:
                break
    return hasedge


# TODO: Just a 1-1 mapping of the cython function to python.  Needs to
# be tested!!
def new_close_slits(trframe, edgdet, dets, npix, ednum):

    sz_x, sz_y = edgdet.shape
    sz_d = dets.size

    edgearr = np.zeros(edgdet.shape, dtype=int)
    hasedge = np.zeros(sz_d, dtype=int)

    for d in range(sz_d):
        tmp = sz_y
        for x in range(sz_x):
            for y in range(sz_y):
                if edgdet[x, y] != dets[d]:
                    continue
                else:
                    # Check if there's an edge nearby
                    mgap = sz_y if y+npix+1 > sz_y else y+npix+1
                    for s in range(y+1, mgap):
                        if edgdet[x,s] != 0:
                            if s-y < tmp:
                                tmp = s-y
                                tix = edgdet[x,s]
                            hasedge[d] = edgdet[x,s]
                            break
        if tmp != sz_y:
            hasedge[d] = tix

    # Now, if there's an edge in hasedge, mark the corresponding index
    # in hasedge with -1
    for d in range(sz_d):
        if hasedge[d] == dets[d]:
            # Close slits have caused a left/right edge to be labelled
            # as one edge. Find only instances where there is a left and
            # right edge detection. Then, take their average and set
            # hadedge to be zero
            tmp = 0
            diff = 0
            for x in range(sz_x):
                for y in range(sz_y):
                    if edgdet[x,y] != dets[d]:
                        continue
                    else:
                        # Check if there's an edge nearby
                        mgap = sz_y if y+npix+1 > sz_y else y+npix+1
                        flg = 0
                        for s in range(y+1, mgap):
                            if edgdet[x,s] == edgdet[x,y]:
                                edgdet[x,s] = 0
                                edgdet[x,y] = 0
                                # +0.5 for rounding
                                tix = y + int(0.5*(s-y) + 0.5)
                                edgdet[x,tix] = dets[d]
                                flg = 1
                                tmp += 1
                                diff += (s-y)
                                break
                        if flg == 0:
                            # If there isn't a common left/right edge
                            # for this pixel, ignore this single edge
                            # detection
                            edgdet[x,y] = 0
            hasedge[d] = diff/tmp
            continue
        if hasedge[d] > 0:
            for s in range(sz_d):
                if hasedge[d] == dets[s]:
                    hasedge[s] = -1
                    break

    # Introduce an edge in cases where no edge exists, and redefine an
    # edge where one does exist.
    enum = ednum
    for d in range(sz_d):
        tmp = 0
        for x in range(sz_x):
            for y in range(sz_y):
                if edgdet[x,y] != dets[d]:
                    continue
                if hasedge[d] >= ednum:
                    edgearr[x,y] = enum
                    # Relabel the appropriate hasedge
                    if tmp == 0:
                        for s in range(sz_d):
                            if hasedge[d] == dets[s]:
                                # Label hasedge as negative, to avoid
                                # confusion with the positive hasedge
                                # numbers
                                hasedge[s] = -enum
                                tmp = 1
                                break
                elif hasedge[d] < -1:
                    edgearr[x, y] = hasedge[d]
                elif hasedge[d] >= 0:
                    # Create a new edge
                    edgearr[x, y-(1+hasedge[d])] = enum
                    edgearr[x, y+(1+hasedge[d])] = -enum
                else:
                    msgs.bug('Check slit traces in close_slits!')
        if hasedge[d] >= 0:
            enum += 1
    # Finally return the new slit edges array
    return edgearr


def new_dual_edge(edgearr, edgearrcp, wx, wy, wl, wr, shft, npix, newval):

    sz_x, sz_y = edgearr.shape
    sz_a = wl.shape[0]
    sz_b = wr.shape[0]
    sz_e = wx.shape[0]

    # First go through the leftmost edge (suffix a)
    for x in range(sz_a):
        for ee in range(sz_e):
            if edgearr[wx[ee], wy[ee]] == wl[x]:
                # Update the value given to this edge
                edgearrcp[wx[ee], wy[ee]] = newval
                # Determine if an edge can be placed in this row
                maxy = npix
                if wy[ee] + maxy >= sz_y:
                    maxy = sz_y - wy[ee] - 1
                flg = 0
                for y in range(1, maxy):
                    if edgearrcp[wx[ee], wy[ee]+y] != 0:
                        flg = 1
                if flg == 0:
                    edgearrcp[wx[ee], wy[ee]+shft] = newval+1

    # Now go through the rightmost edge (suffix b)
    for x in range(sz_b):
        for ee in range(sz_e):
            if edgearr[wx[ee], wy[ee]] == wr[x]:
                # Update the value given to this edge
                edgearrcp[wx[ee], wy[ee]] = newval + 1
                # Determine if an edge can be placed in this row
                maxy = npix
                if wy[ee] - maxy < 0:
                    maxy = wy[ee] + 1
                flg = 0
                for y in range(1, maxy):
                    if edgearrcp[wx[ee], wy[ee]-y] != 0:
                        flg = 1
                if flg == 0:
                    edgearrcp[wx[ee], wy[ee]-shft] = newval


def refine_traces(binarr, outpar, extrap_cent, extrap_diff, extord, orders,
                  fitord, locations, function='polynomial'):
    """
    Parameters
    ----------
    binarr
    outpar
    extrap_cent
    extrap_diff
    extord
    orders
    fitord
    locations
    function : str, optional

    Returns
    -------

    """
    # Refine the orders in the positive direction
    i = extord[1]
    hiord = phys_to_pix(extrap_cent[:, -i-2], locations, 1)
    nxord = phys_to_pix(extrap_cent[:, -i-1], locations, 1)
    mask = np.ones(orders.size)
    mask[0:extord[0]] = 0.0
    mask[-extord[1]:] = 0.0
    extfit = extrap_cent.copy()
    outparcopy = copy.deepcopy(outpar)
    while i > 0:
        loord = hiord
        hiord = nxord
        nxord = phys_to_pix(extrap_cent[:,-i], locations, 1)

        # Minimum counts between loord and hiord
#        print('calling minbetween')
#        t = time.clock()
#        _minarrL = arcytrace.minbetween(binarr, loord, hiord)
#        _minarrR = arcytrace.minbetween(binarr, hiord, nxord)
#        print('Old minbetween: {0} seconds'.format(time.clock() - t))
#        t = time.clock()
        minarrL = new_minbetween(binarr, loord, hiord)
        minarrR = new_minbetween(binarr, hiord, nxord)
#        print('New minbetween: {0} seconds'.format(time.clock() - t))
#        assert np.sum(_minarrL != minarrL) == 0, \
#                'Difference between old and new minbetween, minarrL'
#        assert np.sum(_minarrR != minarrR) == 0, \
#                'Difference between old and new minbetween, minarrR'

        minarr = 0.5*(minarrL+minarrR)
        srchz = np.abs(extfit[:,-i]-extfit[:,-i-1])/3.0
        lopos = phys_to_pix(extfit[:,-i]-srchz, locations, 1)  # The pixel indices for the bottom of the search window
        numsrch = np.int(np.max(np.round(2.0*srchz-extrap_diff[:,-i])))
        diffarr = np.round(extrap_diff[:,-i]).astype(np.int)

#        print('calling find_shift')
#        t = time.clock()
#        _shift = arcytrace.find_shift(binarr, minarr, lopos, diffarr, numsrch)
#        print('Old find_shift: {0} seconds'.format(time.clock() - t))
#        t = time.clock()
        shift = new_find_shift(binarr, minarr, lopos, diffarr, numsrch)
#        print('New find_shift: {0} seconds'.format(time.clock() - t))
#        assert np.sum(_shift != shift) == 0, 'Difference between old and new find_shift, shift'

        relshift = np.mean(shift+extrap_diff[:,-i]/2-srchz)
        if shift == -1:
            msgs.info("  Refining order {0:d}: NO relative shift applied".format(int(orders[-i])))
            relshift = 0.0
        else:
            msgs.info("  Refining order {0:d}: relative shift = {1:+f}".format(int(orders[-i]), relshift))
        # Renew guess for the next order
        mask[-i] = 1.0
        extfit, outpar, fail = arpca.refine_iter(outpar, orders, mask, -i, relshift, fitord, function=function)
        if fail:
            msgs.warn("Order refinement has large residuals -- check order traces")
            return extrap_cent, outparcopy
        i -= 1
    # Refine the orders in the negative direction
    i = extord[0]
    loord = phys_to_pix(extrap_cent[:,i+1], locations, 1)
    extrap_cent = extfit.copy()
    outparcopy = copy.deepcopy(outpar)
    while i > 0:
        hiord = loord
        loord = phys_to_pix(extfit[:,i], locations, 1)

#        print('calling minbetween')
#        t = time.clock()
#        _minarr = arcytrace.minbetween(binarr,loord, hiord)
#        print('Old minbetween: {0} seconds'.format(time.clock() - t))
#        t = time.clock()
        minarr = new_minbetween(binarr,loord, hiord)
#        print('New minbetween: {0} seconds'.format(time.clock() - t))
#        assert np.sum(_minarr != minarr) == 0, 'Difference between old and new minbetween, minarr'

        srchz = np.abs(extfit[:,i]-extfit[:,i-1])/3.0
        lopos = phys_to_pix(extfit[:,i-1]-srchz, locations, 1)
        numsrch = np.int(np.max(np.round(2.0*srchz-extrap_diff[:,i-1])))
        diffarr = np.round(extrap_diff[:,i-1]).astype(np.int)

#        print('calling find_shift')
#        t = time.clock()
#        _shift = arcytrace.find_shift(binarr, minarr, lopos, diffarr, numsrch)
#        print('Old find_shift: {0} seconds'.format(time.clock() - t))
#        t = time.clock()
        shift = new_find_shift(binarr, minarr, lopos, diffarr, numsrch)
#        print('New find_shift: {0} seconds'.format(time.clock() - t))
#        assert np.sum(_shift != shift) == 0, 'Difference between old and new find_shift, shift'

        relshift = np.mean(shift+extrap_diff[:,i-1]/2-srchz)
        if shift == -1:
            msgs.info("  Refining order {0:d}: NO relative shift applied".format(int(orders[i-1])))
            relshift = 0.0
        else:
            msgs.info("  Refining order {0:d}: relative shift = {1:+f}".format(int(orders[i-1]),relshift))
        # Renew guess for the next order
        mask[i-1] = 1.0
        extfit, outpar, fail = arpca.refine_iter(outpar, orders, mask, i-1, relshift, fitord, function=function)
        if fail:
            msgs.warn("Order refinement has large residuals -- check order traces")
            return extrap_cent, outparcopy
        i -= 1
    return extfit, outpar


def trace_tilt(slf, det, msarc, slitnum, censpec=None, maskval=-999999.9,
               trthrsh=1000.0, nsmth=0, method = "fweight"):
    """
    This function performs a PCA analysis on the arc tilts for a single spectrum (or order)
               trthrsh=1000.0, nsmth=0):

    Parameters
    ----------
    slf
    det
    msarc
    slitnum : int
      Slit number, here indexed from 0
    censpec
    maskval
    trthrsh
    nsmth
    method : str (fweight or cc)

    Returns
    -------
    trcdict : dict

    """
    def pad_dict(indict):
        """ If an arc line is considered bad, fill the
        dictionary arrays with null values
        """
        indict["xtfit"].append(None)
        indict["ytfit"].append(None)
        indict["wmask"].append(None)
        return indict

    # from pypit import arcyutils
    dnum = settings.get_dnum(det)

    msgs.work("Detecting lines for slit {0:d}".format(slitnum+1))
    ordcen = slf._pixcen[det-1].copy()
    tampl, tcent, twid, w, satsnd, _ = ararc.detect_lines(slf, det, msarc, censpec=censpec)
    satval = settings.spect[dnum]['saturation']*settings.spect[dnum]['nonlinear']
    # Order of the polynomials to be used when fitting the tilts.
    arcdet = (tcent[w]+0.5).astype(np.int)
    ampl = tampl[w]

    # Determine the best lines to use to trace the tilts
    ncont = 15
    aduse = np.zeros(arcdet.size, dtype=np.bool)  # Which lines should be used to trace the tilts
    w = np.where(ampl >= trthrsh)
    aduse[w] = 1
    # Remove lines that are within ncont pixels
    nuse = np.sum(aduse)
    detuse = arcdet[aduse]
    idxuse = np.arange(arcdet.size)[aduse]
    olduse = aduse.copy()
    for s in range(nuse):
        w = np.where((np.abs(arcdet-detuse[s]) <= ncont) & (np.abs(arcdet-detuse[s]) >= 1.0))[0]
        for u in range(w.size):
            if ampl[w[u]] > ampl[olduse][s]:
                aduse[idxuse[s]] = False
                break
    # Restricted to ID lines? [introduced to avoid LRIS ghosts]
    if settings.argflag['trace']['slits']['tilts']['idsonly']:
        ids_pix = np.round(np.array(slf._wvcalib[det-1][str(slitnum)]['xfit'])*(msarc.shape[0]-1))
        idxuse = np.arange(arcdet.size)[aduse]
        for s in idxuse:
            if np.min(np.abs(arcdet[s]-ids_pix)) > 2:
                msgs.info("Ignoring line at row={:d}".format(arcdet[s]))
                aduse[s] = False

    # Divide the detector into Nseg segments,
    # and find the brightest lines in each segment.
    # The total number of lines used to trace the tilts will be  = Nseg*Nuse + Nadd
    # Nseg = 4
    # Nuse = 2
    # Nadd = 8
    # segsz = msarc.shape[0]/float(Nseg)
    # aduse = np.zeros(arcdet.size, dtype=np.bool)  # Which lines should be used to trace the tilts
    # for s in range(Nseg):
    #     w = np.where((arcdet > s*segsz) & (arcdet <= (s+1)*segsz))[0]
    #     segampl = tampl[w]
    #     asrt = np.argsort(segampl)[::-1]
    #     for u in range(Nuse):
    #         aduse[w[asrt[u]]] = True
    # # Now include some additional bright lines
    # asrt = np.argsort(tampl)[::-1]
    # s, u = 0, 0
    # while u < Nadd:
    #     if not aduse[asrt[s]]:
    #         aduse[asrt[s]] = True
    #         u += 1
    #     s += 1

    # Setup the trace dictionary
    trcdict = {"xtfit":[], "ytfit":[], "wmask":[], "arcdet":arcdet, "aduse":aduse, "badlines":0}

    msgs.info("Modelling arc line tilts with {0:d} arc lines".format(np.sum(aduse)))
    if np.sum(aduse) == 0:
        msgs.warn("No arc lines were deemed usable in slit {0:d} for spectral tilt".format(slitnum))
        return None
    # Go along each order and trace the tilts
    # Start by masking every row, then later unmask the rows with usable arc lines
    msgs.work("This next step could be multiprocessed to speed up the reduction")
    nspecfit = 3
    badlines = 0
    for j in range(arcdet.size):
        # For each detection in this order
        #msgs.info("Tracing tilt of arc line {0:d}/{1:d}".format(j+1, arcdet.size))
        # Check if this is a saturated line
        ysat = msarc[arcdet[j]-nspecfit:arcdet[j]+nspecfit+1, ordcen[arcdet[j], slitnum]-nsmth:ordcen[arcdet[j], slitnum]+nsmth+1]
        if np.where(ysat > satval)[0].size != 0:
            aduse[j] = False
            badlines += 1
            trcdict = pad_dict(trcdict)
            continue
        # Get the size of the slit
        sz = int(np.floor(np.abs(slf._rordloc[det-1][arcdet[j], slitnum]-slf._lordloc[det-1][arcdet[j], slitnum])/2.0)) - 2
        xtfit = np.zeros(2*sz+1)
        ytfit = np.ones(2*sz+1)*maskval  # Fitted centroid
        etfit = np.zeros(2*sz+1)  # Fitted centroid error
        mtfit = np.ones(2*sz+1, dtype=np.int)   # Mask of bad fits
        #apfit = np.zeros(2*sz+1)  # Fitted Amplitude
        xfit = np.arange(-nspecfit, nspecfit+1, 1.0)
        wfit = np.ones(xfit.size, dtype=np.float)
        tstcc = True  # A boolean to tell the loop once a good set of pixels has been found to cross-correlate with
        # Fit up
        pcen = arcdet[j]
        if (pcen < nspecfit) or (pcen > msarc.shape[0]-(nspecfit+1)):
            # Too close to the end of the spectrum
            aduse[j] = False
            badlines += 1
            trcdict = pad_dict(trcdict)
            continue
        offchip = False
        centv = None
        for k in range(0, sz+1-nsmth):
            if (pcen < nspecfit) or (pcen > msarc.shape[0]-(nspecfit+1)):
                offchip = True
                break
            if ordcen[pcen, slitnum]+k >= msarc.shape[1]:
                offchip = True
                break
            # yfit = msarc[pcen-nspecfit:pcen+nspecfit+1,ordcen[arcdet[j],0]+k]
            yfit = msarc[pcen-nspecfit:pcen+nspecfit+1, ordcen[arcdet[j], slitnum]+k-nsmth:ordcen[arcdet[j], slitnum]+k+nsmth+1]
            if np.size(yfit) == 0:
                offchip = True
                break
            if len(yfit.shape) == 2:
                yfit = np.median(yfit, axis=1)
            # wgd = np.where((yfit<satval)&(yfit!=maskval))
            wgd = np.where(yfit == maskval)
            if wgd[0].size != 0:
                continue
            if method == "fweight":
                if centv is None:
                    centv = np.sum(yfit * (pcen+xfit))/np.sum(yfit)
                wfit[0] = 0.5 + (pcen-centv)
                wfit[-1] = 0.5 - (pcen-centv)
                sumxw = yfit * (pcen+xfit) * wfit
                sumw = yfit * wfit
                centv = np.sum(sumxw)/np.sum(sumw)
                fail = False
            elif method == "cc":
                # Get a copy of the array that will be used to cross-correlate
                if tstcc:
                    # ccyfit = msarc[arcdet[j]-nspecfit:arcdet[j]+nspecfit+1,ordcen[arcdet[j],0]+k]
                    ccyfit = msarc[arcdet[j]-nspecfit:arcdet[j]+nspecfit+1,ordcen[arcdet[j],slitnum]+k-nsmth:ordcen[arcdet[j],slitnum]+k+nsmth+1]
                    if len(ccyfit.shape) == 2:
                        ccyfit = np.median(ccyfit, axis=1)
                    wgd = np.where(ccyfit == maskval)
                    if wgd[0].size != 0:
                        continue
                    ccval = arcdet[j] + np.sum(xfit*ccyfit)/np.sum(ccyfit)
                    tstcc = False  # Once we have an array, there's no need to keep looking
                cc = np.correlate(ccyfit, yfit, mode='same')
                params, fail = arutils.gauss_lsqfit(xfit, cc, 0.0)
                centv = ccval + pcen - arcdet[j] - params[1]
            xtfit[k+sz] = ordcen[arcdet[j], slitnum] + k
            ytfit[k+sz] = centv
            etfit[k+sz] = 0.02
            #apfit[k+sz] = params[0]
            if fail:
                mtfit[k+sz] = 1
            else:
                pcen = int(0.5 + centv)
                mtfit[k+sz] = 0
        if offchip:
            # Don't use lines that go off the chip (could lead to a bad trace)
            aduse[j] = False
            badlines += 1
            trcdict = pad_dict(trcdict)
            continue
        for k in range(sz+1-nsmth, sz+1):
            xtfit[k+sz] = ordcen[arcdet[j], slitnum]+k
        # Fit down
        pcen = arcdet[j]
        centv = None
        for k in range(1,sz+1-nsmth):
            if (pcen < nspecfit) or (pcen > msarc.shape[0]-(nspecfit+1)):
                offchip = True
                break
            if ordcen[pcen, slitnum]-k < 0:
                offchip = True
                break
            # yfit = msarc[pcen-nspecfit:pcen+nspecfit+1,ordcen[arcdet[j],0]-k]
            yfit = msarc[pcen - nspecfit:pcen + nspecfit + 1,
                   ordcen[arcdet[j], slitnum] - k - nsmth:ordcen[arcdet[j], slitnum] - k + nsmth + 1]
            if len(yfit.shape) == 2:
                yfit = np.median(yfit, axis=1)
            if np.size(yfit) == 0:
                offchip = True
                break
            wgd = np.where(yfit == maskval)
            if wgd[0].size != 0:
                continue
            if method == "fweight":
                if centv is None:
                    centv = np.sum(yfit * (pcen+xfit))/np.sum(yfit)
                wfit[0] = 0.5 + (pcen-centv)
                wfit[-1] = 0.5 - (pcen-centv)
                sumxw = yfit * (pcen+xfit) * wfit
                sumw = yfit * wfit
                centv = np.sum(sumxw)/np.sum(sumw)
                fail = False
            elif method == "cc":
                # Get a copy of the array that will be used to cross-correlate
                # (testcc is probably already False from the Fit Up part of the loop, but it's best to be sure)
                if tstcc:
                    # ccyfit = msarc[arcdet[j]-nspecfit:arcdet[j]+nspecfit+1,ordcen[arcdet[j],0]-k]
                    ccyfit = msarc[arcdet[j]-nspecfit:arcdet[j]+nspecfit+1,ordcen[arcdet[j],slitnum]-k-nsmth:ordcen[arcdet[j],slitnum]-k+nsmth+1]
                    if len(ccyfit.shape) == 2:
                        ccyfit = np.median(ccyfit, axis=1)
                    wgd = np.where(ccyfit == maskval)
                    if wgd[0].size != 0:
                        continue
                    ccval = arcdet[j] + np.sum(xfit*ccyfit)/np.sum(ccyfit)
                    tstcc = False  # Once we have an array, there's no need to keep looking
                cc = np.correlate(ccyfit, yfit, mode='same')
                params, fail = arutils.gauss_lsqfit(xfit, cc, 0.0)
                centv = ccval + pcen - arcdet[j] - params[1]
            xtfit[sz-k] = ordcen[arcdet[j], slitnum] - k
            ytfit[sz-k] = centv
            etfit[sz-k] = 0.02
            #apfit[sz-k] = params[0]
            if fail:
                mtfit[sz-k] = 1
            else:
                #from IPython import embed
                if np.isfinite(centv) is False: debugger.set_trace() #embed()
                pcen = int(0.5 + centv)
                mtfit[sz-k] = 0
        '''
        jxp_fix = False
        if jxp_fix:
            from desispec.bootcalib import trace_crude_init
            from desispec.bootcalib import trace_fweight as dbtf
            from pypit import ginga
            pcen = arcdet[j]
            img = msarc[pcen-nspecfit:pcen+nspecfit+1, ordcen[arcdet[j], slitnum]-sz:ordcen[arcdet[j], slitnum]+sz+1]
            rot_img = np.rot90(img,3) - 980.  # Bias!
            #
            xcen = np.array([6.6]) # 8.5, 173
            ypass = 173
            # Tune-up first
            for ii in range(4):
                xcen, xsig = dbtf(rot_img, xcen, ycen=np.array([ypass]).astype(int), invvar=None, radius=2.)
            xset, xerr = trace_crude_init(rot_img, xcen, ypass, invvar=None, radius=3., maxshift0=0.5, maxshift=0.15, maxerr=0.2)
            #xcen, xsig = dbtf(rot_img, np.array([6.5,6.5]), ycen=np.array([173,173]).astype(int), invvar=None, radius=2.)
            # Convert back
            y0 = pcen+nspecfit
            ycrude = y0 - xset[:,0]
            #debugger.set_trace()
            #cytfit = ytfit.copy()
            #cytfit[np.where(ytfit < 0)] = np.median(cytfit)
            #debugger.xplot(np.arange(img.shape[1]), ycrude, cytfit)
            #
            #trcdict['save_yt'] = ytfit.copy()
            assert ycrude.size == ytfit.size
            ytfit = ycrude
            #debugger.set_trace()
        '''

        if offchip:
            # Don't use lines that go off the chip (could lead to a bad trace)
            aduse[j] = False
            badlines += 1
            trcdict = pad_dict(trcdict)
            continue
        for k in range(sz+1-nsmth, sz+1):
            xtfit[sz-k] = ordcen[arcdet[j], slitnum]-k

        wmask = np.where(mtfit == 0)
        ytfit[np.where(mtfit == 1)] = maskval

        # Append the trace information into the dictionary
        trcdict["xtfit"].append(xtfit.copy())
        trcdict["ytfit"].append(ytfit.copy())
        trcdict["wmask"].append(wmask[0].copy())
    trcdict["aduse"] = aduse
    trcdict["badlines"] = badlines
    msgs.info("Completed spectral tilt tracing".format(np.sum(aduse)))
    return trcdict


def trace_weighted(frame, ltrace, rtrace, mask=None, wght="flux"):
    """ Estimate the trace of an object in a single slit,
    weighted by the specified method.

    Parameters:
    -----------
    frame : 2D ndarray
      Image for tracing
    ltrace : ndarray
      Left slit edge trace
    rtrace : ndarray
      Right slit edge trace
    mask : ndarray, optional
      Mask of pixels to ignore while tracing
    wght : str
      Method that should be used to weight the tracing:
        wght="flux"  will weight the trace by the flux of each pixel
        wght="uniform"  will use uniform weights

    Returns:
    --------
    trace : ndarray
      array containing the trace of the object along the slit
    error : ndarray
      the associated error of the object trace
    """

    nspec, nspat = frame.shape
    lidx = int(np.ceil(np.min(ltrace)))-1
    ridx = int(np.floor(np.max(rtrace)))+1
    if lidx < 0:
        lidx = 0
    elif lidx >= nspat:
        msgs.info("Slit is off the detector - not tracing")
        return None, None
    if ridx >= nspat:
        ridx = nspat-1
    elif ridx <= 0:
        msgs.info("Slit is off the detector - not tracing")
        return None, None
    extfram = frame[:, lidx:ridx+1]
    if isinstance(wght, (str, ustr)):
        if wght == "flux":
            extwght = extfram.copy()
        elif wght == "uniform":
            extwght = np.ones(extfram.shape, dtype=np.float)
    else:
        # Assume extwght is a numpy array
        extwght = wght
    # Calculate the weights
    idxarr = np.outer(np.ones(nspec), np.arange(lidx, ridx+1))
    ldiff = idxarr - ltrace.reshape(nspec, 1)
    rdiff = idxarr - rtrace.reshape(nspec, 1) - 1.0
    msgs.work("Not sure why -1 is needed here, might be a bug about how ltrace and rtrace are defined")
    lwhr = np.where(ldiff <= -1.0)
    rwhr = np.where(rdiff >= +0.0)
    extwght[lwhr] = 0.0
    extwght[rwhr] = 0.0
    lwhr = np.where((-1.0 < ldiff) & (ldiff <= 0.0))
    rwhr = np.where((-1.0 <= rdiff) & (rdiff < 0.0))
    extwght[lwhr] *= 1.0+ldiff[lwhr]
    extwght[rwhr] *= -rdiff[rwhr]
    # Apply mask
    if mask is not None:
        extwght[np.where(mask[:, lidx:ridx+1] != 0)] *= 0.0
    # Determine the weighted trace
    wghtsum = np.sum(extwght, axis=1)
    wfact = 1.0/(wghtsum + (wghtsum == 0.0))
    trace = np.sum(idxarr*extwght, axis=1) * wfact * (wghtsum != 0)
    error = np.sqrt(np.sum((idxarr-trace.reshape(nspec, 1))**2 * extwght, axis=1) * wfact)
    return trace, error


def trace_fweight(fimage, xinit, ltrace=None, rtraceinvvar=None, radius=3.):
    """ Python port of trace_fweight.pro from IDLUTILS

    Parameters:
    -----------
    fimage: 2D ndarray
      Image for tracing
    xinit: ndarray
      Initial guesses for x-trace
    invvar: ndarray, optional
      Inverse variance array for the image
    radius: float, optional
      Radius for centroiding; default to 3.0
    """

    # Init
    nx = fimage.shape[1]
    ny = fimage.shape[0]
    ncen = len(xinit)
    xnew = copy.deepcopy(xinit)
    xerr = np.zeros(ncen) + 999.

    ycen = np.arange(ny, dtype=int)
    invvar = 0. * fimage + 1.
    x1 = xinit - radius + 0.5
    x2 = xinit + radius + 0.5
    ix1 = np.floor(x1).astype(int)
    ix2 = np.floor(x2).astype(int)

    fullpix = int(np.maximum(np.min(ix2-ix1)-1, 0))
    sumw = np.zeros(ny)
    sumxw = np.zeros(ny)
    sumwt = np.zeros(ny)
    sumsx1 = np.zeros(ny)
    sumsx2 = np.zeros(ny)
    qbad = np.array([False]*ny) 

    if invvar is None: 
        invvar = np.zeros_like(fimage) + 1. 

    # Compute
    for ii in range(0,fullpix+3):
        spot = ix1 - 1 + ii
        ih = np.clip(spot,0,nx-1)
        xdiff = spot - xinit
        #
        wt = np.clip(radius - np.abs(xdiff) + 0.5,0,1) * ((spot >= 0) & (spot < nx))
        sumw = sumw + fimage[ycen,ih] * wt
        sumwt = sumwt + wt
        sumxw = sumxw + fimage[ycen,ih] * xdiff * wt
        var_term = wt**2 / (invvar[ycen,ih] + (invvar[ycen,ih] == 0))
        sumsx2 = sumsx2 + var_term
        sumsx1 = sumsx1 + xdiff**2 * var_term
        #qbad = qbad or (invvar[ycen,ih] <= 0)
        qbad = np.any([qbad, invvar[ycen,ih] <= 0], axis=0)

    # Fill up
    good = (sumw > 0) & (~qbad)
    if np.sum(good) > 0:
        delta_x = sumxw[good]/sumw[good]
        xnew[good] = delta_x + xinit[good]
        xerr[good] = np.sqrt(sumsx1[good] + sumsx2[good]*delta_x**2)/sumw[good]

    bad = np.any([np.abs(xnew-xinit) > radius + 0.5, xinit < radius - 0.5, xinit > nx - 0.5 - radius], axis=0)
    if np.sum(bad) > 0:
        xnew[bad] = xinit[bad]
        xerr[bad] = 999.0

    # Return
    return xnew, xerr


def echelle_tilt(slf, msarc, det, pcadesc="PCA trace of the spectral tilts", maskval=-999999.9):
    """ Determine the spectral tilts in each echelle order

    Parameters
    ----------
    slf : Class instance
      An instance of the Science Exposure class
    msarc : numpy ndarray
      Wavelength calibration frame that will be used to trace constant wavelength
    det : int
      Index of the detector
    pcadesc : str (optional)
      A description of the tilts
    maskval : float (optional)
      Mask value used in numpy arrays

    Returns
    -------
    tilts : ndarray
      Locations of the left slit edges (in physical pixel coordinates)
    satmask : ndarray
      Locations of the right slit edges (in physical pixel coordinates)
    extrapord : ndarray
      A boolean mask indicating if an order was extrapolated (True = extrapolated)
    """
    arccen, maskslit, satmask = get_censpec(slf, msarc, det, gen_satmask=True)
    # If the user sets no tilts, return here
    if settings.argflag['trace']['slits']['tilts']['method'].lower() == "zero":
        # Assuming there is no spectral tilt
        tilts = np.outer(np.linspace(0.0, 1.0, msarc.shape[0]), np.ones(msarc.shape[1]))
        return tilts, satmask, None
    norders = maskslit.size

    # Now model the tilt for each slit
    tiltang, centval = None, None
    slitcnt = 0
    for o in range(norders):
        if maskslit[o] == 1:
            continue
        # Determine the tilts for this slit
        trcdict = trace_tilt(slf, det, msarc, o, censpec=arccen[:, slitcnt])
        slitcnt += 1
        if trcdict is None:
            # No arc lines were available to determine the spectral tilt
            continue
        aduse = trcdict["aduse"]
        arcdet = trcdict["arcdet"]
        if tiltang is None:
            tiltang = maskval * np.ones((aduse.size, norders))
            centval = maskval * np.ones((aduse.size, norders))
            totnum = aduse.size
        else:
            if aduse.size > totnum:
                tiltang = np.append(tiltang, maskval * np.ones((aduse.size-totnum, norders)), axis=0)
                centval = np.append(centval, maskval * np.ones((aduse.size-totnum, norders)), axis=0)
                totnum = aduse.size
        for j in range(aduse.size):
            if not aduse[j]:
                continue
            lrdiff = slf._rordloc[det-1][arcdet[j], o] - slf._lordloc[det-1][arcdet[j], o]
            xtfit = 2.0 * (trcdict["xtfit"][j]-slf._lordloc[det-1][arcdet[j], o])/lrdiff - 1.0
            ytfit = trcdict["ytfit"][j]
            wmask = trcdict["wmask"][j]
            if wmask.size < settings.argflag['trace']['slits']['tilts']['order']+2:
                maskslit[o] = 1
                continue
            null, tcoeff = arutils.robust_polyfit(xtfit[wmask], ytfit[wmask],
                                                  settings.argflag['trace']['slits']['tilts']['order'], sigma=2.0)
            # Save the tilt angle
            tiltang[j, o] = tcoeff[1]  # tan(tilt angle)
            centval[j, o] = tcoeff[0]  # centroid of arc line

    msgs.info("Fitting tilt angles")
    tcoeff = np.ones((settings.argflag['trace']['slits']['tilts']['disporder'] + 1, tiltang.shape[1]))
    maskord = np.where(maskslit == 1)[0]
    extrap_ord = np.zeros(norders)
    for o in range(norders):
        if o in maskord:
            extrap_ord[o] = 1
            continue
        w = np.where(tiltang[:, o] != maskval)
        if np.size(w[0]) <= settings.argflag['trace']['slits']['tilts']['disporder'] + 2:
            extrap_ord[o] = 1.0
            maskord = np.append(maskord, o)
        else:
            null, tempc = arutils.robust_polyfit(centval[:, o][w], tiltang[:, o][w],
                                                 settings.argflag['trace']['slits']['tilts']['disporder'],
                                                 function=settings.argflag['trace']['slits']['function'], sigma=2.0,
                                                 minv=0.0, maxv=msarc.shape[0] - 1)
            tcoeff[:, o] = tempc
    # Sort which orders are masked
    maskord.sort()
    xv = np.arange(msarc.shape[0])
    tiltval = arutils.func_val(tcoeff, xv, settings.argflag['trace']['slits']['function'],
                               minv=0.0, maxv=msarc.shape[0] - 1).T
    ofit = settings.argflag['trace']['slits']['tilts']['params']
    lnpc = len(ofit) - 1
    if np.sum(1.0 - extrap_ord) > ofit[0] + 1:  # Only do a PCA if there are enough good orders
        # Perform a PCA on the tilts
        msgs.info("Performing a PCA on the spectral tilts")
        ordsnd = np.arange(norders) + 1.0
        xcen = xv[:, np.newaxis].repeat(norders, axis=1)
        fitted, outpar = arpca.basis(xcen, tiltval, tcoeff, lnpc, ofit, x0in=ordsnd, mask=maskord, skipx0=False,
                                     function=settings.argflag['trace']['slits']['function'])
        if not msgs._debug['no_qa']:
            #pcadesc = "Spectral Tilt PCA"
#            arqa.pca_plot(slf, outpar, ofit, 'Arc', pcadesc=pcadesc, addOne=False)
            arpca.pca_plot(slf, outpar, ofit, 'Arc', pcadesc=pcadesc, addOne=False)
        # Extrapolate the remaining orders requested
        orders = 1.0 + np.arange(norders)
        extrap_tilt, outpar = arpca.extrapolate(outpar, orders, function=settings.argflag['trace']['slits']['function'])
        tilts = extrap_tilt
#        arqa.pca_arctilt(slf, tiltang, centval, tilts)
        arpca.pca_arctilt(slf, tiltang, centval, tilts)
    else:
        outpar = None
        msgs.warn("Could not perform a PCA when tracing the order tilts" + msgs.newline() +
                  "Not enough well-traced orders")
        msgs.info("Attempting to fit tilts by assuming the tilt is order-independent")
        xtiltfit = np.array([])
        ytiltfit = np.array([])
        for o in range(tiltang.shape[1]):
            w = np.where(tiltang[:, o] != -999999.9)
            if np.size(w[0]) != 0:
                xtiltfit = np.append(xtiltfit, centval[:, o][w])
                ytiltfit = np.append(ytiltfit, tiltang[:, o][w])
        if np.size(xtiltfit) > settings.argflag['trace']['slits']['tilts']['disporder'] + 2:
            tcoeff = arutils.func_fit(xtiltfit, ytiltfit, settings.argflag['trace']['slits']['function'],
                                      settings.argflag['trace']['slits']['tilts']['disporder'],
                                      minv=0.0, maxv=msarc.shape[0] - 1)
            tiltval = arutils.func_val(tcoeff, xv, settings.argflag['trace']['slits']['function'], minv=0.0,
                                       maxv=msarc.shape[0] - 1)
            tilts = tiltval[:, np.newaxis].repeat(tiltang.shape[1], axis=1)
        else:
            msgs.warn("There are still not enough detections to obtain a reliable tilt trace")
            msgs.info("Assuming there is no tilt")
            tilts = np.zeros_like(slf._lordloc)

    # Generate tilts image
#    print('calling tilts_image')
#    t = time.clock()
#    _tiltsimg = arcytrace.tilts_image(tilts, slf._lordloc[det-1], slf._rordloc[det-1],
#                                     settings.argflag['trace']['slits']['pad'], msarc.shape[1])
#    print('Old tilts_image: {0} seconds'.format(time.clock() - t))
#    t = time.clock()
    tiltsimg = new_tilts_image(tilts, slf._lordloc[det-1], slf._rordloc[det-1],
                                settings.argflag['trace']['slits']['pad'], msarc.shape[1])
#    print('New tilts_image: {0} seconds'.format(time.clock() - t))
#    assert np.sum(_tiltsimg != tiltsimg) == 0, 'Difference between old and new tilts_image'

    return tiltsimg, satmask, outpar


def multislit_tilt(slf, msarc, det, maskval=-999999.9):
    """ Determine the spectral tilt of each slit in a multislit image

    Parameters
    ----------
    slf : Class instance
      An instance of the Science Exposure class
    msarc : numpy ndarray
      Wavelength calibration frame that will be used to trace constant wavelength
    det : int
      Index of the detector
    maskval : float (optional)
      Mask value used in numpy arrays

    Returns
    -------
    tilts : ndarray
      Locations of the left slit edges (in physical pixel coordinates)
    satmask : ndarray
      Locations of the right slit edges (in physical pixel coordinates)
    extrapord : ndarray
      A boolean mask indicating if an order was extrapolated (True = extrapolated)
    """
    arccen, maskslit = get_censpec(slf, msarc, det, gen_satmask=False)
    satmask = np.zeros_like(slf._pixcen)
    # If the user sets no tilts, return here
    if settings.argflag['trace']['slits']['tilts']['method'].lower() == "zero":
        # Assuming there is no spectral tilt
        tilts = np.outer(np.linspace(0.0, 1.0, msarc.shape[0]), np.ones(msarc.shape[1]))
        return tilts, satmask, None

    ordcen = slf._pixcen[det - 1].copy()
    fitxy = [settings.argflag['trace']['slits']['tilts']['order'], 1]

    # maskslit
    if slf._maskslits[det-1] is not None:
        mask = slf._maskslits[det-1] & (maskslit==1)
    else:
        mask = maskslit
    slf._maskslits[det-1] = mask
    gdslits = np.where(mask == 0)[0]

    # Final tilts image
    final_tilts = np.zeros_like(msarc)

    # Now trace the tilt for each slit
    #for  o in range(arccen.shape[1]):
    for oo, slit in enumerate(gdslits):
        # Determine the tilts for this slit
        trcdict = trace_tilt(slf, det, msarc, slit, censpec=arccen[:, oo], nsmth=3)
        if trcdict is None:
            # No arc lines were available to determine the spectral tilt
            continue
        if msgs._debug['tilts']:
            debugger.chk_arc_tilts(msarc, trcdict, sedges=(slf._lordloc[det-1][:,slit], slf._rordloc[det-1][:,slit]))
            debugger.set_trace()
        # Extract information from the trace dictionary
        aduse = trcdict["aduse"]
        arcdet = trcdict["arcdet"]
        xtfits = trcdict["xtfit"]
        ytfits = trcdict["ytfit"]
        wmasks = trcdict["wmask"]
        badlines = trcdict["badlines"]
        # Initialize some arrays
        maskrows = np.ones(msarc.shape[0], dtype=np.int)
        tcoeff = np.ones((settings.argflag['trace']['slits']['tilts']['order'] + 1, msarc.shape[0]))
        xtilt = np.ones((msarc.shape[1], arcdet.size)) * maskval
        ytilt = np.ones((msarc.shape[1], arcdet.size)) * maskval
        ztilt = np.ones((msarc.shape[1], arcdet.size)) * maskval
        mtilt = np.ones((msarc.shape[1], arcdet.size)) * maskval
        wtilt = np.ones((msarc.shape[1], arcdet.size)) * maskval
        # Analyze each spectral line
        for j in range(arcdet.size):
            if not aduse[j]:
                continue
            xtfit = xtfits[j]
            ytfit = ytfits[j]
            wmask = wmasks[j]
            xint = int(xtfit[0])
            sz = (xtfit.size-1)//2

            # Trim if we are off the detector
            lastx = min(xint + 2 * sz + 1, msarc.shape[1])
            if (lastx-xint) < xtfit.size: # Cut down
                dx = (lastx-xint)-xtfit.size
                xtfit = xtfit[:dx]
                ytfit = ytfit[:dx]
                wmask = wmask[np.where(wmask < (xtfit.size+dx))]

            # Perform a scanning polynomial fit to the tilts
            # model = arcyutils.polyfit_scan_intext(xtfit, ytfit, np.ones(ytfit.size, dtype=np.float), mtfit,
            #                                       2, sz/6, 3, maskval)
            wmfit = np.where(ytfit != maskval)
            if wmfit[0].size > settings.argflag['trace']['slits']['tilts']['order'] + 1:
                cmfit = arutils.func_fit(xtfit[wmfit], ytfit[wmfit], settings.argflag['trace']['slits']['function'],
                                         settings.argflag['trace']['slits']['tilts']['order'],
                                         minv=0.0, maxv=msarc.shape[1] - 1.0)
                model = arutils.func_val(cmfit, xtfit, settings.argflag['trace']['slits']['function'],
                                         minv=0.0, maxv=msarc.shape[1] - 1.0)
            else:
                aduse[j] = False
                badlines += 1
                continue

            if maskval in model:
                # Model contains masked values
                aduse[j] = False
                badlines += 1
                continue

            # Perform a robust polynomial fit to the traces
            if settings.argflag['trace']['slits']['tilts']['method'].lower() == "spca":
                yfit = ytfit[wmask] / (msarc.shape[0] - 1.0)
            else:
                yfit = (2.0 * model[sz] - ytfit[wmask]) / (msarc.shape[0] - 1.0)
            wmsk, mcoeff = arutils.robust_polyfit(xtfit[wmask], yfit,
                                                  settings.argflag['trace']['slits']['tilts']['order'],
                                                  function=settings.argflag['trace']['slits']['function'],
                                                  sigma=2.0, minv=0.0, maxv=msarc.shape[1] - 1.0)
            # Update the mask
            wmask = wmask[np.where(wmsk == 0)]

            # Save the tilt angle, and unmask the row
            factr = (msarc.shape[0] - 1.0) * arutils.func_val(mcoeff, ordcen[arcdet[j], slit],
                                                              settings.argflag['trace']['slits']['function'],
                                                              minv=0.0, maxv=msarc.shape[1] - 1.0)
            idx = int(factr + 0.5)
            if (idx > 0) and (idx < msarc.shape[0]):
                maskrows[idx] = 0
                tcoeff[:, idx] = mcoeff.copy()
            # Restrict to good IDs?
            if settings.argflag['trace']['slits']['tilts']['idsonly']:
                if not aduse[j]:
                    maskrows[idx] = 1

            xtilt[xint:lastx, j] = xtfit / (msarc.shape[1] - 1.0)
            ytilt[xint:lastx, j] = arcdet[j] / (msarc.shape[0] - 1.0)
            ztilt[xint:lastx, j] = ytfit / (msarc.shape[0] - 1.0)
            if settings.argflag['trace']['slits']['tilts']['method'].lower() == "spline":
                mtilt[xint:lastx, j] = model / (msarc.shape[0] - 1.0)
            elif settings.argflag['trace']['slits']['tilts']['method'].lower() == "interp":
                mtilt[xint:lastx, j] = (2.0 * model[sz] - model) / (msarc.shape[0] - 1.0)
            else:
                mtilt[xint:lastx, j] = (2.0 * model[sz] - model) / (msarc.shape[0] - 1.0)
            wbad = np.where(ytfit == maskval)[0]
            ztilt[xint + wbad, j] = maskval
            if wmask.size != 0:
                sigg = max(1.4826 * np.median(np.abs(ytfit - model)[wmask]) / np.sqrt(2.0), 1.0)
                wtilt[xint:lastx, j] = 1.0 / sigg
            # Extrapolate off the slit to the edges of the chip
            nfit = 6  # Number of pixels to fit a linear function to at the end of each trace
            xlof, xhif = np.arange(xint, xint + nfit), np.arange(lastx - nfit, lastx)
            xlo, xhi = np.arange(xint), np.arange(lastx, msarc.shape[1])
            glon = np.mean(xlof * mtilt[xint:xint + nfit, j]) - np.mean(xlof) * np.mean(mtilt[xint:xint + nfit, j])
            glod = np.mean(xlof ** 2) - np.mean(xlof) ** 2
            clo = np.mean(mtilt[xint:xint + nfit, j]) - (glon / glod) * np.mean(xlof)
            yhi = mtilt[lastx - nfit:lastx, j]
            try:
                ghin = np.mean(xhif * yhi) - np.mean(xhif) * np.mean(yhi)
            except:
                debugger.set_trace()
            ghid = np.mean(xhif ** 2) - np.mean(xhif) ** 2
            chi = np.mean(yhi) - (ghin / ghid) * np.mean(xhif)
            mtilt[0:xint, j] = (glon / glod) * xlo + clo
            mtilt[lastx:, j] = (ghin / ghid) * xhi + chi
        if badlines != 0:
            msgs.warn("There were {0:d} additional arc lines that should have been traced".format(badlines) +
                      msgs.newline() + "(perhaps lines were saturated?). Check the spectral tilt solution")

        # Masking
        maskrw = np.where(maskrows == 1)[0]
        maskrw.sort()
        extrap_row = maskrows.copy()
        xv = np.arange(msarc.shape[1])
        # Tilt values
        tiltval = arutils.func_val(tcoeff, xv, settings.argflag['trace']['slits']['function'],
                                   minv=0.0, maxv=msarc.shape[1] - 1.0).T
        msgs.work("May need to do a check here to make sure ofit is reasonable")
        ofit = settings.argflag['trace']['slits']['tilts']['params']
        lnpc = len(ofit) - 1
        # Only do a PCA if there are enough good orders
        if np.sum(1.0 - extrap_row) > ofit[0] + 1:
            # Perform a PCA on the tilts
            msgs.info("Performing a PCA on the tilts")
            ordsnd = np.linspace(0.0, 1.0, msarc.shape[0])
            xcen = xv[:, np.newaxis].repeat(msarc.shape[0], axis=1)
            fitted, outpar = arpca.basis(xcen, tiltval, tcoeff, lnpc, ofit, weights=None,
                                         x0in=ordsnd, mask=maskrw, skipx0=False,
                                         function=settings.argflag['trace']['slits']['function'])
#            arqa.pca_plot(slf, outpar, ofit, 'Arc', pcadesc="Spectral Tilt PCA", addOne=False)
            arpca.pca_plot(slf, outpar, ofit, 'Arc', pcadesc="Spectral Tilt PCA", addOne=False)
            # Extrapolate the remaining orders requested
            orders = np.linspace(0.0, 1.0, msarc.shape[0])
            extrap_tilt, outpar = arpca.extrapolate(outpar, orders, function=settings.argflag['trace']['slits']['function'])
            polytilts = extrap_tilt.T
        else:
            # Fit the model with a 2D polynomial
            msgs.warn("Could not perform a PCA when tracing the spectral tilt" + msgs.newline() +
                      "Not enough well-traced arc lines")
            msgs.info("Fitting tilts with a low order, 2D polynomial")
            wgd = np.where(xtilt != maskval)
            coeff = arutils.polyfit2d_general(xtilt[wgd], ytilt[wgd], mtilt[wgd], fitxy)
            polytilts = arutils.polyval2d_general(coeff, np.linspace(0.0, 1.0, msarc.shape[1]),
                                                  np.linspace(0.0, 1.0, msarc.shape[0]))

        if settings.argflag['trace']['slits']['tilts']['method'].lower() == "interp":
            msgs.info("Interpolating and Extrapolating the tilts")
            xspl = np.linspace(0.0, 1.0, msarc.shape[1])
            # yspl = np.append(0.0, np.append(arcdet[np.where(aduse)]/(msarc.shape[0]-1.0), 1.0))
            # yspl = np.append(0.0, np.append(polytilts[arcdet[np.where(aduse)], msarc.shape[1]/2], 1.0))
            ycen = np.diag(polytilts[arcdet[np.where(aduse)], ordcen[arcdet[np.where(aduse), slit]]])
            yspl = np.append(0.0, np.append(ycen, 1.0))
            zspl = np.zeros((msarc.shape[1], np.sum(aduse) + 2))
            zspl[:, 1:-1] = mtilt[:, np.where(aduse)[0]]
            # zspl[:, 1:-1] = polytilts[arcdet[np.where(aduse)[0]], :].T
            zspl[:, 0] = zspl[:, 1] + polytilts[0, :] - polytilts[arcdet[np.where(aduse)[0][0]], :]
            zspl[:, -1] = zspl[:, -2] + polytilts[-1, :] - polytilts[arcdet[np.where(aduse)[0][-1]], :]
            # Make sure the endpoints are set to 0.0 and 1.0
            zspl[:, 0] -= zspl[ordcen[0, 0], slit]
            zspl[:, -1] = zspl[:, -1] - zspl[ordcen[-1, slit], -1] + 1.0
            # Prepare the spline variables
            # if False:
            #     pmin = 0
            #     pmax = -1
            # else:
            #     pmin = int(max(0, np.min(slf._lordloc[det-1])))
            #     pmax = int(min(msarc.shape[1], np.max(slf._rordloc[det-1])))
            # xsbs = np.outer(xspl, np.ones(yspl.size))
            # ysbs = np.outer(np.ones(xspl.size), yspl)
            # zsbs = zspl[wgd]
            # Restrict to good portion of the image
            tiltspl = interpolate.RectBivariateSpline(xspl, yspl, zspl, kx=3, ky=3)
            yval = np.linspace(0.0, 1.0, msarc.shape[0])
            tilts = tiltspl(xspl, yval, grid=True).T
        elif settings.argflag['trace']['slits']['tilts']['method'].lower() == "spline":
            msgs.info("Performing a spline fit to the tilts")
            wgd = np.where((ytilt != maskval) & (ztilt != maskval))
            txsbs = xtilt[wgd]
            tysbs = ytilt[wgd]
            tzsbs = ztilt[wgd]
            twsbs = wtilt[wgd]
            # Append the end points
            wlo = np.where((ytilt == np.min(tysbs)) & (ytilt != maskval) & (ztilt != maskval))
            whi = np.where((ytilt == np.max(tysbs)) & (ytilt != maskval) & (ztilt != maskval))
            xlo = (xtilt[wlo] * (msarc.shape[1] - 1.0)).astype(np.int)
            xhi = (xtilt[whi] * (msarc.shape[1] - 1.0)).astype(np.int)
            xsbs = np.append(xtilt[wlo], np.append(txsbs, xtilt[whi]))
            ysbs = np.append(np.zeros(wlo[0].size), np.append(tysbs, np.ones(whi[0].size)))
            zlo = ztilt[wlo] + polytilts[0, xlo] - polytilts[arcdet[np.where(aduse)[0][0]], xlo]
            zhi = ztilt[whi] + polytilts[-1, xhi] - polytilts[arcdet[np.where(aduse)[0][-1]], xhi]
            zsbs = np.append(zlo, np.append(tzsbs, zhi))
            wsbs = np.append(wtilt[wlo], np.append(twsbs, wtilt[whi]))
            # Generate the spline curve
            tiltspl = interpolate.SmoothBivariateSpline(xsbs, zsbs, ysbs, w=wsbs, kx=3, ky=3,
                                                        s=xsbs.size, bbox=[0.0, 1.0,
                                                        min(zsbs.min(),0.0), max(zsbs.max(),1.0)])
            xspl = np.linspace(0.0, 1.0, msarc.shape[1])
            yspl = np.linspace(0.0, 1.0, msarc.shape[0])
            tilts = tiltspl(xspl, yspl, grid=True).T
            # QA
            if msgs._debug['tilts']:
                tiltqa = tiltspl(xsbs, zsbs, grid=False)
                plt.clf()
                # plt.imshow((zsbs-tiltqa)/zsbs, origin='lower')
                # plt.imshow((ysbs-tiltqa)/ysbs, origin='lower')
                plt.plot(xsbs, (ysbs - tiltqa) / ysbs, 'bx')
                plt.plot(xsbs, 1.0 / (wsbs * ysbs), 'r-')
                plt.ylim(-5e-2, 5e-2)
                # plt.colorbar()
                plt.show()
                debugger.set_trace()
        elif settings.argflag['trace']['slits']['tilts']['method'].lower() == "spca":
            # Slit position
            xspl = np.linspace(0.0, 1.0, msarc.shape[1])
            # Trace positions down center of the order
            ycen = np.diag(polytilts[arcdet[np.where(aduse)], ordcen[arcdet[np.where(aduse)], slit:slit+1]])
            yspl = np.append(0.0, np.append(ycen, 1.0))
            # Trace positions as measured+modeled
            zspl = np.zeros((msarc.shape[1], np.sum(aduse) + 2))
            zspl[:, 1:-1] = polytilts[arcdet[np.where(aduse)[0]], :].T
            zspl[:, 0] = zspl[:, 1] + polytilts[0, :] - polytilts[arcdet[np.where(aduse)[0][0]], :]
            zspl[:, -1] = zspl[:, -2] + polytilts[-1, :] - polytilts[arcdet[np.where(aduse)[0][-1]], :]
            # Make sure the endpoints are set to 0.0 and 1.0
            zspl[:, 0] -= zspl[ordcen[0, slit], 0]
            zspl[:, -1] = zspl[:, -1] - zspl[ordcen[-1, slit], -1] + 1.0
            # Prepare the spline variables
            if False:
                pmin = 0
                pmax = -1
            else:
                pmin = int(max(0, np.min(slf._lordloc[det - 1])))
                pmax = int(min(msarc.shape[1], np.max(slf._rordloc[det - 1])))
            xsbs = np.outer(xspl, np.ones(yspl.size))[pmin:pmax, :]
            ysbs = np.outer(np.ones(xspl.size), yspl)[pmin:pmax, :]
            zsbs = zspl[pmin:pmax, :]
            # Spline
            msgs.work('Consider adding weights to SmoothBivariate in spca')
            tiltspl = interpolate.SmoothBivariateSpline(xsbs.flatten(), zsbs.flatten(),
                                                        ysbs.flatten(), kx=3, ky=3, s=xsbs.size)
            # Finish
            yval = np.linspace(0.0, 1.0, msarc.shape[0])
            tilts = tiltspl(xspl, yval, grid=True).T
            if False:
                tiltqa = tiltspl(xsbs.flatten(), zsbs.flatten(), grid=False).reshape(xsbs.shape)
                plt.clf()
                # plt.imshow((zsbs-tiltqa)/zsbs, origin='lower')
                plt.imshow((ysbs - tiltqa) / ysbs, origin='lower')
                plt.colorbar()
                plt.show()
                debugger.set_trace()
        elif settings.argflag['trace']['slits']['tilts']['method'].lower() == "pca":
            tilts = polytilts.copy()
        # Save into final_tilts
        word = np.where(slf._slitpix[det - 1] == slit+1)
        final_tilts[word] = tilts[word]

        # Now do the QA
        if slit == np.max(gdslits):
            msgs.info("Preparing arc tilt QA data")
            tiltsplot = tilts[arcdet, :].T
            tiltsplot *= (msarc.shape[0] - 1.0)
            # Shift the plotted tilts about the centre of the slit
            ztilto = ztilt.copy()
            adj = np.diag(tilts[arcdet, ordcen[arcdet, slit:slit+1]])
            zmsk = np.where(ztilto == maskval)
            ztilto = 2.0 * np.outer(np.ones(ztilto.shape[0]), adj) - ztilto
            ztilto[zmsk] = maskval
            ztilto[np.where(ztilto != maskval)] *= (msarc.shape[0] - 1.0)
            for i in range(arcdet.size):
                w = np.where(ztilto[:, i] != maskval)
                if w[0].size != 0:
                    twa = (xtilt[w[0], i] * (msarc.shape[1] - 1.0) + 0.5).astype(np.int)
                    # fitcns = np.polyfit(w[0], ztilt[w[0], i] - tiltsplot[twa, i], 0)[0]
                    fitcns = np.median(ztilto[w[0], i] - tiltsplot[twa, i])
                    # if abs(fitcns) > 1.0:
                    #     msgs.warn("The tilt of Arc Line {0:d} might be poorly traced".format(i+1))
                    tiltsplot[:, i] += fitcns

            xdat = xtilt.copy()
            xdat[np.where(xdat != maskval)] *= (msarc.shape[1] - 1.0)

            msgs.info("Plotting arc tilt QA")
        #    arqa.plot_orderfits(slf, tiltsplot, ztilto, xdata=xdat, xmodl=np.arange(msarc.shape[1]),
        #                        textplt="Arc line", maxp=9, desc="Arc line spectral tilts", maskval=maskval)
            plot_orderfits(slf, tiltsplot, ztilto, xdata=xdat, xmodl=np.arange(msarc.shape[1]),
                           textplt="Arc line", maxp=9, desc="Arc line spectral tilts", maskval=maskval, slit=slit)
    # Finish
    return final_tilts, satmask, outpar


def get_censpec(slf, frame, det, gen_satmask=False):
    """ Extract a simple spectrum down the center of each slit
    Parameters
    ----------
    slf :
    frame : ndarray
      Image
    det : int
    gen_satmask : bool, optional
      Generate a saturation mask?

    Returns
    -------
    arccen : ndarray
      Extracted arcs.  This *need* not be one per slit/order,
      although I wish it were (with `rejected` ones padded with zeros)
    maskslit : bool array
      1 = Bad slit/order for extraction (incomplete)
      0 = Ok
    satmask : ndarray, optional
      Saturation mask
      Returned in gen_satmask=True
    """
    dnum = settings.get_dnum(det)

    ordcen = 0.5*(slf._lordloc[det-1]+slf._rordloc[det-1])
    ordwid = 0.5*np.abs(slf._lordloc[det-1]-slf._rordloc[det-1])
    if gen_satmask:
        msgs.info("Generating a mask of arc line saturation streaks")
#        t = time.clock()
#        _satmask = arcyarc.saturation_mask(frame,
#                            settings.spect[dnum]['saturation']*settings.spect[dnum]['nonlinear'])
#        print('Old saturation_mask: {0} seconds'.format(time.clock() - t))
        satmask = ararc.new_saturation_mask(frame,
                            settings.spect[dnum]['saturation']*settings.spect[dnum]['nonlinear'])
#        print('New saturation_mask: {0} seconds'.format(time.clock() - t))
#        # Allow for minor differences
#        if np.sum(_satmask != satmask) > 0.1*np.prod(satmask.shape):
#            plt.imshow(_satmask, origin='lower', interpolation='nearest', aspect='auto')
#            plt.colorbar()
#            plt.show()
#            plt.imshow(satmask, origin='lower', interpolation='nearest', aspect='auto')
#            plt.colorbar()
#            plt.show()
#            plt.imshow(_satmask-satmask, origin='lower', interpolation='nearest', aspect='auto')
#            plt.colorbar()
#            plt.show()
#
#        assert np.sum(_satmask != satmask) < 0.1*np.prod(satmask.shape), \
#                    'Old and new saturation_mask are too different'

#        print('calling order saturation')
#        t = time.clock()
#        _satsnd = arcyarc.order_saturation(satmask, (ordcen+0.5).astype(int),
#                                          (ordwid+0.5).astype(int))
#        print('Old order_saturation: {0} seconds'.format(time.clock() - t))
#        t = time.clock()
        satsnd = ararc.new_order_saturation(satmask, (ordcen+0.5).astype(int),
                                             (ordwid+0.5).astype(int))
#        print('New order_saturation: {0} seconds'.format(time.clock() - t))
#        assert np.sum(_satsnd != satsnd) == 0, \
#                    'Difference between old and new order_saturation, satsnd'

    # Extract a rough spectrum of the arc in each slit
    msgs.info("Extracting an approximate arc spectrum at the centre of each slit")
    tordcen = None
    maskslit = np.zeros(ordcen.shape[1], dtype=np.int)
    for i in range(ordcen.shape[1]):
        wl = np.size(np.where(ordcen[:, i] <= slf._pixlocn[det-1][0,0,1])[0])
        wh = np.size(np.where(ordcen[:, i] >= slf._pixlocn[det-1][0,-1,1])[0])
        if wl == 0 and wh == 0:
            # The center of the slit is always on the chip
            if tordcen is None:
                tordcen = np.zeros((ordcen.shape[0], 1), dtype=np.float)
                tordcen[:, 0] = ordcen[:, i]
            else:
                tordcen = np.append(tordcen, ordcen[:, i].reshape((ordcen.shape[0], 1)), axis=1)
        else:
            # A slit isn't always on the chip
            if tordcen is None:
                tordcen = np.zeros((ordcen.shape[0], 1), dtype=np.float)
            else:
                tordcen = np.append(tordcen, ordcen[:, i].reshape((ordcen.shape[0], 1)), axis=1)
            maskslit[i] = 1
    w = np.where(maskslit == 0)[0]
    if tordcen is None:
        msgs.warn("Could not determine which slits are fully on the detector")
        msgs.info("Assuming all slits are fully on the detector")
        ordcen = phys_to_pix(ordcen, slf._pixlocn[det-1], 1)
    else:
        ordcen = phys_to_pix(tordcen[:,w], slf._pixlocn[det-1], 1)

    pixcen = np.arange(frame.shape[0])
    temparr = pixcen.reshape(frame.shape[0], 1).repeat(ordcen.shape[1], axis=1)
    # Average over three pixels to remove some random fluctuations, and increase S/N
    op1 = ordcen+1
    op2 = ordcen+2
    om1 = ordcen-1
    om2 = ordcen-2
    w = np.where(om1 < 0)
    om1[w] += 1
    w = np.where(om2 == -1)
    om2[w] += 1
    w = np.where(om2 == -2)
    om2[w] += 2
    w = np.where(op1 >= frame.shape[1])
    op1[w] -= 1
    w = np.where(op2 == frame.shape[1])
    op2[w] -= 1
    w = np.where(op2 == frame.shape[1]+1)
    op2[w] -= 2
    arccen = (1.0/5.0) * (frame[temparr, ordcen] +
              frame[temparr, op1] + frame[temparr, op2] +
              frame[temparr, om1] + frame[temparr, om2])
    del temparr

    if gen_satmask:
        return arccen, maskslit, satsnd
    else:
        return arccen, maskslit


<<<<<<< HEAD
def wrapper_gen_pixloc(frame, det, **kwargs):
    dnum = settings.get_dnum(det)
    xgap = settings.spect[dnum]['xgap']
    ygap = settings.spect[dnum]['ygap']
    ysize = settings.spect[dnum]['ysize']
    # Do it
    return gen_pixloc(frame, xgap, ygap, ysize, **kwargs)


def gen_pixloc(frame, xgap, ygap, ysize, gen=True):
    """
=======
def gen_pixloc(frame, det, gen=True):
    """23
>>>>>>> e33fc824
    Generate an array of physical pixel coordinates

    Parameters
    ----------
    frame : ndarray
      uniformly illuminated and normalized flat field frame
    det : int
      Index of the detector

    Returns
    -------
    locations : ndarray
      A 3D array containing the x center, y center, x width and y width of each pixel.
      The returned array has a shape:   frame.shape + (4,)
    """
    #dnum = settings.get_dnum(det)
    msgs.info("Deriving physical pixel locations on the detector")
    locations = np.zeros((frame.shape[0],frame.shape[1],4))
    if gen:
        msgs.info("Pixel gap in the dispersion direction = {0:4.3f}".format(xgap))
        msgs.info("Pixel size in the dispersion direction = {0:4.3f}".format(1.0))
        xs = np.arange(frame.shape[0]*1.0)*xgap
        xt = 0.5 + np.arange(frame.shape[0]*1.0) + xs
        msgs.info("Pixel gap in the spatial direction = {0:4.3f}".format(ygap))
        msgs.info("Pixel size in the spatial direction = {0:4.3f}".format(ysize))
        ys = np.arange(frame.shape[1])*ygap*ysize
        yt = ysize*(0.5 + np.arange(frame.shape[1]*1.0)) + ys
        xloc, yloc = np.meshgrid(xt, yt)
#		xwid, ywid = np.meshgrid(xs,ys)
        msgs.info("Saving pixel locations")
        locations[:,:,0] = xloc.T
        locations[:,:,1] = yloc.T
        locations[:,:,2] = 1.0
        locations[:,:,3] = ysize
    else:
        msgs.error("Have not yet included an algorithm to automatically generate pixel locations")
    return locations


def phys_to_pix(array, pixlocn, axis):
    """
    Generate an array of physical pixel coordinates

    Parameters
    ----------
    array : ndarray
      An array of physical pixel locations
    pixlocn : ndarray
      A 3D array containing the x center, y center, x width and y width of each pixel.
    axis : int
      The axis that the input array probes

    Returns
    -------
    pixarr : ndarray
      The pixel locations of the input array (as seen on a computer screen)
    """
    diff = pixlocn[:,0,0] if axis == 0 else pixlocn[0,:,1]

#    print('calling phys_to_pix')
#    t = time.clock()
#    _pixarr = arcytrace.phys_to_pix(np.array([array]).T, diff).flatten() \
#                if len(np.shape(array)) == 1 else arcytrace.phys_to_pix(array, diff)
#    print('Old phys_to_pix: {0} seconds'.format(time.clock() - t))
#    t = time.clock()
    pixarr = new_phys_to_pix(array, diff)
#    print('New phys_to_pix: {0} seconds'.format(time.clock() - t))
#    assert np.sum(_pixarr != pixarr) == 0, 'Difference between old and new phys_to_pix, pixarr'

    return pixarr


def prune_peaks(hist, pks, pkidx, debug=False):
    """ Identify the most well defined peaks
    And prune peaks too close to one another

    Parameters
    ----------
    hist : ndarray
      Histogram of detections
    pks : ndarray
      Indices of candidate peak locations
    pkidx : int
      Index of highest peak

    Returns
    -------
    msk : ndarray
      An mask of good peaks (1) and bad peaks (0)
    """

    sz_i = pks.shape[0]

    msk = np.zeros(sz_i, dtype=np.int)

    lgd = 1  # Was the previously inspected peak a good one?
    for ii in range(0, sz_i-1):
        cnt = 0
        for jj in range(pks[ii], pks[ii+1]):
            if hist[jj] == 0:
                cnt += 1
        if cnt < 2:  # Two peaks too close to each other.  Should we really eliminate both??
            msk[ii] = 0
            msk[ii+1] = 0
            lgd = 0
        else:
            # If the difference is acceptable, the right peak is acceptable,
            # the left peak is acceptable if it was not previously labelled as unacceptable
            if lgd == 1:
                msk[ii] = 1
            msk[ii+1] = 1
            lgd = 1
    if debug:
        debugger.set_trace()

    '''
    # Now only consider the peaks closest to the highest peak
    lgd = 1
    # If the highest peak was zeroed out, this will zero out everyone!
    for ii in range(pkidx, sz_i):
        if msk[ii] == 0:
            lgd = 0
        elif lgd == 0:
            msk[ii] = 0
    lgd = 1
    # If the highest peak was zeroed out, this will zero out everyone!
    for ii in range(0, pkidx):
        if msk[pkidx-ii] == 0:
            lgd = 0
        elif lgd == 0:
            msk[pkidx-ii] = 0
    '''
    if debug:
        debugger.set_trace()

    return msk


def slit_image(slf, det, scitrace, obj, tilts=None):
    """ Generate slit image for a given object
    Ignores changing plate scale (for now)
    The slit is approximated as a straight line in this calculation
    which should be reasonably accurate.  Better, the object profile
    generated from this approximation is applied in the same fashion
    so that the 'error' is compensated for.
    Parameters
    ----------
    slf
    det
    scitrace
    obj
    Returns
    -------
    slit_img : ndarray
    """
    # Setup
    if tilts is None:
        tilts = slf._tilts[det-1]
    ximg = np.outer(np.ones(tilts.shape[0]), np.arange(tilts.shape[1]))
    dypix = 1./tilts.shape[0]
    #  Trace
    xtrc = np.round(scitrace['traces'][:, obj]).astype(int)
    wch = np.where((xtrc >= 0) & (xtrc <= tilts.shape[1]-1))
    msgs.work("Use 2D spline to evaluate tilts")
    trc_tilt = np.zeros(tilts.shape[0], dtype=np.float)
    trc_tilt[wch] = tilts[np.arange(tilts.shape[0])[wch], xtrc[wch]]
    trc_tilt_img = np.outer(trc_tilt, np.ones(tilts.shape[1]))
    # Slit image
    msgs.work("Should worry about changing plate scale")
    dy = (tilts - trc_tilt_img)/dypix  # Pixels
    dx = ximg - np.outer(scitrace['traces'][:, obj], np.ones(tilts.shape[1]))
    slit_img = np.sqrt(dx**2 - dy**2)
    neg = dx < 0.
    slit_img[neg] *= -1
    # Return
    return slit_img


def find_obj_minima(trcprof, fwhm=3., nsmooth=3, nfind=8, xedge=0.03,
        sig_thresh=5., peakthresh=None, triml=2, trimr=2, debug=False):
    ''' Find objects using a ported version of nminima from IDL (idlutils)
    
    Parameters
    ----------
    trcprof : ndarray
      1D array of the slit profile including objects
    fwhm : float, optional
      FWHM estimate of the seeing
    nsmooth : int, optional
      Kernel in pixels for Gaussian smoothing of trcprof
    nfind : int, optional
      Number of sources to identify
    xedge : float, optional
      Fraction of the slit on each edge to ignore peaks within
    sig_thresh : float, optional
      Number of sigma to reject when fitting
    peakthresh : float, optional
      Include objects whose peak exceeds this fraction of the highest peak
    triml : int, optional
    trimr : int, optional
    debug : bool, optional

    Returns
    -------
    objl : ndarray  (npeak)
      Left edges for each peak found
    objr : ndarray  (npeak)
      Right edges for each peak found
    bckl : ndarray (npeak, npix)
      Background regions in the slit, left of the peak
    bckr : ndarray (npeak, npix)
      Background regions in the slit, right of the peak
    '''
    npix = trcprof.size
    # Smooth
    if nsmooth > 0:
        yflux = convolve(-1*trcprof, Gaussian1DKernel(nsmooth))
    else:
        yflux = -1*trcprof
    #
    xvec = np.arange(len(yflux))
    # Find peaks
    peaks, sigmas, ledges, redges = arutils.find_nminima(yflux, xvec, minsep=fwhm, nfind=nfind, width=int(fwhm))
    fint = interpolate.interp1d(xvec, yflux, bounds_error=False, fill_value=0.)
    ypeaks = -1.*fint(peaks)
    # Sky background (for significance)
    imask = xvec == xvec
    for ipeak in peaks:  # Mask out for sky determination
        ibad = np.abs(xvec-ipeak) < fwhm
        imask[ibad] = False
    clip_yflux = sigma_clip(yflux[imask], axis=0, sigma=2.5)
    sky_std = np.std(clip_yflux)
    # Toss out peaks near edges
    xp = peaks/float(npix)/2.
    gdobj = (xp < (1-xedge)) * (xp > xedge)
    # Keep those above the threshold
    if np.sum(gdobj) > 1:
        threshold = sig_thresh*sky_std
        if peakthresh is not None:
            threshold = max(threshold, peakthresh*max(ypeaks[gdobj]))
        # Parse again
        gdthresh = (ypeaks > threshold)
        if np.any(gdthresh):  # Parse if at least one is bright enough
            gdobj = gdobj & gdthresh
    # Setup for finish
    nobj = np.sum(gdobj)
    objl = ledges[gdobj]  # Might need to set these by threshold
    objr = redges[gdobj]
    bck_mask = np.ones_like(trcprof).astype(int)
    # Mask out objects
    for ledge, redge in zip(objl,objr):
        bck_mask[ledge:redge+1] = 0
    # Mask out edges
    bck_mask[0:triml] = 0
    bck_mask[-trimr:] = 0
    bckl = np.outer(bck_mask, np.ones(nobj))
    bckr = bckl.copy()
    idx = np.arange(npix).astype(int)
    for kk,iobjr in enumerate(objr):
        pos = idx > iobjr
        bckl[pos,kk] = 0
        neg = idx < objl[kk]
        bckr[neg,kk] = 0
    # Return
    return objl, objr, bckl, bckr<|MERGE_RESOLUTION|>--- conflicted
+++ resolved
@@ -1869,6 +1869,9 @@
         elif np.max(rcen[:, o]) < 0:
             mask[o] = 1
             msgs.info("Slit {0:d} is off the detector - ignoring this slit".format(o + 1))
+        if np.median(rcen[:,o]-lcen[:,o]) < fracpix:
+            mask[o] = 1
+            msgs.info("Slit {0:d} is less than fracignore - ignoring this slit".format(o + 1))
     wok = np.where(mask == 0)[0]
     lcen = lcen[:, wok]
     rcen = rcen[:, wok]
@@ -2467,6 +2470,8 @@
                               settings['trace']['slits']['polyorder'], minv=minvf, maxv=maxvf)
     for i in range(ordsnd.size):
         if i in maskord:
+            if (i>=ordsnd[0]) and (i<ordsnd[-1]-1):  # JXP: Don't add orders that are already in there
+                continue
             coeffs = np.insert(coeffs, i, 0.0, axis=1)
             slitcen = np.insert(slitcen, i, 0.0, axis=1)
             lcent = np.insert(lcent, i, 0.0, axis=0)
@@ -3030,17 +3035,14 @@
         ww = np.where(edgearr > 0)
         rmin, rmax = np.min(edgearr[ww]), np.max(edgearr[ww])  # min/max are switched because of the negative signs
         #msgs.info("Ignoring any slit that spans < {0:3.2f}x{1:d} pixels on the detector".format(settings.argflag['trace']['slits']['fracignore'], int(edgearr.shape[0]*binby)))
-<<<<<<< HEAD
-        msgs.info("Ignoring any slit that spans < {0:3.2f}x{1:d} pixels on the detector".format(settings['trace']['slits']['fracignore'], int(edgearr.shape[1])))
-        fracpix = int(settings['trace']['slits']['fracignore']*edgearr.shape[1])
-=======
 
         # JFH I think this should be using the spatial dimension of the image and not the spectral dimension of the image, and am changing it accordingly
 #        msgs.info("Ignoring any slit that spans < {0:3.2f}x{1:d} pixels on the detector".format(settings.argflag['trace']['slits']['fracignore'], int(edgearr.shape[0])))
 #        fracpix = int(settings.argflag['trace']['slits']['fracignore']*edgearr.shape[0])
         msgs.info("Ignoring any slit that spans < {0:3.2f}x{1:d} pixels on the detector".format(settings.argflag['trace']['slits']['fracignore'], int(edgearr.shape[1])))
         fracpix = int(settings.argflag['trace']['slits']['fracignore']*edgearr.shape[1])
->>>>>>> e33fc824
+        msgs.info("Ignoring any slit that spans < {0:3.2f}x{1:d} pixels on the detector".format(settings['trace']['slits']['fracignore'], int(edgearr.shape[1])))
+        fracpix = int(settings['trace']['slits']['fracignore']*edgearr.shape[1])
 #        print('calling ignore_orders')
 #        t = time.clock()
 #        _edgearr = edgearr.copy()
@@ -3404,16 +3406,9 @@
         ww = np.where(np.in1d(allord, maskord) == False)[0]
         # Unmask where an order edge is located
         maskrows = np.ones(binarr.shape[1], dtype=np.int)
-<<<<<<< HEAD
-        #ldiffarr = np.round(ldiffarr[ww]).astype(np.int)
-        #rdiffarr = np.round(rdiffarr[ww]).astype(np.int)
-        ldiffarr = np.fmax(np.fmin(np.round(ldiffarr[ww]).astype(np.int), binarr.shape[1] - 1), 0)
-        rdiffarr = np.fmax(np.fmin(np.round(rdiffarr[ww]).astype(np.int), binarr.shape[1] - 1), 0)
-=======
         # JFH added fmax and fmin to fix bug where fits to slits are off the chip
         ldiffarr = np.fmax(np.fmin(np.round(ldiffarr[ww]).astype(np.int), binarr.shape[1]-1),0)
         rdiffarr = np.fmax(np.fmin(np.round(rdiffarr[ww]).astype(np.int),binarr.shape[1]-1),0)
->>>>>>> e33fc824
         maskrows[ldiffarr] = 0
         maskrows[rdiffarr] = 0
         # Extract the slit edge ID numbers associated with the acceptable traces
@@ -3533,12 +3528,8 @@
     # Illustrate where the orders fall on the detector (physical units)
     if msgs._debug['trace']:
         viewer, ch = ginga.show_image(mstrace)
-<<<<<<< HEAD
         #ginga.show_slits(viewer, ch, lcenint, rcenint)
         ginga.show_slits(viewer, ch, lcenint, rcenint, np.arange(nslit) + 1)
-=======
-        ginga.show_slits(viewer, ch, lcenint, rcenint,np.arange(nslit) +1)
->>>>>>> e33fc824
         debugger.set_trace()
     return lcenint, rcenint, extrapord
 
@@ -4915,7 +4906,6 @@
         return arccen, maskslit
 
 
-<<<<<<< HEAD
 def wrapper_gen_pixloc(frame, det, **kwargs):
     dnum = settings.get_dnum(det)
     xgap = settings.spect[dnum]['xgap']
@@ -4927,10 +4917,6 @@
 
 def gen_pixloc(frame, xgap, ygap, ysize, gen=True):
     """
-=======
-def gen_pixloc(frame, det, gen=True):
-    """23
->>>>>>> e33fc824
     Generate an array of physical pixel coordinates
 
     Parameters
