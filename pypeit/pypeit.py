"""
Main driver class for PypeIt run

.. include common links, assuming primary doc root is up one directory
.. include:: ../links.rst
"""
import time
import os
import numpy as np
import copy
from astropy.io import fits
from pypeit import msgs
from pypeit import calibrations
from pypeit.images import buildimage
from pypeit import ginga
from pypeit import reduce
from pypeit import spec2dobj
from pypeit.core import qa
from pypeit import specobjs
from pypeit.spectrographs.util import load_spectrograph
from pypeit import slittrace

from configobj import ConfigObj
from pypeit.par.util import parse_pypeit_file
from pypeit.par import PypeItPar
from pypeit.metadata import PypeItMetaData

from IPython import embed

class PypeIt(object):
    """
    This class runs the primary calibration and extraction in PypeIt

    .. todo::
        Fill in list of attributes!

    Args:
        pypeit_file (:obj:`str`):
            PypeIt filename.
        verbosity (:obj:`int`, optional):
            Verbosity level of system output.  Can be:

                - 0: No output
                - 1: Minimal output (default)
                - 2: All output

        overwrite (:obj:`bool`, optional):
            Flag to overwrite any existing files/directories.
        reuse_masters (:obj:`bool`, optional):
            Reuse any pre-existing calibration files
        logname (:obj:`str`, optional):
            The name of an ascii log file with the details of the
            reduction.
        show: (:obj:`bool`, optional):
            Show reduction steps via plots (which will block further
            execution until clicked on) and outputs to ginga. Requires
            remote control ginga session via ``ginga --modules=RC &``
        redux_path (:obj:`str`, optional):
            Over-ride reduction path in PypeIt file (e.g. Notebook usage)
        calib_only: (:obj:`bool`, optional):
            Only generate the calibration files that you can

    Attributes:
        pypeit_file (:obj:`str`):
            Name of the pypeit file to read.  PypeIt files have a
            specific set of valid formats. A description can be found
            :ref:`pypeit_file`.
        fitstbl (:obj:`pypeit.metadata.PypeItMetaData`): holds the meta info

    """
#    __metaclass__ = ABCMeta

    def __init__(self, pypeit_file, verbosity=2, overwrite=True, reuse_masters=False, logname=None,
                 show=False, redux_path=None, calib_only=False):

        # Load
        cfg_lines, data_files, frametype, usrdata, setups \
                = parse_pypeit_file(pypeit_file, runtime=True)
        self.pypeit_file = pypeit_file
        self.calib_only = calib_only

        # Spectrograph
        cfg = ConfigObj(cfg_lines)
        spectrograph_name = cfg['rdx']['spectrograph']
        self.spectrograph = load_spectrograph(spectrograph_name)
        msgs.info('Loaded spectrograph {0}'.format(self.spectrograph.spectrograph))

        # --------------------------------------------------------------
        # Get the full set of PypeIt parameters
        #   - Grab a science or standard file for configuration specific parameters
        scistd_file = None
        for idx, row in enumerate(usrdata):
            if ('science' in row['frametype']) or ('standard' in row['frametype']):
                scistd_file = data_files[idx]
                break
        #   - Configuration specific parameters for the spectrograph
        if scistd_file is not None:
            msgs.info('Setting configuration-specific parameters using {0}'.format(
                      os.path.split(scistd_file)[1]))
        else:
            if self.calib_only:
                # Try to find an arc or trace
                for idx, row in enumerate(usrdata):
                    if ('arc' in row['frametype']) or ('trace' in row['frametype']):
                        scistd_file = data_files[idx]
        spectrograph_cfg_lines = self.spectrograph.config_specific_par(scistd_file).to_config()
        #   - Build the full set, merging with any user-provided
        #     parameters
        self.par = PypeItPar.from_cfg_lines(cfg_lines=spectrograph_cfg_lines, merge_with=cfg_lines)
        msgs.info('Built full PypeIt parameter set.')

        # Check the output paths are ready
        if redux_path is not None:
            self.par['rdx']['redux_path'] = redux_path

        # TODO: Write the full parameter set here?
        # --------------------------------------------------------------

        # --------------------------------------------------------------
        # Build the meta data
        #   - Re-initilize based on the file data
        msgs.info('Compiling metadata')
        self.fitstbl = PypeItMetaData(self.spectrograph, self.par, files=data_files,
                                      usrdata=usrdata, strict=True)
        #   - Interpret automated or user-provided data from the PypeIt
        #   file
        self.fitstbl.finalize_usr_build(frametype, setups[0])
        # --------------------------------------------------------------
        #   - Write .calib file (For QA naming amongst other things)
        calib_file = pypeit_file.replace('.pypeit', '.calib')
        self.fitstbl.write_calib(calib_file)

        # Other Internals
        self.logname = logname
        self.overwrite = overwrite

        # Currently the runtime argument determines the behavior for
        # reuse_masters.
        self.reuse_masters = reuse_masters
        self.show = show

        # Set paths
        self.calibrations_path = os.path.join(self.par['rdx']['redux_path'], self.par['calibrations']['master_dir'])

        # Check for calibrations
        if not self.calib_only:
            calibrations.check_for_calibs(self.par, self.fitstbl)

        # Report paths
        msgs.info('Setting reduction path to {0}'.format(self.par['rdx']['redux_path']))
        msgs.info('Master calibration data output to: {0}'.format(self.calibrations_path))
        msgs.info('Science data output to: {0}'.format(self.science_path))
        msgs.info('Quality assessment plots output to: {0}'.format(self.qa_path))
        # TODO: Is anything written to the qa dir or only to qa/PNGs?
        # Should we have separate calibration and science QA
        # directories?
        # An html file wrapping them all too

#        # Instantiate Calibrations class
#        if self.spectrograph.pypeline in ['MultiSlit', 'Echelle']:
#            self.caliBrate \
#                = calibrations.MultiSlitCalibrations(self.fitstbl, self.par['calibrations'],
#                                                     self.spectrograph, self.calibrations_path,
#                                                     qadir=self.qa_path,
#                                                     reuse_masters=self.reuse_masters,
#                                                     show=self.show,
#                                                     slitspat_num=self.par['rdx']['slitspatnum'])
#        elif self.spectrograph.pypeline in ['IFU']:
#            self.caliBrate \
#                = calibrations.IFUCalibrations(self.fitstbl, self.par['calibrations'],
#                                               self.spectrograph,
#                                               self.calibrations_path,
#                                               qadir=self.qa_path,
#                                               reuse_masters=self.reuse_masters,
#                                               show=self.show)
#        else:
#            msgs.error("No calibration available to support pypeline: {0:s}".format(self.spectrograph.pypeline))

        # Init
        self.verbosity = verbosity
        # TODO: I don't think this ever used

        self.det = None

        self.tstart = None
        self.basename = None
        self.sciI = None
        self.obstime = None

    @property
    def science_path(self):
        """Return the path to the science directory."""
        return os.path.join(self.par['rdx']['redux_path'], self.par['rdx']['scidir'])

    @property
    def qa_path(self):
        """Return the path to the top-level QA directory."""
        return os.path.join(self.par['rdx']['redux_path'], self.par['rdx']['qadir'])

    def build_qa(self):
        """
        Generate QA wrappers
        """
        qa.gen_mf_html(self.pypeit_file, self.qa_path)
        qa.gen_exp_html()

    # TODO: This should go in a more relevant place
    def spec_output_file(self, frame, twod=False):
        """
        Return the path to the spectral output data file.
        
        Args:
            frame (:obj:`int`):
                Frame index from :attr:`fitstbl`.
            twod (:obj:`bool`):
                Name for the 2D output file; 1D file otherwise.
        
        Returns:
            :obj:`str`: The path for the output file
        """
        return os.path.join(self.science_path, 'spec{0}d_{1}.fits'.format('2' if twod else '1',
                                                    self.fitstbl.construct_basename(frame)))

    def outfile_exists(self, frame):
        """
        Check whether the 2D outfile of a given frame already exists

        Args:
            frame (int): Frame index from fitstbl

        Returns:
            bool: True if the 2d file exists, False if it does not exist
        """
        return os.path.isfile(self.spec_output_file(frame, twod=True))

    def get_std_outfile(self, standard_frames):
        """
        Grab the output filename from an input list of standard_frame indices

        If more than one index is provided, the first is taken

        Args:
            standard_frames (list): List of indices corresponding to standard stars

        Returns:
            str: Full path to the standard spec1d output file
        """
        # TODO: Need to decide how to associate standards with
        # science frames in the case where there is more than one
        # standard associated with a given science frame.  Below, I
        # just use the first standard

        std_outfile = None
        std_frame = None if len(standard_frames) == 0 else standard_frames[0]
        # Prepare to load up standard?
        if std_frame is not None:
            std_outfile = self.spec_output_file(std_frame) \
                            if isinstance(std_frame, (int,np.integer)) else None
        if std_outfile is not None and not os.path.isfile(std_outfile):
            msgs.error('Could not find standard file: {0}'.format(std_outfile))
        return std_outfile
    
    def calib_all(self):
        """
        Create calibrations for all setups

        This will not crash if not all of the standard set of files are not provided


        """

        self.tstart = time.time()

        # Frame indices
        frame_indx = np.arange(len(self.fitstbl))
        for i in range(self.fitstbl.n_calib_groups):
            # Find all the frames in this calibration group
            in_grp = self.fitstbl.find_calib_group(i)
            grp_frames = frame_indx[in_grp]

            # Find the detectors to reduce
            detectors = PypeIt.select_detectors(detnum=self.par['rdx']['detnum'],
                                            ndet=self.spectrograph.ndet)
            # Loop on Detectors
            for self.det in detectors:
                # Instantiate Calibrations class
                self.caliBrate = calibrations.Calibrations.get_instance(
                    self.fitstbl, self.par['calibrations'], self.spectrograph,
                    self.calibrations_path, qadir=self.qa_path, reuse_masters=self.reuse_masters,
                    show=self.show, slitspat_num=self.par['rdx']['slitspatnum'])
                # Do it
                self.caliBrate.set_config(grp_frames[0], self.det, self.par['calibrations'])
                self.caliBrate.run_the_steps()

        # Finish
        self.print_end_time()

    def reduce_all(self):
        """
        Main driver of the entire reduction

        Calibration and extraction via a series of calls to reduce_exposure()

        """
        # Validate the parameter set
        self.par.validate_keys(required=['rdx', 'calibrations', 'scienceframe', 'reduce',
                                         'flexure'])
        self.tstart = time.time()

        # Find the standard frames
        is_standard = self.fitstbl.find_frames('standard')

        # Find the science frames
        is_science = self.fitstbl.find_frames('science')

        # Frame indices
        frame_indx = np.arange(len(self.fitstbl))

        # Iterate over each calibration group and reduce the standards
        for i in range(self.fitstbl.n_calib_groups):

            # Find all the frames in this calibration group
            in_grp = self.fitstbl.find_calib_group(i)

            # Find the indices of the standard frames in this calibration group:
            grp_standards = frame_indx[is_standard & in_grp]

            # Reduce all the standard frames, loop on unique comb_id
            u_combid_std= np.unique(self.fitstbl['comb_id'][grp_standards])
            for j, comb_id in enumerate(u_combid_std):
                frames = np.where(self.fitstbl['comb_id'] == comb_id)[0]
                bg_frames = np.where(self.fitstbl['bkg_id'] == comb_id)[0]
                if not self.outfile_exists(frames[0]) or self.overwrite:
                    std_spec2d, std_sobjs = self.reduce_exposure(frames, bg_frames=bg_frames)
                    # TODO come up with sensible naming convention for save_exposure for combined files
                    self.save_exposure(frames[0], std_spec2d, std_sobjs, self.basename)
                else:
                    msgs.info('Output file: {:s} already exists'.format(self.fitstbl.construct_basename(frames[0])) +
                              '. Set overwrite=True to recreate and overwrite.')

        # Iterate over each calibration group again and reduce the science frames
        for i in range(self.fitstbl.n_calib_groups):
            # Find all the frames in this calibration group
            in_grp = self.fitstbl.find_calib_group(i)

            # Find the indices of the science frames in this calibration group:
            grp_science = frame_indx[is_science & in_grp]
            # Associate standards (previously reduced above) for this setup
            std_outfile = self.get_std_outfile(frame_indx[is_standard])
            # Reduce all the science frames; keep the basenames of the science frames for use in flux calibration
            science_basename = [None]*len(grp_science)
            # Loop on unique comb_id
            u_combid = np.unique(self.fitstbl['comb_id'][grp_science])
            for j, comb_id in enumerate(u_combid):
                frames = np.where(self.fitstbl['comb_id'] == comb_id)[0]
                # Find all frames whose comb_id matches the current frames bkg_id.
                bg_frames = np.where((self.fitstbl['comb_id'] == self.fitstbl['bkg_id'][frames][0]) &
                                     (self.fitstbl['comb_id'] >= 0))[0]
                # JFH changed the syntax below to that above, which allows frames to be used more than once
                # as a background image. The syntax below would require that we could somehow list multiple
                # numbers for the bkg_id which is impossible without a comma separated list
#                bg_frames = np.where(self.fitstbl['bkg_id'] == comb_id)[0]
                import pdb
                pdb.set_trace()
                if not self.outfile_exists(frames[0]) or self.overwrite:
                    # TODO -- Should we reset/regenerate self.slits.mask for a new exposure
                    sci_spec2d, sci_sobjs = self.reduce_exposure(frames, bg_frames=bg_frames,
                                                    std_outfile=std_outfile)
                    science_basename[j] = self.basename
                    # TODO come up with sensible naming convention for save_exposure for combined files
                    self.save_exposure(frames[0], sci_spec2d, sci_sobjs, self.basename)
                else:
                    msgs.warn('Output file: {:s} already exists'.format(self.fitstbl.construct_basename(frames[0])) +
                              '. Set overwrite=True to recreate and overwrite.')

            msgs.info('Finished calibration group {0}'.format(i))

        # Finish
        self.print_end_time()

    # This is a static method to allow for use in coadding script 
    @staticmethod
    def select_detectors(detnum=None, ndet=1, slitspatnum=None):
        """
        Return the 1-indexed list of detectors to reduce.

        Args:
            detnum (:obj:`int`, :obj:`list`, optional):
                One or more detectors to reduce.  If None, return the
                full list for the provided number of detectors (`ndet`).
            ndet (:obj:`int`, optional):
                The number of detectors for this instrument.  Only used
                if `detnum is None`.

        Returns:
            list:  List of detectors to be reduced

        """
        if detnum is not None and slitspatnum is not None:
            msgs.error("You cannot specify both detnum and slitspatnum.  Too painful for over-writing SpecObjs")
        if detnum is None and slitspatnum is None:
            return np.arange(1, ndet+1).tolist()
        elif detnum is not None:
            return np.atleast_1d(detnum).tolist()
        else:
            return slittrace.parse_slitspatnum(slitspatnum)[0].tolist()

    def reduce_exposure(self, frames, bg_frames=None, std_outfile=None):
        """
        Reduce a single exposure

        Args:
            frame (:obj:`int`):
                0-indexed row in :attr:`fitstbl` with the frame to
                reduce.
            bg_frames (:obj:`list`, optional):
                List of frame indices for the background.
            std_outfile (:obj:`str`, optional):
                File with a previously reduced standard spectrum from
                PypeIt.

        Returns:
            dict: The dictionary containing the primary outputs of
            extraction.

        """

        # TODO:
        # - bg_frames should be None by default
        # - change doc string to reflect that more than one frame can be
        #   provided

        # if show is set, clear the ginga channels at the start of each new sci_ID
        if self.show:
            # TODO: Put this in a try/except block?
            ginga.clear_all()

        has_bg = True if bg_frames is not None and len(bg_frames) > 0 else False

        # Is this an IR reduction?
        # TODO: Why specific to IR?
        self.ir_redux = True if has_bg else False

        # Container for all the Spec2DObj
        all_spec2d = spec2dobj.AllSpec2DObj()
        all_spec2d['meta']['ir_redux'] = self.ir_redux

        # TODO -- Should we reset/regenerate self.slits.mask for a new exposure

        all_specobjs = specobjs.SpecObjs()

        # Print status message
        msgs_string = 'Reducing target {:s}'.format(self.fitstbl['target'][frames[0]]) + msgs.newline()
        # TODO: Print these when the frames are actually combined,
        # backgrounds are used, etc?
        msgs_string += 'Combining frames:' + msgs.newline()
        for iframe in frames:
            msgs_string += '{0:s}'.format(self.fitstbl['filename'][iframe]) + msgs.newline()
        msgs.info(msgs_string)
        if has_bg:
            bg_msgs_string = ''
            for iframe in bg_frames:
                bg_msgs_string += '{0:s}'.format(self.fitstbl['filename'][iframe]) + msgs.newline()
            bg_msgs_string = msgs.newline() + 'Using background from frames:' + msgs.newline() + bg_msgs_string
            msgs.info(bg_msgs_string)

        # Find the detectors to reduce
        detectors = PypeIt.select_detectors(detnum=self.par['rdx']['detnum'],
                                            slitspatnum=self.par['rdx']['slitspatnum'],
                                            ndet=self.spectrograph.ndet)
        if len(detectors) != self.spectrograph.ndet:
            msgs.warn('Not reducing detectors: {0}'.format(' '.join([ str(d) for d in 
                                set(np.arange(self.spectrograph.ndet))-set(detectors)])))

        # Loop on Detectors
        # TODO: Attempt to put in a multiprocessing call here?
        for self.det in detectors:
            msgs.info("Working on detector {0}".format(self.det))
            # Instantiate Calibrations class
            self.caliBrate = calibrations.Calibrations.get_instance(
                self.fitstbl, self.par['calibrations'], self.spectrograph,
                self.calibrations_path, qadir=self.qa_path, reuse_masters=self.reuse_masters,
                show=self.show, slitspat_num=self.par['rdx']['slitspatnum'])
            # These need to be separate to accomodate COADD2D
            self.caliBrate.set_config(frames[0], self.det, self.par['calibrations'])
            self.caliBrate.run_the_steps()
            # Extract
            # TODO: pass back the background frame, pass in background
            # files as an argument. extract one takes a file list as an
            # argument and instantiates science within
            all_spec2d[self.det], tmp_sobjs \
                    = self.reduce_one(frames, self.det, bg_frames, std_outfile=std_outfile)
            # Hold em
            if tmp_sobjs.nobj > 0:
                all_specobjs.add_sobj(tmp_sobjs)
            # JFH TODO write out the background frame?

            # TODO -- Save here?  Seems like we should.  Would probably need to use update_det=True

        # Return
        return all_spec2d, all_specobjs

    def get_sci_metadata(self, frame, det):
        """
        Grab the meta data for a given science frame and specific detector

        Args:
            frame (int): Frame index
            det (int): Detector index

        Returns:
            5 objects are returned::
                - str: Object type;  science or standard
                - str: Setup string from master_key()
                - astropy.time.Time: Time of observation
                - str: Basename of the frame
                - str: Binning of the detector

        """

        # Set binning, obstime, basename, and objtype
        binning = self.fitstbl['binning'][frame]
        obstime  = self.fitstbl.construct_obstime(frame)
        basename = self.fitstbl.construct_basename(frame, obstime=obstime)
        objtype  = self.fitstbl['frametype'][frame]
        if 'science' in objtype:
            objtype_out = 'science'
        elif 'standard' in objtype:
            objtype_out = 'standard'
        else:
            msgs.error('Unrecognized objtype')
        setup = self.fitstbl.master_key(frame, det=det)
        return objtype_out, setup, obstime, basename, binning

    def get_std_trace(self, std_redux, det, std_outfile):
        """
        Returns the trace of the standard if it is applicable to the current reduction

        Args:
            std_redux (bool): If False, proceed
            det (int): Detector index
            std_outfile (str): Filename for the standard star spec1d file

        Returns:
            ndarray or None: Trace of the standard star on input detector

        """
        if std_redux is False and std_outfile is not None:
            sobjs = specobjs.SpecObjs.from_fitsfile(std_outfile)
            # Does the detector match?
            # TODO Instrument specific logic here could be implemented with the parset. For example LRIS-B or LRIS-R we
            # we would use the standard from another detector
            this_det = sobjs.DET == det
            if np.any(this_det):
                sobjs_det = sobjs[this_det]
                sobjs_std = sobjs_det.get_std()
                # No standard extracted on this detector??
                if sobjs_std is None:
                    return None
                std_trace = sobjs_std.TRACE_SPAT
                # flatten the array if this multislit
                if 'MultiSlit' in self.spectrograph.pypeline:
                    std_trace = std_trace.flatten()
                elif 'Echelle' in self.spectrograph.pypeline:
                    std_trace = std_trace.T
                else:
                    msgs.error('Unrecognized pypeline')
            else:
                std_trace = None
        else:
            std_trace = None

        return std_trace

    def reduce_one(self, frames, det, bg_frames, std_outfile=None):
        """
        Reduce + Extract a single exposure/detector pair

        sci_ID and det need to have been set internally prior to calling this method

        Args:
            frames (:obj:`list`):
                List of frames to extract; stacked if more than one
                is provided
            det (:obj:`int`):
                Detector number (1-indexed)
            bg_frames (:obj:`list`):
                List of frames to use as the background. Can be
                empty.
            std_outfile (:obj:`str`, optional):
                Filename for the standard star spec1d file. Passed
                directly to :func:`get_std_trace`.

        Returns:
            tuple: Returns six `numpy.ndarray`_ objects and a
            :class:`pypeit.specobjs.SpecObjs` object with the
            extracted spectra from this exposure/detector pair. The
            six `numpy.ndarray`_ objects are (1) the science image,
            (2) its inverse variance, (3) the sky model, (4) the
            object model, (5) the model inverse variance, and (6) the
            mask.

        """
        # Grab some meta-data needed for the reduction from the fitstbl
        self.objtype, self.setup, self.obstime, self.basename, self.binning \
                = self.get_sci_metadata(frames[0], det)
        msgs.info("Extraction begins for {} on det={}".format(self.basename, det))
        # Is this a standard star?
        self.std_redux = 'standard' in self.objtype
        if self.std_redux:
            frame_par = self.par['calibrations']['standardframe']
        else:
            frame_par = self.par['scienceframe']
        # Get the standard trace if need be
        std_trace = self.get_std_trace(self.std_redux, det, std_outfile)

        # Build Science image
        sci_files = self.fitstbl.frame_paths(frames)
        sciImg = buildimage.buildimage_fromlist(
            self.spectrograph, det, frame_par,
            sci_files, bias=self.caliBrate.msbias, bpm=self.caliBrate.msbpm,
            flatimages=self.caliBrate.flatimages,
            slits=self.caliBrate.slits,  # For flexure correction
            ignore_saturation=False)

        # Background Image?
        if len(bg_frames) > 0:
            bg_file_list = self.fitstbl.frame_paths(bg_frames)
            sciImg = sciImg.sub(
                buildimage.buildimage_fromlist(
                self.spectrograph, det, frame_par,bg_file_list,
                bpm=self.caliBrate.msbpm, bias=self.caliBrate.msbias,
                flatimages=self.caliBrate.flatimages,
                slits=self.caliBrate.slits,  # For flexure correction
                ignore_saturation=False), frame_par['process'])

        # TODO :: need the standard star information, so do this for now
        self.caliBrate.std_outfile = std_outfile

        # Instantiate Reduce object
        # Required for pypeline specific object
        # At instantiaton, the fullmask in self.sciImg is modified
        self.redux = reduce.Reduce.get_instance(sciImg, self.spectrograph,
<<<<<<< HEAD
                                           self.par, self.caliBrate.slits,
                                           self.caliBrate.wavetilts,
                                           self.caliBrate.wv_calib,
                                           self.caliBrate,
                                           self.objtype,
                                           ir_redux=self.ir_redux,
                                           std_redux=self.std_redux,
                                           setup=self.setup,
                                           show=self.show,
                                           det=det, binning=self.binning)
=======
                                         self.par, self.caliBrate,
                                         self.objtype,
                                         ir_redux=self.ir_redux,
                                         std_redux=self.std_redux,
                                         setup=self.setup,
                                         show=self.show,
                                         det=det, binning=self.binning)
>>>>>>> 34c9a91c
        # Show?
        if self.show:
            self.redux.show('image', image=sciImg.image, chname='processed',
                            slits=True, clear=True)

        # Prep for manual extraction (if requested)
        manual_extract_dict = self.fitstbl.get_manual_extract(frames, det)

        skymodel, objmodel, ivarmodel, outmask, sobjs, waveImg, tilts = self.redux.run(
            std_trace=std_trace, manual_extract_dict=manual_extract_dict, show_peaks=self.show,
            basename=self.basename, ra=self.fitstbl["ra"][frames[0]], dec=self.fitstbl["dec"][frames[0]],
            obstime=self.obstime)

        # TODO -- Save the slits yet again?


        # TODO -- Do this upstream
        # Tack on detector
        for sobj in sobjs:
            sobj.DETECTOR = sciImg.detector

        # Construct the Spec2DObj
        spec2DObj = spec2dobj.Spec2DObj(det=self.det,
                                        sciimg=sciImg.image,
                                        ivarraw=sciImg.ivar,
                                        skymodel=skymodel,
                                        objmodel=objmodel,
                                        ivarmodel=ivarmodel,
                                        waveimg=waveImg,
                                        bpmmask=outmask,
                                        detector=sciImg.detector,
                                        sci_spat_flexure=sciImg.spat_flexure,
                                        tilts=tilts,
                                        slits=copy.deepcopy(self.caliBrate.slits))
        spec2DObj.process_steps = sciImg.process_steps

        # Return
        return spec2DObj, sobjs


    def save_exposure(self, frame, all_spec2d, all_specobjs, basename):
        """
        Save the outputs from extraction for a given exposure

        Args:
            frame (:obj:`int`):
                0-indexed row in the metadata table with the frame
                that has been reduced.
            all_spec2d(:class:`pypeit.spec2dobj.AllSpec2DObj`):
            sci_dict (:obj:`dict`):
                Dictionary containing the primary outputs of
                extraction
            basename (:obj:`str`):
                The root name for the output file.

        Returns:
            None or SpecObjs:  All of the objects saved to disk

        """
        # TODO: Need some checks here that the exposure has been reduced?

        # Determine the headers
        row_fitstbl = self.fitstbl[frame]
        # Need raw file header information
        rawfile = self.fitstbl.frame_paths(frame)
        head2d = fits.getheader(rawfile, ext=self.spectrograph.primary_hdrext)

        # Check for the directory
        if not os.path.isdir(self.science_path):
            os.makedirs(self.science_path)

        subheader = self.spectrograph.subheader_for_spec(row_fitstbl, head2d)
        # 1D spectra
        if all_specobjs.nobj > 0:
            # Spectra
            outfile1d = os.path.join(self.science_path, 'spec1d_{:s}.fits'.format(basename))
            all_specobjs.write_to_fits(subheader, outfile1d,
                                       update_det=self.par['rdx']['detnum'],
                                       slitspatnum=self.par['rdx']['slitspatnum'])
            # Info
            outfiletxt = os.path.join(self.science_path, 'spec1d_{:s}.txt'.format(basename))
            all_specobjs.write_info(outfiletxt, self.spectrograph.pypeline)

        # 2D spectra
        outfile2d = os.path.join(self.science_path, 'spec2d_{:s}.fits'.format(basename))
        # Build header
        pri_hdr = all_spec2d.build_primary_hdr(head2d, self.spectrograph,
                                               redux_path=self.par['rdx']['redux_path'],
                                               master_key_dict=self.caliBrate.master_key_dict,
                                               master_dir=self.caliBrate.master_dir,
                                               subheader=subheader)
        # Write
        all_spec2d.write_to_fits(outfile2d, pri_hdr=pri_hdr, update_det=self.par['rdx']['detnum'])


    def msgs_reset(self):
        """
        Reset the msgs object
        """

        # Reset the global logger
        msgs.reset(log=self.logname, verbosity=self.verbosity)
        msgs.pypeit_file = self.pypeit_file

    def print_end_time(self):
        """
        Print the elapsed time
        """
        # Capture the end time and print it to user
        tend = time.time()
        codetime = tend-self.tstart
        if codetime < 60.0:
            msgs.info('Execution time: {0:.2f}s'.format(codetime))
        elif codetime/60.0 < 60.0:
            mns = int(codetime/60.0)
            scs = codetime - 60.0*mns
            msgs.info('Execution time: {0:d}m {1:.2f}s'.format(mns, scs))
        else:
            hrs = int(codetime/3600.0)
            mns = int(60.0*(codetime/3600.0 - hrs))
            scs = codetime - 60.0*mns - 3600.0*hrs
            msgs.info('Execution time: {0:d}h {1:d}m {2:.2f}s'.format(hrs, mns, scs))

    # TODO: Move this to fitstbl?
    def show_science(self):
        """
        Simple print of science frames
        """
        indx = self.fitstbl.find_frames('science')
        print(self.fitstbl[['target','ra','dec','exptime','dispname']][indx])

    def __repr__(self):
        # Generate sets string
        return '<{:s}: pypeit_file={}>'.format(self.__class__.__name__, self.pypeit_file)

<|MERGE_RESOLUTION|>--- conflicted
+++ resolved
@@ -259,7 +259,7 @@
         if std_outfile is not None and not os.path.isfile(std_outfile):
             msgs.error('Could not find standard file: {0}'.format(std_outfile))
         return std_outfile
-    
+
     def calib_all(self):
         """
         Create calibrations for all setups
@@ -360,8 +360,6 @@
                 # as a background image. The syntax below would require that we could somehow list multiple
                 # numbers for the bkg_id which is impossible without a comma separated list
 #                bg_frames = np.where(self.fitstbl['bkg_id'] == comb_id)[0]
-                import pdb
-                pdb.set_trace()
                 if not self.outfile_exists(frames[0]) or self.overwrite:
                     # TODO -- Should we reset/regenerate self.slits.mask for a new exposure
                     sci_spec2d, sci_sobjs = self.reduce_exposure(frames, bg_frames=bg_frames,
@@ -641,18 +639,6 @@
         # Required for pypeline specific object
         # At instantiaton, the fullmask in self.sciImg is modified
         self.redux = reduce.Reduce.get_instance(sciImg, self.spectrograph,
-<<<<<<< HEAD
-                                           self.par, self.caliBrate.slits,
-                                           self.caliBrate.wavetilts,
-                                           self.caliBrate.wv_calib,
-                                           self.caliBrate,
-                                           self.objtype,
-                                           ir_redux=self.ir_redux,
-                                           std_redux=self.std_redux,
-                                           setup=self.setup,
-                                           show=self.show,
-                                           det=det, binning=self.binning)
-=======
                                          self.par, self.caliBrate,
                                          self.objtype,
                                          ir_redux=self.ir_redux,
@@ -660,7 +646,6 @@
                                          setup=self.setup,
                                          show=self.show,
                                          det=det, binning=self.binning)
->>>>>>> 34c9a91c
         # Show?
         if self.show:
             self.redux.show('image', image=sciImg.image, chname='processed',
