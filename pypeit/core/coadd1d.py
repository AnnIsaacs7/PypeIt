import os
import scipy
import numpy as np
import matplotlib.pyplot as plt
from astropy import stats
from astropy.io import fits
from astropy import convolution
from IPython import embed
from astropy.table import Table
from astropy import constants

from pkg_resources import resource_filename
from pypeit import utils
from pypeit import msgs
from pypeit.core import load, save
from pypeit.core.wavecal import wvutils
from pypeit.core import pydl


from matplotlib.ticker import NullFormatter, NullLocator, MaxNLocator

## Plotting parameters
plt.rcdefaults()
plt.rcParams['font.family'] = 'times new roman'
plt.rcParams["xtick.top"] = True
plt.rcParams["ytick.right"] = True
plt.rcParams["xtick.minor.visible"] = True
plt.rcParams["ytick.minor.visible"] = True
plt.rcParams["ytick.direction"] = 'in'
plt.rcParams["xtick.direction"] = 'in'
plt.rcParams["xtick.labelsize"] = 15
plt.rcParams["ytick.labelsize"] = 15
plt.rcParams["axes.labelsize"] = 17


# TODO the other methods iref should be deprecated or removed
def get_wave_grid(waves, masks=None, wave_method='linear', iref=0, wave_grid_min=None,
                  wave_grid_max=None, dwave=None, dv=None, dloglam=None, samp_fact=1.0):
    """
    Create a new wavelength grid for the spectra to be rebinned and
    coadded on.

    Args:
        waves (ndarray): (nspec, nexp,)
            Set of N original wavelength arrays
        wave_method (str): optional
            Desired method for creating new wavelength grid:

                * 'iref' -- Use the first wavelength array (default)
                * 'velocity' -- Grid is uniform in velocity
                * 'log10'  -- Grid is uniform in log10(wave). This is the same as velocity.
                * 'linear' -- Constant pixel grid
                * 'concatenate' -- Meld the input wavelength arrays

        iref (int): optional
            Index in waves array for reference spectrum
        wave_grid_min (float): optional
            min wavelength value for the final grid
        wave_grid_max (float): optional
            max wavelength value for the final grid
        dwave (float):
            Pixel size in same units as input wavelength array (e.g. Angstroms)
            If not input, the median pixel size is calculated and used
        dv (float):
            Pixel size in km/s for velocity method
            If not input, the median km/s per pixel is calculated and used
        dloglam (float):
            Pixel size in log10(wave) for the log10 method.
        samp_fact (float):
            sampling factor to make the wavelength grid finer or
            coarser.  samp_fact > 1.0 oversamples (finer), samp_fact <
            1.0 undersamples (coarser)

    Returns:
<<<<<<< HEAD
        Returns two numpy.ndarray objects. (1) New wavelength grid, not
        masked; and (2) New wavelength grid evaluated at the centers of
        the wavelength bins, that is this grid is simply offset from
        wave_grid by dsamp/2.0, in either linear space or log10
        depending on whether linear or (log10 or velocity) was
        requested.  For iref or concatenate the linear wavelength
        sampling will be calculated.
=======
        wave_grid, wave_grid_mid, dsamp

             wave_grid (np.ndarray):
                  New wavelength grid, not masked
             wave_grid_mid (np.ndarray):
                  New wavelength grid evaluated at the centers of the wavelength bins, that is this
                  grid is simply offset from wave_grid by dsamp/2.0, in either linear space or log10
                  depending on whether linear or (log10 or velocity) was requested.  For iref or concatenate
                  the linear wavelength sampling will be calculated.
            dsamp (float):
                  The pixel sampling for wavelength grid created.


>>>>>>> f73126a7
    """
    c_kms = constants.c.to('km/s').value

    if masks is None:
        masks = waves > 1.0

    if wave_grid_min is None:
        wave_grid_min = waves[masks].min()
    if wave_grid_max is None:
        wave_grid_max = waves[masks].max()

    dwave_data, dloglam_data, resln_guess, pix_per_sigma = wvutils.get_sampling(waves)

    if ('velocity' in wave_method) or ('log10' in wave_method):
        if dv is not None and dloglam is not None:
            msgs.error('You can only specify dv or dloglam but not both')
        elif dv is not None:
            dloglam_pix = dv/c_kms/np.log(10.0)
        elif dloglam is not None:
            dloglam_pix = dloglam
        else:
            dloglam_pix = dloglam_data
        # Generate wavelength array
        wave_grid = wvutils.wavegrid(wave_grid_min, wave_grid_max, dloglam_pix, samp_fact=samp_fact, log10=True)
        loglam_grid_mid = np.log10(wave_grid) + dloglam_pix/samp_fact/2.0
        wave_grid_mid = np.power(10.0,loglam_grid_mid)
        dsamp = dloglam_pix

    elif 'linear' in wave_method: # Cosntant Angstrom
        if dwave is not None:
            dwave_pix = dwave
        else:
            dwave_pix = dwave_data
        # Generate wavelength array
        wave_grid = wvutils.wavegrid(wave_grid_min, wave_grid_max, dwave_pix, samp_fact=samp_fact)
        wave_grid_mid = wave_grid + dwave_pix/samp_fact/2.0
        dsamp = dwave_pix

    elif 'concatenate' in wave_method:  # Concatenate
        # Setup
        loglam = np.log10(waves) # This deals with padding (0's) just fine, i.e. they get masked..
        nexp = waves.shape[1]
        newloglam = loglam[:, iref]  # Deals with mask
        # Loop
        for j in range(nexp):
            if j == iref:
                continue
            #
            iloglam = loglam[:, j]
            dloglam_0 = (newloglam[1]-newloglam[0])
            dloglam_n =  (newloglam[-1] - newloglam[-2]) # Assumes sorted
            if (newloglam[0] - iloglam[0]) > dloglam_0:
                kmin = np.argmin(np.abs(iloglam - newloglam[0] - dloglam_0))
                newloglam = np.concatenate([iloglam[:kmin], newloglam])
            #
            if (iloglam[-1] - newloglam[-1]) > dloglam_n:
                kmin = np.argmin(np.abs(iloglam - newloglam[-1] - dloglam_n))
                newloglam = np.concatenate([newloglam, iloglam[kmin:]])
        # Finish
        wave_grid = np.power(10.0,newloglam)

    elif 'iref' in wave_method:
        wave_tmp = waves[:, iref]
        wave_grid = wave_tmp[ wave_tmp > 1.0]

    else:
        msgs.error("Bad method for wavelength grid: {:s}".format(wave_method))

    if ('iref' in wave_method) | ('concatenate' in wave_method):
        wave_grid_diff = np.diff(wave_grid)
        wave_grid_diff = np.append(wave_grid_diff, wave_grid_diff[-1])
        wave_grid_mid = wave_grid + wave_grid_diff / 2.0
        dsamp = np.median(wave_grid_diff)


    return wave_grid, wave_grid_mid, dsamp

def renormalize_errors_qa(chi, maskchi, sigma_corr, sig_range = 6.0, title='', qafile=None):
    '''
    Histogram QA plot of your chi distribution.

    Args:
        chi (ndarray):
            your chi values
        maskchi (ndarray, bool):
            True = good, mask for your chi array
        sigma_corr (float):
            corrected sigma
        sig_range (float):
            used to set binsize, default +- 6-sigma
        title (str):
            plot title
        qafile (str or None):
            output QA file name
    '''

    n_bins = 50
    binsize = 2.0*sig_range/n_bins
    bins_histo = -sig_range + np.arange(n_bins)*binsize+binsize/2.0

    xvals = np.arange(-10.0,10,0.02)
    gauss = scipy.stats.norm(loc=0.0,scale=1.0)
    gauss_corr = scipy.stats.norm(loc=0.0,scale=sigma_corr)

    plt.figure(figsize=(12, 8))
    plt.hist(chi[maskchi],bins=bins_histo,normed=True,histtype='step', align='mid',color='k',linewidth=3,label='Chi distribution')
    plt.plot(xvals,gauss.pdf(xvals),'c-',lw=3,label='sigma=1')
    plt.plot(xvals,gauss_corr.pdf(xvals),'m--',lw=2,label='new sigma={:4.2f}'.format(round(sigma_corr,2)))
    plt.ylabel('Residual distribution')
    plt.xlabel('chi')
    plt.xlim([-6.05,6.05])
    plt.legend(fontsize=13,loc=2)
    plt.title(title, fontsize=16, color='red')
    if qafile is not None:
        if len(qafile.split('.'))==1:
            msgs.info("No fomat given for the qafile, save to PDF format.")
            qafile = qafile+'.pdf'
        plt.savefig(qafile,dpi=300)
        msgs.info("Wrote QA: {:s}".format(qafile))
    plt.show()
    plt.close()


def renormalize_errors(chi, mask, clip = 6.0, max_corr = 5.0, title = '', debug=False):
    """

    Function for renormalizing errors. The distribbution of input chi
    (defined by chi = (data - model)/sigma) values is analyzed, and a
    correction factor to the standard deviation sigma_corr is returned.
    This should be multiplied into the errors. In this way, a rejection
    threshold of i.e. 3-sigma, will always correspond to roughly the
    same percentile.  This renormalization guarantees that rejection is
    not too agressive in cases where the empirical errors determined
    from the chi-distribution differ significantly from the noise model
    which was used to determine chi.

    Args:
        chi (ndarray):
            input chi values
        mask (ndarray, bool):
            True = good, mask for your chi array
        clip (float):
            threshold for outliers which will be clipped for the purpose
            of computing the renormalization factor
        max_corr (float):
            maximum corrected sigma allowed.
        title (str):
            title for QA plot, will parsed to renormalize_errors_qa
        debug (bool):
            whether or not show the QA plot created by renormalize_errors_qa

    Returns:
        (1) sigma_corr (float), corrected new sigma; (2) maskchi
        (ndarray, bool): new mask (True=good) which indicates the values
        used to compute the correction (i.e it includes clipping)

    """
    chi2 = chi**2
    maskchi = (chi2 < clip**2) & mask
    if (np.sum(maskchi) > 0):
        gauss_prob = 1.0 - 2.0 * scipy.stats.norm.cdf(-1.0)
        chi2_sigrej = np.percentile(chi2[maskchi], 100.0*gauss_prob)
        sigma_corr = np.sqrt(chi2_sigrej)
        if sigma_corr < 1.0:
            msgs.warn("Error renormalization found correction factor sigma_corr = {:f}".format(sigma_corr) +
                      " < 1." + msgs.newline() +
                      " Errors are overestimated so not applying correction")
            sigma_corr = 1.0
        if sigma_corr > max_corr:
            msgs.warn("Error renormalization found sigma_corr/sigma = {:f} > {:f}." + msgs.newline() +
                      "Errors are severely underestimated." + msgs.newline() +
                      "Setting correction to sigma_corr = {:4.2f}".format(sigma_corr, max_corr, max_corr))
            sigma_corr = max_corr

        if debug:
            renormalize_errors_qa(chi, maskchi, sigma_corr, title=title)

    else:
        msgs.warn('No good pixels in error_renormalize. There are probably issues with your data')
        sigma_corr = 1.0

    return sigma_corr, maskchi

def poly_model_eval(theta, func, model, wave, wave_min, wave_max):
    """
    Routine to evaluate the polynomial fit

    Args:
        theta (float ndarray):
           coefficient parameter vector
        func (str):
           polynomial type
        model (str):
           model type, valid model types are 'poly', 'square', or 'exp',
           corresponding to normal polynomial, squared polynomial, or
           exponentiated polynomial
        wave (float ndarray):
           array of wavelength values
        wave_min:
           minimum wavelength for polynomial fit range
        wave_max:
           maximum wavelength for polynomial fit range

    Returns:
        ndarray: Array of evaluated polynomial with same shape as wave
    """
    # Evaluate the polynomial for rescaling
    if 'poly' in model:
        ymult = utils.func_val(theta, wave, func, minx=wave_min, maxx=wave_max)
    elif 'square' in model:
        ymult = (utils.func_val(theta, wave, func, minx=wave_min, maxx=wave_max)) ** 2
    elif 'exp' in model:
        ymult = np.exp(utils.func_val(theta, wave, func, minx=wave_min, maxx=wave_max))
    else:
        msgs.error('Unrecognized value of model requested')

    return ymult


def poly_ratio_fitfunc_chi2(theta, flux_ref, thismask, arg_dict):
    """
    Function for computing the chi^2 loss function for solving for the polynomial rescaling of one spectrum to another.
    There are two non-standard things implemented here which increase ther robustness. The first is a non-standard error used for the
    chi, which adds robustness and increases the stability of the optimization. This was taken from the idlutils
    solve_poly_ratio code. The second thing is that the chi is remapped using the scipy huber loss function to
    reduce sensitivity to outliers, ased on the scipy cookbook on robust optimization.


    Args:
        theta (ndarray): parameter vector for the polymomial fit
        flux_ref (ndarray): reference flux that data will be rescaled to match
        thismask (ndarray, bool): mask for the current iteration of the optimization, True=good
        arg_dict (dict): dictionary containing arguments

    Returns:
        float: this is effectively the chi^2, i.e. the quantity to be
        minimized by the optimizer. Note that this is not formally the
        chi^2 since the huber loss function re-maps the chi to be less
        sensitive to outliers.
    """

    # Unpack the data to be rescaled, the mask for the reference spectrum, and the wavelengths
    mask = arg_dict['mask']
    flux_med = arg_dict['flux_med']
    ivar_med = arg_dict['ivar_med']
    flux_ref_med = arg_dict['flux_ref_med']
    ivar_ref_med = arg_dict['ivar_ref_med']
    wave = arg_dict['wave']
    wave_min = arg_dict['wave_min']
    wave_max = arg_dict['wave_max']
    func = arg_dict['func']
    model = arg_dict['model']
    ymult = poly_model_eval(theta, func, model, wave, wave_min, wave_max)

    flux_scale = ymult*flux_med
    mask_both = mask & thismask
    # This is the formally correct ivar used for the rejection, but not used in the fitting. This appears to yield
    # unstable results
    #totvar = utils.inverse(ivar_ref, positive=True) + ymult**2*utils.inverse(ivar, positive=True)
    #ivartot = mask_both*utils.inverse(totvar, positive=True)

    # The errors are rescaled at every function evaluation, but we only allow the errors to get smaller by up to a
    # factor of 1e4, and we only allow them to get larger slowly (as the square root).  This should very strongly
    # constrain the flux-corrrection vectors from going too small (or negative), or too large.
    ## Schlegel's version here
    vmult = np.fmax(ymult,1e-4)*(ymult <= 1.0) + np.sqrt(ymult)*(ymult > 1.0)
    ivarfit = mask_both/(1.0/(ivar_med + np.invert(mask_both)) + np.square(vmult)/(ivar_ref_med + np.invert(mask_both)))
    chi_vec = mask_both * (flux_ref_med - flux_scale) * np.sqrt(ivarfit)
    # Robustly characterize the dispersion of this distribution
    chi_mean, chi_median, chi_std = stats.sigma_clipped_stats(
        chi_vec, np.invert(mask_both), cenfunc='median', stdfunc=utils.nan_mad_std, maxiters=5, sigma=2.0)
    # The Huber loss function smoothly interpolates between being chi^2/2 for standard chi^2 rejection and
    # a linear function of residual in the outlying tails for large residuals. This transition occurs at the
    # value of the first argument, which we have set to be 2.0*chi_std, which is 2-sigma given the modified
    # errors described above from Schlegel's code.
    robust_scale = 2.0
    huber_vec = scipy.special.huber(robust_scale*chi_std, chi_vec)
    loss_function = np.sum(np.square(huber_vec*mask_both))
    #chi2 = np.sum(np.square(chi_vec))
    return loss_function

def poly_ratio_fitfunc(flux_ref, thismask, arg_dict, **kwargs_opt):
    """
    Function to be optimized by robust_optimize for solve_poly_ratio
    polynomial rescaling of one spectrum to match a reference spectrum.
    This function has the correct format for running robust_optimize
    optimization. In addition to running the optimization, this function
    recomputes the error vector ivartot for the error rejection that
    takes place at each iteration of the robust_optimize optimization.
    The ivartot is also renormalized using the renormalize_errors
    function enabling rejection. A scale factor is multiplied into the
    true errors to allow one to reject based on the statistics of the
    actual error distribution.

    Args:

        flux_ref: ndarray, reference flux that we are trying to rescale
            our spectrum to match

        thismask: ndarray, bool, mask for the current iteration of the
            optimization. True=good

        arg_dict: dictionary containing arguments for the optimizing
            function. See poly_ratio_fitfunc_chi2 for how arguments are
            used. They are mask, flux_med, flux_ref_med, ivar_ref_med,
            wave, wave_min, wave_max, func

        kwargs_opt: arguments to be passed to the optimizer, which in
            this case is just vanilla scipy.minimize with the default
            optimizer

    Returns:
        Three objects are returned. (1) scipy optimization object, (2)
        scale factor to be applied to the data to match the reference
        spectrum flux_ref, (3) error vector to be used for the rejection
        that takes place at each iteration of the robust_optimize
        optimization
    """

    # flux_ref, ivar_ref act like the 'data', the rescaled flux will be the 'model'

    guess = arg_dict['guess']
    result = scipy.optimize.minimize(poly_ratio_fitfunc_chi2, guess, args=(flux_ref, thismask, arg_dict),  **kwargs_opt)
    flux = arg_dict['flux']
    ivar = arg_dict['ivar']
    mask = arg_dict['mask']
    ivar_ref = arg_dict['ivar_ref']
    wave = arg_dict['wave']
    wave_min = arg_dict['wave_min']
    wave_max = arg_dict['wave_max']
    func = arg_dict['func']
    model = arg_dict['model']
    # Evaluate the polynomial for rescaling
    ymult = poly_model_eval(result.x, func, model, wave, wave_min, wave_max)
    flux_scale = ymult*flux
    mask_both = mask & thismask
    totvar = utils.inverse(ivar_ref) + ymult**2*utils.inverse(ivar)
    ivartot1 = mask_both*utils.inverse(totvar)
    # Now rescale the errors
    chi = (flux_scale - flux_ref)*np.sqrt(ivartot1)
    try:
        debug = arg_dict['debug']
    except KeyError:
        debug = False

    sigma_corr, maskchi = renormalize_errors(chi, mask=thismask, title = 'poly_ratio_fitfunc', debug=debug)
    ivartot = ivartot1/sigma_corr**2

    return result, flux_scale, ivartot

def median_filt_spec(flux, ivar, mask, med_width):
    '''
    Utility routine to median filter a spectrum using the mask and propagating the errors using the
    utils.fast_running_median function.

    Args:
        flux: ndarray, (nspec,) flux
        ivar: ndarray, (nspec,) inverse variance
        mask: ndarray, bool, (nspec,) True = good
        med_width: width for median filter in pixels

    Returns:
        Median filtered flux and corresponding propagated errors
    '''

    flux_med = np.zeros_like(flux)
    ivar_med = np.zeros_like(ivar)
    flux_med0 = utils.fast_running_median(flux[mask], med_width)
    flux_med[mask] = flux_med0
    var = utils.inverse(ivar)
    var_med0 =  utils.smooth(var[mask], med_width)
    ivar_med[mask] = utils.inverse(var_med0)
    return flux_med, ivar_med

def solve_poly_ratio(wave, flux, ivar, flux_ref, ivar_ref, norder, mask = None, mask_ref = None,
                     scale_min = 0.05, scale_max = 100.0, func='legendre', model ='square',
                     maxiter=3, sticky=True, lower=3.0, upper=3.0, median_frac=0.01, debug=False):
    """
    Routine for solving for the polynomial rescaling of an input
    spectrum flux to match a reference spectrum flux_ref.  The two
    spectra need to be defined on the same wavelength grid. The code
    will work best if you choose the reference to be the higher S/N
    ratio spectrum. Note that the code multiplies in the square of a
    polnomial of order norder to ensure positivity of the scale factor.
    It also operates on median filtered spectra to be more robust
    against outliers

    Args:
        wave: ndarray, (nspec,)
            wavelength. flux, ivar, flux_ref, and ivar_ref must all be on the same wavelength grid
        flux: ndarray, (nspec,)
            flux that you want to rescale to match flux_ref
        ivar: ndarray, (nspec,)
            inverse varaiance of the array that you want to rescale to match flux_ref
        mask: ndarray, bool, (nspec,)
            mask for spectrum that you want to rescale, True=Good
        flux_ref: ndarray, (nspec,)
            reference flux that you want to rescale flux to match.
        ivar_ref: ndarray, (nspec,)
            inverse variance for reference flux
        mask_ref: ndarray, bool (nspec,)
            mask for reference flux
        norder: int
            order of polynomial rescaling.  Note that the code multiplies in by the square of a polynomail of order
            norder to ensure positivity of the scale factor.
        scale_min: float, default =0.05
            minimum scaling factor allowed
        scale_max: float, default=100.0
            maximum scaling factor allowed
        func: str, default='legendre'
            function you want to use,
        model (str): defaut = 'square'
            model type, valid model types are 'poly', 'square', or
            'exp', corresponding to normal polynomial, squared
            polynomial, or exponentiated polynomial
        maxiter: int, default=3
             maximum number of iterations for robust_optimize
        sticky: bool, default=True
             whether you want the rejection to be sticky or not with robust_optimize. See docs for djs_reject for
             definition of sticky.
        lower: float, default=3.0
             lower sigrej rejection threshold for robust_optimize
        upper: float, default=3.0
             upper sigrej rejection threshold for robust_optimize
        median_frac: float default = 0.01,
             the code rescales median filtered spectra with 'reflect' boundary conditions. The
             with of the median filter will be median_frac*nspec, where nspec is the number of spectral pixels.
        debug: bool, default=False
             show interactive QA plot

    Returns:
        (1) ymult: ndarray, (nspec,) -- rescaling factor to be
        multiplied into flux to match flux_ref. (2) flux_rescale:
        ndarray, (nspec,) -- rescaled flux, i.e. ymult multiplied into
        flux. (3) ivar_rescale: ndarray, (nspec,) -- rescaled inverse
        variance. (4) outmask: ndarray, bool, (nspec,) -- output mask
        determined from the robust_optimize optimization/rejection
        iterations. True=Good
    """

    if mask is None:
        mask = (ivar > 0.0)
    if mask_ref is None:
        mask_ref = (ivar_ref > 0.0)

    #
    nspec = wave.size
    # Determine an initial guess
    ratio = robust_median_ratio(flux, ivar, flux_ref, ivar_ref, mask=mask, mask_ref=mask_ref)
    if 'poly' in model:
        guess = np.append(ratio, np.zeros(norder-1))
    elif 'square' in model:
        guess = np.append(np.sqrt(ratio), np.zeros(norder-1))
    elif 'exp' in model:
        guess = np.append(np.log(ratio), np.zeros(norder-1))
    else:
        msgs.error('Unrecognized model type')

    wave_min = wave.min()
    wave_max = wave.max()

    # Now compute median filtered versions of the spectra which we will actually operate on for the fitting. Note
    # that rejection will however work on the non-filtered spectra.
    med_width = (2.0*np.ceil(median_frac/2.0*nspec) + 1).astype(int)
    flux_med, ivar_med = median_filt_spec(flux, ivar, mask, med_width)
    flux_ref_med, ivar_ref_med = median_filt_spec(flux_ref, ivar_ref, mask_ref, med_width)

    arg_dict = dict(flux = flux, ivar = ivar, mask = mask,
                    flux_med = flux_med, ivar_med = ivar_med,
                    flux_ref_med = flux_ref_med, ivar_ref_med = ivar_ref_med,
                    ivar_ref = ivar_ref, wave = wave, wave_min = wave_min,
                    wave_max = wave_max, func = func, model=model, norder = norder, guess = guess, debug=debug)

    result, ymodel, ivartot, outmask = utils.robust_optimize(flux_ref, poly_ratio_fitfunc, arg_dict, inmask=mask_ref,
                                                             maxiter=maxiter, lower=lower, upper=upper, sticky=sticky)
    ymult1 = poly_model_eval(result.x, func, model, wave, wave_min, wave_max)
    ymult = np.fmin(np.fmax(ymult1, scale_min), scale_max)
    flux_rescale = ymult*flux
    ivar_rescale = ivar/ymult**2

    if debug:
        # Determine the y-range for the QA plots
        scale_spec_qa(wave, flux_med, ivar_med, wave, flux_ref_med, ivar_ref_med, ymult, 'poly', mask = mask, mask_ref=mask_ref,
                      title='Median Filtered Spectra that were poly_ratio Fit')

    return ymult, (result.x, wave_min, wave_max), flux_rescale, ivar_rescale, outmask


def interp_oned(wave_new, wave_old, flux_old, ivar_old, mask_old):
    '''
    Utility routine to perform 1d linear nterpolation of spectra onto a new wavelength grid

    Args:
       wave_new: ndarray, (nspec_new)
            New wavelengths that you want to interpolate onto.
       wave_old: ndarray, (nspec_old)
            Old wavelength grid
       flux_old: ndarray, (nspec_old)
            Old flux on the wave_old grid
       ivar_old: ndarray, (nspec_old)
            Old ivar on the wave_old grid
       mask_old: ndarray, bool, (nspec_old),
            Old mask on the wave_old grid. True=Good

    Returns:
        (1) flux_new: ndarray, (nspec_new,) -- interpolated flux; (2)
        ivar_new: ndarray, (nspec_new,) -- interpolated ivar; (3)
        mask_new: ndarray, bool, (nspec_new,) -- interpolated mask.
        True=Good.
    '''

    # Do not interpolate if the wavelength is exactly same with wave_new
    if np.array_equal(wave_new, wave_old):
        return flux_old, ivar_old, mask_old

    # make the mask array to be float, used for interpolation
    masks_float = mask_old.astype(float)
    wave_mask = wave_old > 1.0 # Deal with the zero wavelengths
    flux_new = scipy.interpolate.interp1d(wave_old[wave_mask], flux_old[wave_mask], kind='cubic',
                                    bounds_error=False, fill_value=np.nan)(wave_new)
    ivar_new = scipy.interpolate.interp1d(wave_old[wave_mask], ivar_old[wave_mask], kind='cubic',
                                    bounds_error=False, fill_value=np.nan)(wave_new)
    mask_new_tmp = scipy.interpolate.interp1d(wave_old[wave_mask], masks_float[wave_mask], kind='cubic',
                                        bounds_error=False, fill_value=np.nan)(wave_new)
    # Don't allow the ivar to be every less than zero
    ivar_new = (ivar_new > 0.0)*ivar_new
    mask_new = (mask_new_tmp > 0.8) & (ivar_new > 0.0) & np.isfinite(flux_new) & np.isfinite(ivar_new)
    return flux_new, ivar_new, mask_new

def interp_spec(wave_new, waves, fluxes, ivars, masks):
    """
    Utility routine to interpolate a set of spectra onto a new
    wavelength grid, wave_new

    Args:
        wave_new: ndarray, shape (nspec,) or (nspec, nimgs),
             new wavelength grid
        waves:  ndarray, shape (nspec,) or (nspec, nexp)
             where nexp, need not equal nimgs. Old wavelength grids
        fluxes: ndarray,
             same shape as waves, old flux
        ivars: ndarray,
             same shape as waves, old ivar
        masks: ndarray, bool,
             same shape as waves, old mask, True=Good
    Returns:
        fluxes_inter, ivars_inter, masks_inter: Interpolated flux, ivar
        and mask with the size and shape matching wave_new. masks_inter
        is bool with True=Good
    """
    # First case: interpolate either an (nspec, nexp) array of spectra onto a single wavelength grid
    if (wave_new.ndim == 1):
        if fluxes.ndim == 1:
            fluxes_inter, ivars_inter, masks_inter = interp_oned(wave_new, waves, fluxes, ivars, masks)
        else:
            nexp = fluxes.shape[1]
            # Interpolate spectra to have the same wave grid with the iexp spectrum.
            # And scale spectra to the same flux level with the iexp spectrum.
            fluxes_inter = np.zeros((wave_new.size, nexp))
            ivars_inter  = np.zeros((wave_new.size, nexp))
            masks_inter  = np.zeros((wave_new.size, nexp), dtype=bool)
            for ii in range(nexp):
                fluxes_inter[:, ii], ivars_inter[:, ii], masks_inter[:, ii] = interp_oned(
                    wave_new, waves[:, ii], fluxes[:, ii], ivars[:, ii], masks[:, ii])

        return fluxes_inter, ivars_inter, masks_inter

    # Second case: interpolate a single spectrum onto an (nspec, nexp) array of wavelengths
    elif (wave_new.ndim == 2):
        if fluxes.ndim != 1:
            msgs.error('If wave_new is two dimensional, all other input arrays must be one dimensional')
        nexp = wave_new.shape[1]
        fluxes_inter = np.zeros_like(wave_new)
        ivars_inter = np.zeros_like(wave_new)
        masks_inter = np.zeros_like(wave_new, dtype=bool)

        for ii in range(nexp):
            fluxes_inter[:, ii], ivars_inter[:, ii], masks_inter[:, ii] = interp_oned(
                wave_new[:, ii], waves, fluxes, ivars, masks)

        return fluxes_inter, ivars_inter, masks_inter

    else:
        msgs.error('Invalid size for wave_new')


def sn_weights(waves, fluxes, ivars, masks, sn_smooth_npix, const_weights=False, ivar_weights=False, verbose=False):

    """
    Calculate the S/N of each input spectrum and create an array of
    (S/N)^2 weights to be used for coadding.

    Args:
<<<<<<< HEAD
        fluxes: float ndarray, shape = (nspec, nexp)
            Stack of (nspec, nexp) spectra where nexp = number of
            exposures, and nspec is the length of the spectrum.
        ivars: float ndarray, shape = (nspec, nexp)
            Inverse variance noise vectors for the spectra
        masks: bool ndarray, shape = (nspec, nexp)
            Mask for stack of spectra. True=Good, False=Bad.
        waves: float ndarray, shape = (nspec,) or (nspec, nexp)
            Reference wavelength grid for all the spectra. If wave is a
            1d array the routine will assume that all spectra are on the
            same wavelength grid. If wave is a 2-d array, it will use
            the individual
        sn_smooth_npix: float, optional, default = 10000.0
            Number of pixels used for determining smoothly varying S/N ratio weights.

    Returns:
        (1) rms_sn : ndarray, shape (nexp) -- Root mean square S/N value
        for each input spectra; (2) weights : ndarray, shape = (nspec,
        nexp) -- Weights to be applied to the spectra. These are
        signal-to-noise squared weights.
=======
    ----------
    fluxes: float ndarray, shape = (nspec, nexp)
        Stack of (nspec, nexp) spectra where nexp = number of exposures, and nspec is the length of the spectrum.
    ivars: float ndarray, shape = (nspec, nexp)
        Inverse variance noise vectors for the spectra
    masks: bool ndarray, shape = (nspec, nexp)
        Mask for stack of spectra. True=Good, False=Bad.
    waves: flota ndarray, shape = (nspec,) or (nspec, nexp)
        Reference wavelength grid for all the spectra. If wave is a 1d array the routine will assume
        that all spectra are on the same wavelength grid. If wave is a 2-d array, it will use the individual
    sn_smooth_npix: float
         Number of pixels used for determining smoothly varying S/N ratio weights.

    Returns
    -------
    rms_sn : ndarray, shape (nexp)
        Root mean square S/N value for each input spectra
    weights : ndarray, shape = (nspec, nexp)
        Weights to be applied to the spectra. These are signal-to-noise squared weights.
>>>>>>> f73126a7
    """

    if fluxes.ndim == 1:
        nstack = 1
        nspec = fluxes.shape[0]
        wave_stack = waves.reshape((nspec, nstack))
        flux_stack = fluxes.reshape((nspec, nstack))
        ivar_stack = ivars.reshape((nspec, nstack))
        mask_stack = masks.reshape((nspec, nstack))
    elif fluxes.ndim == 2:
        nspec, nstack = fluxes.shape
        wave_stack = waves
        flux_stack = fluxes
        ivar_stack = ivars
        mask_stack = masks
    elif fluxes.ndim == 3:
        nspec, norder, nexp = fluxes.shape
        wave_stack = np.reshape(waves, (nspec, norder * nexp), order='F')
        flux_stack = np.reshape(fluxes, (nspec, norder * nexp), order='F')
        ivar_stack = np.reshape(ivars, (nspec, norder * nexp), order='F')
        mask_stack = np.reshape(masks, (nspec, norder * nexp), order='F')
        nstack = norder*nexp
    else:
        msgs.error('Unrecognized dimensionality for flux')

    # Calculate S/N
    sn_val = flux_stack*np.sqrt(ivar_stack)
    sn_val_ma = np.ma.array(sn_val, mask = np.invert(mask_stack))
    sn_sigclip = stats.sigma_clip(sn_val_ma, sigma=3, maxiters=5)
    ## TODO Update with sigma_clipped stats with our new cenfunc and std_func = mad_std
    sn2 = (sn_sigclip.mean(axis=0).compressed())**2 #S/N^2 value for each spectrum
    rms_sn = np.sqrt(sn2) # Root Mean S/N**2 value for all spectra
    spec_vec = np.arange(nspec)

    # TODO: ivar weights is better than SN**2 or const_weights for merging orders. Enventially, we will change it to
    # TODO Should ivar weights be deprecated??
    if ivar_weights:
        if verbose:
            msgs.info("Using ivar weights for merging orders")
        weights = np.zeros_like(flux_stack) # Should this be zeros_like?
        for iexp in range(nstack):
            sn_med1 = utils.fast_running_median(ivar_stack[mask_stack[:, iexp],iexp], sn_smooth_npix)
            # TODO Change to scipy.interpolate?
            sn_med2 = scipy.interpolate.interp1d(spec_vec[mask_stack[:, iexp]], sn_med1, kind='cubic',
                                                 bounds_error=False, fill_value=0.0)(spec_vec)
            sig_res = np.fmax(sn_smooth_npix/10.0, 3.0)
            gauss_kernel = convolution.Gaussian1DKernel(sig_res)
            sn_conv = convolution.convolve(sn_med2, gauss_kernel, boundary='extend')
            weights[:, iexp] = sn_conv
    else:
        weights = np.zeros_like(flux_stack)
        for iexp in range(nstack):
            if (rms_sn[iexp] < 3.0) or const_weights:
                weight_method = 'constant'
                weights[:, iexp] = np.full(nspec, np.fmax(sn2[iexp], 1e-2)) # set the minimum  to be 1e-2 to avoid zeros
            else:
                weight_method = 'wavelength dependent'
                sn_med1 = utils.fast_running_median(sn_val[mask_stack[:, iexp],iexp]**2, sn_smooth_npix)
                sn_med2 = scipy.interpolate.interp1d(spec_vec[mask_stack[:, iexp]], sn_med1, kind = 'cubic',
                                                     bounds_error = False, fill_value = 0.0)(spec_vec)
                sig_res = np.fmax(sn_smooth_npix/10.0, 3.0)
                gauss_kernel = convolution.Gaussian1DKernel(sig_res)
                sn_conv = convolution.convolve(sn_med2, gauss_kernel, boundary='extend')
                weights[:, iexp] = sn_conv
            if verbose:
                msgs.info('Using {:s} weights for coadding, S/N '.format(weight_method) +
                          '= {:4.2f}, weight = {:4.2f} for {:}th exposure'.format(
                              rms_sn[iexp], np.mean(weights[:, iexp]), iexp))

    if fluxes.ndim == 3:
        rms_sn = np.reshape(rms_sn, (norder, nexp), order='F')
        weights = np.reshape(weights, (nspec, norder, nexp), order='F')

    # Finish
    return rms_sn, weights



def sensfunc_weights(sensfile, waves, debug=False):
    '''
    Get the weights based on the sensfunc

    Args:
        sensfile (str):
            the name of your fits format sensfile
        waves (ndarray): (nspec, norders, nexp) or (nspec, norders)
            wavelength grid for your output weights
        debug (bool): default=False
            show the weights QA

    Returns:
        ndarray: sensfunc weights evaluated on the input waves
        wavelength grid
    '''

    sens_meta= Table.read(sensfile, 1)
    sens_table = Table.read(sensfile, 2)
    func = sens_meta['FUNC'][0]
    polyorder_vec = sens_meta['POLYORDER_VEC'][0]


    if waves.ndim == 2:
        nspec, norder = waves.shape
        nexp = 1
        waves_stack = np.reshape(waves, (nspec, norder, 1))
    elif waves.ndim == 3:
        nspec, norder, nexp = waves.shape
        waves_stack = waves
    else:
        msgs.error('Unrecognized dimensionality for waves')


    weights_stack = np.zeros_like(waves_stack)

    if norder != len(sens_table):
        msgs.error('The number of orders in {:} does not agree with your data. Wrong sensfile?'.format(sensfile))

    for iord in range(norder):
        # Get sensfunc from the sens_table
        coeff = sens_table[iord]['OBJ_THETA'][0:polyorder_vec[iord] + 2]
        wave_min = sens_table[iord]['WAVE_MIN']
        wave_max = sens_table[iord]['WAVE_MAX']
        for iexp in range(nexp):
            wave_mask = waves_stack[:, iord, iexp] > 1.0
            sensfunc_iord = np.exp(utils.func_val(coeff, waves_stack[wave_mask, iord, iexp], func, minx=wave_min, maxx=wave_max))
            weights_stack[wave_mask, iord, iexp] = utils.inverse(sensfunc_iord)

    if debug:
        weights_qa(waves_stack, weights_stack, (waves_stack > 1.0), title='sensfunc_weights')

    if waves.ndim == 2:
        weights_stack = np.reshape(weights_stack, (nspec, norder))

    return weights_stack

# TODO Rename this function to something sensfunc related
def get_tell_from_file(sensfile, waves, masks, iord=None):
    '''
    Get the telluric model from the sensfile.

    Args:
        sensfile (str): the name of your fits format sensfile
        waves (ndarray): wavelength grid for your output telluric model
        masks (ndarray, bool): mask for the wave
        iord (int or None): if None returns telluric model for all orders, otherwise return the order you want

    Returns:
         ndarray: telluric model on your wavelength grid
    '''


    sens_param = Table.read(sensfile, 1)
    sens_table = Table.read(sensfile, 2)
    telluric = np.zeros_like(waves)

    if (waves.ndim == 1) and (iord is None):
        msgs.info('Loading Telluric from Longslit sensfiles.')
        tell_interp = scipy.interpolate.interp1d(sens_table[0]['WAVE'], sens_table[0]['TELLURIC'], kind='cubic',
                                        bounds_error=False, fill_value=np.nan)(waves[masks])
        telluric[masks] = tell_interp
    elif (waves.ndim == 1) and (iord is not None):
        msgs.info('Loading order {:} Telluric from Echelle sensfiles.'.format(iord))
        wave_tell_iord = sens_table[iord]['WAVE']
        tell_mask = (wave_tell_iord > 1.0)
        tell_iord = sens_table[iord]['TELLURIC']
        tell_iord_interp = scipy.interpolate.interp1d(wave_tell_iord[tell_mask], tell_iord[tell_mask], kind='cubic',
                                        bounds_error=False, fill_value=np.nan)(waves[masks])
        telluric[masks] = tell_iord_interp
    else:
        norder = np.shape(waves)[1]
        for iord in range(norder):
            wave_iord = waves[:, iord]
            mask_iord = masks[:, iord]

            # Interpolate telluric to the same grid with waves
            # Since it will be only used for plotting, I just simply interpolate it rather than evaluate it based on the model
            wave_tell_iord = sens_table[iord]['WAVE']
            tell_mask = (wave_tell_iord > 1.0)
            tell_iord = sens_table[iord]['TELLURIC']
            tell_iord_interp = scipy.interpolate.interp1d(wave_tell_iord[tell_mask], tell_iord[tell_mask], kind='cubic',
                                                    bounds_error=False, fill_value=np.nan)(wave_iord[mask_iord])
            telluric[mask_iord, iord] = tell_iord_interp

    return telluric


def robust_median_ratio(flux, ivar, flux_ref, ivar_ref, mask=None, mask_ref=None, ref_percentile=20.0, min_good=0.05,
                        maxiters=5, sigrej=3.0, max_factor=10.0):
    '''
    Robustly determine the ratio between input spectrum flux and reference spectrum flux_ref. The code will perform
    best if the reference spectrum is chosen to be the higher S/N ratio spectrum, i.e. a preliminary stack that you want
    to scale each exposure to match. Note that the flux and flux_ref need to be on the same wavelength grid!!

    Args:
        wave: ndarray, (nspec,)
            wavelengths grid for the spectra
        flux: ndarray, (nspec,)
            spectrum that will be rescaled.
        ivar: ndarray, (nspec,)
            inverse variance for the spectrum that will be rescaled.
        mask: ndarray, bool, (nspec,)
            mask for the spectrum that will be rescaled. True=Good. If not input, computed from inverse variance
        flux_ref: ndarray, (nspec,)
            reference spectrum.
        ivar_ref: ndarray, (nspec,)
            inverse variance of reference spectrum.
        mask_ref: ndarray, bool, (nspec,)
            mask for reference spectrum. True=Good. If not input, computed from inverse variance.
        ref_percentile: float, default=20.0
            Percentile fraction used for selecting the minimum SNR cut. Pixels above this cut are deemed the "good"
            pixels and are used to compute the ratio. This must be a number between 0 and 100.
        min_good: float, default = 0.05
            Minimum fraction of good pixels determined as a fraction of the total pixels for estimating the median ratio
        maxiters: int, defrault = 5,
            Maximum number of iterations for astropy.stats.SigmaClip
        sigrej: float, default = 3.0
            Rejection threshold for astropy.stats.SigmaClip
        max_factor: float, default = 10.0,
            Maximum allowed value of the returned ratio
    Returns:
        float: the number that must be multiplied into flux in order to get it to match up with flux_ref
    '''

    ## Mask for reference spectrum and your spectrum
    if mask is None:
        mask = ivar > 0.0
    if mask_ref is None:
        mask_ref = ivar_ref > 0.0

    nspec = flux.size
    snr_ref = flux_ref * np.sqrt(ivar_ref)
    snr_ref_best = np.fmax(np.percentile(snr_ref[mask_ref], ref_percentile),0.5)
    calc_mask = (snr_ref > snr_ref_best) & mask_ref & mask

    if (np.sum(calc_mask) > min_good*nspec):
        # Take the best part of the higher SNR reference spectrum
        sigclip = stats.SigmaClip(sigma=sigrej, maxiters=maxiters, cenfunc='median', stdfunc=utils.nan_mad_std)

        flux_ref_ma = np.ma.MaskedArray(flux_ref, np.invert(calc_mask))
        flux_ref_clipped, lower, upper = sigclip(flux_ref_ma, masked=True, return_bounds=True)
        mask_ref_clipped = np.invert(flux_ref_clipped.mask)  # mask_stack = True are good values

        flux_ma = np.ma.MaskedArray(flux_ref, np.invert(calc_mask))
        flux_clipped, lower, upper = sigclip(flux_ma, masked=True, return_bounds=True)
        mask_clipped = np.invert(flux_clipped.mask)  # mask_stack = True are good values

        new_mask = mask_ref_clipped & mask_clipped

        flux_ref_median = np.median(flux_ref[new_mask])
        flux_dat_median = np.median(flux[new_mask])

        if (flux_ref_median < 0.0) or (flux_dat_median < 0.0):
            msgs.warn('Negative median flux found. Not rescaling')
            ratio = 1.0
        else:
            msgs.info('Used {:} good pixels for computing median flux ratio'.format(np.sum(new_mask)))
            ratio = np.fmax(np.fmin(flux_ref_median/flux_dat_median, max_factor), 1.0/max_factor)
    else:
        msgs.warn('Found only {:} good pixels for computing median flux ratio.'.format(np.sum(calc_mask))
                  + msgs.newline() + 'No median rescaling applied')
        ratio = 1.0

    return ratio

def order_median_scale(waves, fluxes, ivars, masks, min_good=0.05, maxiters=5, max_factor=10., sigrej=3,
                       debug=False, show=False):
    '''
    Function for scaling different orders

    Args:
        waves (ndarray): wavelength array of your spectra with the shape of (nspec, norder)
        fluxes (ndarray): flux array of your spectra with the shape of (nspec, norder)
        ivars (ndarray): ivar array of your spectra with the shape of (nspec, norder)
        masks (ndarray, bool): mask for your spectra with the shape of (nspec, norder)
        min_good (float): minmum fraction of the total number of good pixels needed for estimate the median ratio
        maxiters (int or float): maximum iterations for rejecting outliers
        max_factor (float): maximum scale factor
        sigrej (float): sigma used for rejecting outliers
        debug (bool): if True show the QA

    Returns:
        tuple: (1) fluxes_new (ndarray): re-scaled fluxes with the shape
        of (nspec, norder).  (2) ivars_new (ndarray): re-scaled ivars
        with the shape of (nspec, norder) (3) order_ratios (ndarray): an
        array of scale factor with the length of norder
    '''

    norder = np.shape(waves)[1]
    order_ratios = np.ones(norder)

    ## re-scale bluer orders to match the reddest order.
    # scaling spectrum order by order. We use the reddest order as the reference since slit loss in redder is smaller
    for ii in range(norder - 1):
        iord = norder - ii - 1
        wave_blue, flux_blue, ivar_blue, mask_blue = waves[:, iord-1], fluxes[:, iord-1],\
                                                     ivars[:, iord-1], masks[:, iord-1]

        wave_red_tmp, flux_red_tmp = waves[:, iord], fluxes[:, iord]*order_ratios[iord]
        ivar_red_tmp, mask_red_tmp = ivars[:, iord]*1.0/order_ratios[iord]**2, masks[:, iord]
        wave_mask = wave_red_tmp>1.0
        wave_red, flux_red, ivar_red, mask_red = wave_red_tmp[wave_mask], flux_red_tmp[wave_mask], \
                                                 ivar_red_tmp[wave_mask], mask_red_tmp[wave_mask],

        # interpolate iord-1 (bluer) to iord-1 (redder)
        flux_blue_inter, ivar_blue_inter, mask_blue_inter = interp_spec(wave_red, wave_blue, flux_blue, ivar_blue, mask_blue)

        npix_overlap = np.sum(mask_blue_inter & mask_red)
        percentile_iord = np.fmax(100.0 * (npix_overlap / np.sum(mask_red)-0.05), 10)

        mask_both = mask_blue_inter & mask_red
        snr_median_red = np.median(flux_red[mask_both]*np.sqrt(ivar_red[mask_both]))
        snr_median_blue = np.median(flux_blue_inter[mask_both]*np.sqrt(ivar_blue_inter[mask_both]))

        ## TODO: we set the SNR to be minimum of 300 to turn off the scaling but we need the QA plot
        ##       need to think more about whether we need to scale different orders, it seems make the spectra
        ##       much bluer than what it should be.
        if (snr_median_blue>300.0) & (snr_median_red>300.0):
            order_ratio_iord = robust_median_ratio(flux_blue_inter, ivar_blue_inter, flux_red, ivar_red, mask=mask_blue_inter,
                                                   mask_ref=mask_red, ref_percentile=percentile_iord, min_good=min_good,
                                                   maxiters=maxiters, max_factor=max_factor, sigrej=sigrej)
            order_ratios[iord - 1] = np.fmax(np.fmin(order_ratio_iord, max_factor), 1.0/max_factor)
            msgs.info('Scaled {}th order to {}th order by {:}'.format(iord-1, iord, order_ratios[iord-1]))
        else:
            if ii>0:
                order_ratios[iord - 1] = order_ratios[iord]
                msgs.warn('Scaled {}th order to {}th order by {:} using the redder order scaling '
                          'factor'.format(iord-1, iord, order_ratios[iord-1]))
            else:
                msgs.warn('The SNR in the overlapped region is too low or there is not enough overlapped pixels.'+ msgs.newline() +
                          'Median scale between order {:} and order {:} was not attempted'.format(iord-1, iord))

        if debug:
            plt.figure(figsize=(12, 8))
            plt.plot(wave_red[mask_red], flux_red[mask_red], 'k-', label='reference spectrum')
            plt.plot(wave_blue[mask_blue], flux_blue[mask_blue],color='dodgerblue', lw=3, label='raw spectrum')
            plt.plot(wave_blue[mask_blue], flux_blue[mask_blue]*order_ratios[iord-1], color='r',
                     alpha=0.5, label='re-scaled spectrum')
            ymin, ymax = get_ylim(flux_blue, ivar_blue, mask_blue)
            plt.ylim([ymin, ymax])
            plt.xlim([np.min(wave_blue[mask_blue]), np.max(wave_red[mask_red])])
            plt.legend()
            plt.xlabel('wavelength')
            plt.ylabel('Flux')
            plt.show()

    # Update flux and ivar
    fluxes_new = np.zeros_like(fluxes)
    ivars_new = np.zeros_like(ivars)
    for ii in range(norder):
        fluxes_new[:, ii] *= order_ratios[ii]
        ivars_new[:, ii] *= 1.0/order_ratios[ii]**2

    if show:
        plt.figure(figsize=(12, 8))
        ymin = []
        ymax = []
        for ii in range(norder):
            wave_stack_iord = waves[:, ii]
            flux_stack_iord = fluxes_new[:, ii]
            ivar_stack_iord = ivars_new[:, ii]
            mask_stack_iord = masks[:, ii]
            med_width = (2.0 * np.ceil(0.1 / 10.0 * np.size(wave_stack_iord[mask_stack_iord])) + 1).astype(int)
            flux_med, ivar_med = median_filt_spec(flux_stack_iord, ivar_stack_iord, mask_stack_iord, med_width)
            plt.plot(wave_stack_iord[mask_stack_iord], flux_med[mask_stack_iord], alpha=0.7)
            #plt.plot(wave_stack_iord[mask_stack_iord], flux_stack_iord[mask_stack_iord], alpha=0.5)
            # plt.plot(wave_stack_iord[mask_stack_iord],1.0/np.sqrt(ivar_stack_iord[mask_stack_iord]))
            ymin_ii, ymax_ii = get_ylim(flux_stack_iord, ivar_stack_iord, mask_stack_iord)
            ymax.append(ymax_ii)
            ymin.append(ymin_ii)
        plt.xlim([np.min(waves[masks]), np.max(waves[masks])])
        plt.ylim([-0.15*np.median(ymax), 1.5*np.median(ymax)])
        plt.xlabel('Wavelength ($\\rm\\AA$)')
        plt.ylabel('Flux')
        plt.show()

    return fluxes_new, ivars_new, order_ratios


def scale_spec(wave, flux, ivar, sn, wave_ref, flux_ref, ivar_ref, mask=None, mask_ref=None, scale_method=None, min_good=0.05,
               ref_percentile=20.0, maxiters=5, sigrej=3, max_median_factor=10.0,
               npoly=None, hand_scale=None, sn_max_medscale=2.0, sn_min_medscale=0.5, debug=False, show=False):
    '''
    Routine for solving for the best way to rescale an input spectrum flux to match a reference spectrum flux_ref.
    The code will work best if you choose the reference
    to be the higher S/N ratio spectrum. If the scale_method is not specified, the code will make a decision about
    which method to use based on the input S/N ratio.

    Args:
        wave: ndarray, (nspec,)
            wavelengths grid for the spectra
        flux: ndarray, (nspec,)
            spectrum that will be rescaled.
        ivar: ndarray, (nspec,)
            inverse variance for the spectrum that will be rescaled.
        sn: float
            S/N of the spectrum that is being scaled used to make
            decisions about the scaling method.  This can be computed by
            sn_weights and passed in.
        mask: ndarray, bool, (nspec,)
            mask for the spectrum that will be rescaled. True=Good. If
            not input, computed from inverse variance
        flux_ref: ndarray, (nspec,)
            reference spectrum.
        ivar_ref: ndarray, (nspec,)
            inverse variance of reference spectrum.
        mask_ref: ndarray, bool, (nspec,)
            mask for reference spectrum. True=Good. If not input, computed from inverse variance.
        min_good: float, default = 0.05
            minmum fraction of the total number of good pixels needed for estimate the median ratio
        maxiters: int,
            maximum number of iterations for rejecting outliers used by
            the robust_median_ratio routine if median rescaling is the
            method used.
        max_median_factor: float, default=10.0
            maximum scale factor for median rescaling for robust_median_ratio if median rescaling is the method used.
        sigrej: float, default=3.0
            rejection threshold used for rejecting outliers by robsut_median_ratio
        ref_percentile: float, default=20.0
            percentile fraction cut used for selecting minimum SNR cut for robust_median_ratio
        npoly: int, default=None
            order for the poly ratio scaling if polynomial rescaling is
            the method used. Default is to automatically compute this
            based on S/N ratio of data.
        scale_method: scale method, str, default=None.
            Options are poly, median, none, or hand. Hand is not well
            tested.  User can optionally specify the rescaling method.
            Default is to let the code determine this automitically
            which works well.
        hand_scale: ndarray, (nexp,)
            array of hand scale factors, not well tested
        sn_max_medscale: float, default=2.0
            maximum SNR for perforing median scaling
        sn_min_medscale: float, default=0.5
            minimum SNR for perforing median scaling
        debug: bool, default=False
            show interactive QA plot

    Returns:
        tuple: (1) flux_scale: ndarray (nspec,) scaled spectrum; (2)
        ivar_scale: ndarray (nspec,) inverse variance for scaled
        spectrum; (3) scale: ndarray (nspec,) scale factor applied to
        the spectrum and inverse variance; (4) scale_method: str, method
        that was used to scale the spectra.
    '''

    if mask is None:
        mask = ivar > 0.0
    if mask_ref is None:
        mask_ref = ivar_ref > 0.0


    # Interpolate the reference spectrum onto the wavelengths of the spectrum that will be rescaled
    flux_ref_int, ivar_ref_int, mask_ref_int = interp_spec(wave, wave_ref, flux_ref, ivar_ref, mask_ref)

    # estimates the SNR of each spectrum and the stacked mean SNR
    #rms_sn, weights = sn_weights(wave, flux, ivar, mask, sn_smooth_npix)
    #sn = np.sqrt(np.mean(rms_sn**2))

    if scale_method is None:
        if sn > sn_max_medscale:
            scale_method = 'poly'
        elif ((sn <= sn_max_medscale) and (sn > sn_min_medscale)):
            scale_method = 'median'
        else:
            scale_method = 'none'

    # Estimate the scale factor
    if scale_method == 'poly':
        # Decide on the order of the polynomial rescaling
        if npoly is None:
            if sn > 25.0:
                npoly = 5 # Is this stable?
            elif sn > 8.0:
                npoly = 3
            elif sn >= 5.0:
                npoly = 2
            else:
                npoly = 1
        scale, fit_tuple, flux_scale, ivar_scale, outmask = solve_poly_ratio(
            wave, flux, ivar, flux_ref_int, ivar_ref_int, npoly,mask=mask, mask_ref=mask_ref_int, debug=debug)
    elif scale_method == 'median':
        # Median ratio (reference to spectrum)
        med_scale = robust_median_ratio(flux, ivar, flux_ref_int, ivar_ref_int,ref_percentile=ref_percentile,min_good=min_good,
                                        mask=mask, mask_ref=mask_ref_int, maxiters=maxiters,
                                        max_factor=max_median_factor,sigrej=sigrej)
        # Apply
        flux_scale = flux * med_scale
        ivar_scale = ivar * 1.0/med_scale**2
        scale = np.full_like(flux,med_scale)
    elif scale_method == 'hand':
        # Input?
        if hand_scale is None:
            msgs.error("Need to provide hand_scale parameter, single value")
        flux_scale = flux * hand_scale
        ivar_scale = ivar * 1.0 / hand_scale ** 2
        scale = np.full(flux.size, hand_scale)
    elif scale_method == 'none':
        flux_scale = flux.copy()
        ivar_scale = ivar.copy()
        scale = np.ones_like(flux)
    else:
        msgs.error("Scale method not recognized! Check documentation for available options")
    # Finish
    if show:
        scale_spec_qa(wave, flux, ivar, wave_ref, flux_ref, ivar_ref, scale, scale_method, mask = mask, mask_ref=mask_ref,
                      title='Scaling Applied to the Data')

    return flux_scale, ivar_scale, scale, scale_method


def compute_stack(wave_grid, waves, fluxes, ivars, masks, weights):
    '''
    Compute a stacked spectrum from a set of exposures on the specified wave_grid with proper treatment of
    weights and masking. This code uses np.histogram to combine the data using NGP and does not perform any
    interpolations and thus does not correlate errors. It uses wave_grid to determine the set of wavelength bins that
    the data are averaged on. The final spectrum will be on an ouptut wavelength grid which is not the same as wave_grid.
    The ouput wavelength grid is the weighted average of the individual wavelengths used for each exposure that fell into
    a given wavelength bin in the input wave_grid. This 1d coadding routine thus maintains the independence of the
    errors for each pixel in the combined spectrum and computes the weighted averaged wavelengths of each pixel
    in an analogous way to the 2d extraction procedure which also never interpolates to avoid correlating erorrs.

    Args:
        wave_grid: ndarray, (ngrid +1,)
            new wavelength grid desired. This will typically be a reguarly spaced grid created by the get_wave_grid routine.
            The reason for the ngrid+1 is that this is the general way to specify a set of  bins if you desire ngrid
            bin centers, i.e. the output stacked spectra have ngrid elements.  The spacing of this grid can be regular in
            lambda (better for multislit) or log lambda (better for echelle). This new wavelength grid should be designed
            with the sampling of the data in mind. For example, the code will work fine if you choose the sampling to be
            too fine, but then the number of exposures contributing to any given wavelength bin will be one or zero in the
            limiting case of very small wavelength bins. For larger wavelength bins, the number of exposures contributing
            to a given bin will be larger.
        waves: ndarray, (nspec, nexp)
            wavelength arrays for spectra to be stacked. Note that the wavelength grids can in general be different for
            each exposure and irregularly spaced.
        fluxes: ndarray, (nspec, nexp)
            fluxes for each exposure on the waves grid
        ivars: ndarray, (nspec, nexp)
            Inverse variances for each exposure on the waves grid
        masks: ndarray, bool, (nspec, nexp)
            Masks for each exposure on the waves grid. True=Good.
        weights: ndarray, (nspec, nexp)
            Weights to be used for combining your spectra. These are computed using sn_weights

    Returns:
        tuple: Returns the following objects
            - wave_stack: ndarray, (ngrid,): Wavelength grid for stacked
              spectrum. As discussed above, this is the weighted average
              of the wavelengths of each spectrum that contriuted to a
              bin in the input wave_grid wavelength grid. It thus has
              ngrid elements, whereas wave_grid has ngrid+1 elements to
              specify the ngrid total number of bins. Note that
              wave_stack is NOT simply the wave_grid bin centers, since
              it computes the weighted average.
            - flux_stack: ndarray, (ngrid,): Final stacked spectrum on
              wave_stack wavelength grid
            - ivar_stack: ndarray, (ngrid,): Inverse variance spectrum
              on wave_stack wavelength grid. Erors are propagated
              according to weighting and masking.
            - mask_stack: ndarray, bool, (ngrid,): Mask for stacked
              spectrum on wave_stack wavelength grid. True=Good.  nused:
              ndarray, (ngrid,) Numer of exposures which contributed to
              each pixel in the wave_stack. Note that this is in general
              different from nexp because of masking, but also becuse of
              the sampling specified by wave_grid. In other words,
              sometimes more spectral pixels in the irregularly gridded
              input wavelength array waves will land in one bin versus
              another depending on the sampling.
    '''

    #mask bad values and extreme values (usually caused by extreme low sensitivity at the edge of detectors)
    ubermask = masks & (weights > 0.0) & (waves > 1.0) & (ivars > 0.0) & (utils.inverse(ivars)<1e10)
    waves_flat = waves[ubermask].flatten()
    fluxes_flat = fluxes[ubermask].flatten()
    ivars_flat = ivars[ubermask].flatten()
    vars_flat = utils.inverse(ivars_flat)
    weights_flat = weights[ubermask].flatten()

    # Counts how many pixels in each wavelength bin
    nused, wave_edges = np.histogram(waves_flat,bins=wave_grid,density=False)

    # Calculate the summed weights for the denominator
    weights_total, wave_edges = np.histogram(waves_flat,bins=wave_grid,density=False,weights=weights_flat)

    # Calculate the stacked wavelength
    wave_stack_total, wave_edges = np.histogram(waves_flat,bins=wave_grid,density=False,weights=waves_flat*weights_flat)
    wave_stack = (weights_total > 0.0)*wave_stack_total/(weights_total+(weights_total==0.))

    # Calculate the stacked flux
    flux_stack_total, wave_edges = np.histogram(waves_flat,bins=wave_grid,density=False,weights=fluxes_flat*weights_flat)
    flux_stack = (weights_total > 0.0)*flux_stack_total/(weights_total+(weights_total==0.))

    # Calculate the stacked ivar
    var_stack_total, wave_edges = np.histogram(waves_flat,bins=wave_grid,density=False,weights=vars_flat*weights_flat**2)
    var_stack = (weights_total > 0.0)*var_stack_total/(weights_total+(weights_total==0.))**2
    ivar_stack = utils.inverse(var_stack)

    # New mask for the stack
    mask_stack = (weights_total > 0.0) & (nused > 0.0)

    return wave_stack, flux_stack, ivar_stack, mask_stack, nused

def get_ylim(flux, ivar, mask):
    """
    Utility routine for setting the plot limits for QA plots.

    Args:
        flux: ndarray, (nspec,) flux array
        ivar: ndarray, (nspec,) inverse variance array
        mask: ndarray, bool, (nspec,) mask array. True=Good

    Returns:
        tuple: lower and upper limits for plotting.

    """

    med_width = (2.0 * np.ceil(0.1 / 2.0 * np.size(flux[mask])) + 1).astype(int)
    flux_med, ivar_med = median_filt_spec(flux, ivar, mask, med_width)
    mask_lim = ivar_med > np.percentile(ivar_med, 20)
    ymax = 2.5 * np.max(flux_med[mask_lim])
    ymin = -0.15 * ymax
    return ymin, ymax

def scale_spec_qa(wave, flux, ivar, wave_ref, flux_ref, ivar_ref, ymult, scale_method,
                  mask=None, mask_ref=None, ylim = None, title=''):
    '''
    QA plot for spectrum scaling.

    Args:
        wave: ndarray, (nspec,)
            wavelength array for spectrum to be scaled and reference spectrum.
        flux: ndarray, (nspec,)
            flux for spectrum to be scaled
        ivar: ndarray, (nspec,)
             inverse variance for spectrum to be scaled.
        mask: ndarray, bool, (nspec,) optional,
             mask for spectrum to be scaled. True=Good. If not specified determined form inverse variance
        flux_ref: ndarray (nspec,)
             reference flux
        ivar_ref: ndarray (nspec,)
            inverse variance of reference flux
        mask_ref: ndarray, bool, (nspec,)
            mask for reference flux. True=Good.
        ymult: ndarray (nspec,)
            scale factor array
        scale_method: str,
            method used for rescaling which will be shown on QA plot.
        ylim: ylim, default=None,
            tuple for limits of the QA plot. If None, will be determined automtically with get_ylim
        title: str, QA plot title
    '''

    if mask is None:
        mask = ivar > 0.0
    if mask_ref  is None:
        mask_ref = ivar_ref > 0.0

    # This deals with spectrographs that have zero wavelength values. They are masked in mask, but this impacts plotting
    wave_mask = wave > 1.0
    wave_mask_ref = wave_ref > 1.0
    #dwave = wave[wave_mask].max() - wave[wave_mask].min()
    #dwave_ref = wave_ref[wave_mask_ref].max() - wave_ref[wave_mask_ref].min()
    # Get limits
    if ylim is None:
        ylim = get_ylim(flux_ref, ivar_ref, mask_ref)

    nullfmt = NullFormatter()  # no labels
    fig = plt.figure(figsize=(12, 8))
    # [left, bottom, width, height]
    poly_plot = fig.add_axes([0.1, 0.75, 0.8, 0.20])
    spec_plot = fig.add_axes([0.1, 0.10, 0.8, 0.65])
    poly_plot.xaxis.set_major_formatter(nullfmt)  # no x-axis labels for polynomial plot
    poly_plot.plot(wave[wave_mask], ymult[wave_mask], color='black', linewidth=3.0, label=scale_method + ' scaling')
    poly_plot.legend()
    # This logic below allows more of the spectrum to be plotted if wave_ref is a multi-order stack which has broader
    # wavelength coverage. For the longslit or single order case, this will plot the correct range as well
    wave_min = np.fmax(0.8*wave[wave_mask].min(), wave_ref[wave_mask_ref].min())
    wave_max = np.fmin(1.2*wave[wave_mask].max(), wave_ref[wave_mask_ref].max())
    poly_plot.set_xlim((wave_min, wave_max))
    spec_plot.set_xlim((wave_min, wave_max))
    spec_plot.set_ylim(ylim)

    spec_plot.plot(wave[wave_mask], flux[wave_mask], color='red', zorder=10,
                   marker='o', markersize=1.0, mfc='k', fillstyle='full', linestyle='None', label='original spectrum')
    spec_plot.plot(wave[wave_mask], flux[wave_mask]*ymult[wave_mask], color='dodgerblue', drawstyle='steps-mid', alpha=0.5, zorder=5, linewidth=2,
                   label='rescaled spectrum')
    spec_plot.plot(wave_ref[wave_mask_ref], flux_ref[wave_mask_ref], color='black', drawstyle='steps-mid', zorder=7, alpha = 0.5, label='reference spectrum')

    spec_plot.legend()
    fig.suptitle(title)
    plt.show()

def coadd_iexp_qa(wave, flux, rejivar, mask, wave_stack, flux_stack, ivar_stack, mask_stack,
                  outmask, norder=None, title='', qafile=None):
    """

    Routine to creqate QA for showing the individual spectrum compared
    to the combined stacked spectrum indicating which pixels were
    rejected.

    Args:
        wave: ndarray, (nspec,)
            wavelength array for spectrum of the exposure in question.
        flux: ndarray, (nspec,)
            flux for the exposure in question
        ivar: ndarray, (nspec,)
             inverse variance for the exposure in question
        mask: ndarray, bool, (nspec,) optional
             mask for the exposure in question True=Good. If not specified determined form inverse variance
        flux_stack: ndarray (nspec,)
             Stacked spectrum to be compared to the exposure in question.
        ivar_ref: ndarray (nspec,)
            inverse variance of the stacked spectrum
        mask_ref: ndarray, bool, (nspec,)
            mask for stacked spectrum
        norder: int, default=None, Indicate the number of orders if this is an echelle stack
        title (str):
            plot title
        qafile: QA file name

    """


    fig = plt.figure(figsize=(14, 8))
    spec_plot = fig.add_axes([0.1, 0.1, 0.8, 0.85])

    # Get limits
    ymin, ymax = get_ylim(flux_stack, ivar_stack, mask_stack)

    # Plot spectrum
    rejmask = mask & np.invert(outmask)
    wave_mask = wave > 1.0
    wave_stack_mask = wave_stack > 1.0
    spec_plot.plot(wave[rejmask], flux[rejmask],'s',zorder=10,mfc='None', mec='r', label='rejected pixels')
    spec_plot.plot(wave[np.invert(mask)], flux[np.invert(mask)],'v', zorder=10, mfc='None', mec='orange',
                   label='originally masked')

    if norder is None:
        spec_plot.plot(wave[wave_mask], flux[wave_mask], color='dodgerblue', linestyle='steps-mid',
                       zorder=2, alpha=0.5,label='single exposure')
        spec_plot.plot(wave[wave_mask], np.sqrt(utils.inverse(rejivar[wave_mask])),zorder=3,
                       color='0.7', alpha=0.5, linestyle='steps-mid')
        spec_plot.plot(wave_stack[wave_stack_mask],flux_stack[wave_stack_mask]*mask_stack[wave_stack_mask],color='k',
                       linestyle='steps-mid',lw=2,zorder=3, alpha=0.5, label='coadd')

        # TODO Use one of our telluric models here instead
        # Plot transmission
        if (np.max(wave[mask]) > 9000.0):
            skytrans_file = resource_filename('pypeit', '/data/skisim/atm_transmission_secz1.5_1.6mm.dat')
            skycat = np.genfromtxt(skytrans_file, dtype='float')
            scale = 0.8 * ymax
            spec_plot.plot(skycat[:, 0] * 1e4, skycat[:, 1] * scale, 'm-', alpha=0.5, zorder=11)
    else:
        npix = np.size(flux)
        nspec = int(npix / norder)
        spec_plot.plot(wave_stack[wave_stack_mask], flux_stack[wave_stack_mask] * mask_stack[wave_stack_mask],
                       color='k', linestyle='steps-mid', lw=1, zorder=3, alpha=0.5, label='coadd')
        for iord in range(norder):
            spec_plot.plot(wave[nspec*iord:nspec*(iord+1)][wave_mask[nspec*iord:nspec*(iord+1)]],
                           flux[nspec*iord:nspec*(iord+1)][wave_mask[nspec*iord:nspec*(iord+1)]],
                           linestyle='steps-mid', zorder=1, alpha=0.7, label='order {:d}'.format(iord))

    # This logic below allows more of the spectrum to be plotted if wave_ref is a multi-order stack which has broader
    # wavelength coverage. For the longslit or single order case, this will plot the correct range as well
    wave_min = np.fmax(0.8*wave[wave_mask].min(), wave_stack[wave_stack_mask].min())
    wave_max = np.fmin(1.2*wave[wave_mask].max(), wave_stack[wave_stack_mask].max())

    # properties
    spec_plot.legend(fontsize=13)
    spec_plot.set_ylim([ymin, ymax])
    spec_plot.set_xlim((wave_min, wave_max))
    spec_plot.set_xlabel('Wavelength ($\\rm\\AA$)')
    spec_plot.set_ylabel('Flux')
    spec_plot.set_title(title, fontsize=16, color='red')
    if qafile is not None:
        if len(qafile.split('.'))==1:
            msgs.info("No fomat given for the qafile, save to PDF format.")
            qafile = qafile+'.pdf'
        plt.savefig(qafile,dpi=300)
        msgs.info("Wrote QA: {:s}".format(qafile))
    plt.show()


def weights_qa(waves, weights, masks, title=''):
    '''
    Routine to make a QA plot for the weights used to compute a stacked spectrum.

    Args:
        wave: ndarray, (nspec, nexp)
            wavelength array for spectra that went into a stack
        weights: ndarray, (nspec, nexp,)
            (S/N)^2 weights for the exposures that went into a stack. This would have been computed by sn_weights
        mask: ndarray, bool, (nspec, nexp)
            Pixels which were masked in each individual exposure which go into the stack.
    '''

    if waves.ndim == 1:
        nstack = 1
        nspec = waves.shape[0]
        waves_stack = waves.reshape((nspec, nstack))
        weights_stack = weights.reshape((nspec, nstack))
        masks_stack = masks.reshape((nspec, nstack))
    elif waves.ndim == 2:
        nspec, nstack = waves.shape
        waves_stack = waves
        weights_stack = weights
        masks_stack = masks
    elif weights.ndim == 3:
        nspec, norder, nexp = waves.shape
        waves_stack = np.reshape(waves, (nspec, norder * nexp), order='F')
        weights_stack = np.reshape(weights, (nspec, norder * nexp), order='F')
        masks_stack = np.reshape(masks, (nspec, norder * nexp), order='F')
        nstack = norder*nexp
    else:
        msgs.error('Unrecognized dimensionality for waves')


    fig = plt.figure(figsize=(12, 8))
    for iexp in range(nstack):
        wave_mask = waves_stack[:, iexp] > 1.0
        plt.plot(waves_stack[wave_mask,iexp], weights_stack[wave_mask,iexp]*masks_stack[wave_mask,iexp])

    plt.xlim(waves_stack[(waves_stack > 1.0)].min(), waves_stack[(waves_stack > 1.0)].max())
    plt.xlabel('Wavelength (Angstrom)')
    plt.ylabel('Weights')
    plt.title(title, fontsize=16, color='red')
    plt.show()

def coadd_qa(wave, flux, ivar, nused, mask=None, tell=None, title=None, qafile=None):
    '''
    Routine to make QA plot of the final stacked spectrum. It works for both longslit/mulitslit, coadded individual
    order spectrum of the Echelle data and the final coadd of the Echelle data.

    Args:
        wave: ndarray, (nspec,)
            one-d wavelength array of your spectrum
        flux: ndarray, (nspec,)
            one-d flux array of your spectrum
        ivar: ndarray, (nspec,)
            one-d ivar array of your spectrum
        mask: ndarray, bool (nspec,)
            mask array for your spectrum
        nused: ndarray, (nspec,)
            how many exposures used in the stack for each pixel, the same size with flux
        title: str
            plot title
        qafile: str
           QA file name
    '''
    #TODO: This routine should take a parset

    if mask is None:
        mask = ivar > 0.0

    wave_mask = wave > 1.0
    wave_min = wave[wave_mask].min()
    wave_max = wave[wave_mask].max()
    fig = plt.figure(figsize=(12, 8))
    # plot how may exposures you used at each pixel
    # [left, bottom, width, height]
    num_plot =  fig.add_axes([0.10, 0.70, 0.80, 0.23])
    spec_plot = fig.add_axes([0.10, 0.10, 0.80, 0.60])
    num_plot.plot(wave[wave_mask],nused[wave_mask],linestyle='steps-mid',color='k',lw=2)
    num_plot.set_xlim([wave_min, wave_max])
    num_plot.set_ylim([0.0, np.fmax(1.1*nused.max(), nused.max()+1.0)])
    num_plot.set_ylabel('$\\rm N_{EXP}$')
    num_plot.yaxis.set_major_locator(MaxNLocator(integer=True))
    num_plot.yaxis.set_minor_locator(NullLocator())

    # Plot spectrum
    spec_plot.plot(wave[wave_mask], flux[wave_mask], color='black', drawstyle='steps-mid',zorder=1,alpha=0.8, label='Single exposure')
    spec_plot.plot(wave[wave_mask], np.sqrt(utils.inverse(ivar[wave_mask])),zorder=2, color='red', alpha=0.7,
                   drawstyle='steps-mid', linestyle=':')

    # Get limits
    ymin, ymax = get_ylim(flux, ivar, mask)

    # Plot transmission
    if (np.max(wave[mask])>9000.0) and (tell is None):
        skytrans_file = resource_filename('pypeit', '/data/skisim/atm_transmission_secz1.5_1.6mm.dat')
        skycat = np.genfromtxt(skytrans_file,dtype='float')
        scale = 0.8*ymax
        spec_plot.plot(skycat[:,0]*1e4,skycat[:,1]*scale,'m-',alpha=0.5,zorder=11)
    elif (tell is not None):
        scale = 0.8*ymax
        spec_plot.plot(wave[wave_mask], tell[wave_mask]*scale, drawstyle='steps-mid', color='m',alpha=0.5,zorder=11)

    spec_plot.set_ylim([ymin, ymax])
    spec_plot.set_xlim([wave_min, wave_max])
    spec_plot.set_xlabel('Wavelength ($\\rm\\AA$)')
    spec_plot.set_ylabel('Flux')

    if title is not None:
        num_plot.set_title(title,color='red',fontsize=16)

    if qafile is not None:
        if len(qafile.split('.'))==1:
            msgs.info("No fomat given for the qafile, save to PDF format.")
            qafile = qafile+'.pdf'
        plt.savefig(qafile,dpi=300)
        msgs.info("Wrote QA: {:s}".format(qafile))
    plt.show()


def update_errors(fluxes, ivars, masks, fluxes_stack, ivars_stack, masks_stack, sn_clip=30.0, title='', debug=False):
    '''
    Deterimine corrections to errors using the residuals of each exposure about a preliminary stack. This routine is
    used as part of the iterative masking/stacking loop to determine the corrections to the errors used to reject pixels
    for the next iteration of the stack. The routine returns a set of corrections for each of the exposores that is input.

    Args:
        fluxes (ndarray): (nspec, nexp)
            fluxes for each exposure on the native wavelength grids
        ivars (ndarray): (nspec, nexp)
            Inverse variances for each exposure on the native wavelength grids
        masks (ndarray): bool, (nspec, nexp)
            Masks for each exposure on the native wavelength grids. True=Good.
        fluxes_stack (ndarray): (nspec, nexp)
            Stacked spectrum for this iteration interpolated on the native wavelength grid of the fluxes exposures.
        ivars_stack (ndarray): (nspec, nexp)
            Inverse variances of stacked spectrum for this iteration interpolated on the native wavelength grid of the
            fluxes exposures.
        masks_stack (ndarray,=): bool, (nspec, nexp)
            Mask of stacked spectrum for this iteration interpolated on the native wavelength grid of the fluxes exposures.
        sn_clip (float): default=30.0,
            Errors are capped in output rejivars so that the S/N is never greater than sn_clip. This prevents overly
            aggressive rejection in high S/N ratio spectra which neverthless differ at a level greater than the implied S/N due to
            systematics.
        title (str):
            Title for QA plot
        debug (bool): default=False
            Show QA plots useful for debuggin.

    Returns:
        tuple: Returns the following:
            - rejivars: ndarray, (nspec, nexp): Updated inverse
              variances to be used in rejection
            - sigma_corrs, ndarray, (nexp): Array of correction factors
              applied to the original ivars to get the new rejivars
            - outchi: ndarray, (nspec, nexp): The original
              chi=(fluxes-fluxes_stack)*np.sqrt(ivars) used to determine
              the correction factors. This quantity is useful for
              plotting. Note that the outchi is computed using the
              original non-corrected errors.
            - maskchi: ndarray, bool, (nspec, nexp): Mask returned by
              renormalize_erorrs indicating which pixels were used in
              the computation of the correction factors. This is
              basically the union of the input masks but with chi > clip
              (clip=6.0 is the default) values clipped out.
    '''

    if fluxes.ndim == 1:
        nexp = 1
    else:
        nexp = np.shape(fluxes)[1]

    outchi = np.zeros_like(ivars)
    maskchi = np.zeros_like(outchi,dtype=bool)
    rejivars = np.zeros_like(outchi)
    sigma_corrs = np.zeros(nexp)
    outmasks = np.copy(masks)

    # Loop on images to update noise model for rejection
    for iexp in range(nexp):
        if fluxes.ndim>1:
            # Grab the spectrum
            thisflux = fluxes[:, iexp]
            thisivar = ivars[:, iexp]
            thismask = outmasks[:,iexp]
            # Grab the stack interpolated with the same grid as the current exposure
            thisflux_stack = fluxes_stack[:, iexp]
            thisvar_stack = utils.inverse(ivars_stack[:, iexp])
            thismask_stack = masks_stack[:, iexp]
        else:
            thisflux = fluxes
            thisivar = ivars
            thismask = outmasks
            # Grab the stack interpolated with the same grid as the current exposure
            thisflux_stack = fluxes_stack
            thisvar_stack = utils.inverse(ivars_stack)
            thismask_stack = masks_stack

        # var_tot = total variance of the quantity (fluxes - fluxes_stack), i.e. the quadrature sum of the two variances
        var_tot = thisvar_stack + utils.inverse(thisivar)
        mask_tot = thismask & thismask_stack
        ivar_tot = utils.inverse(var_tot)

        # Impose the S/N clipping threshold before computing chi and renormalizing the errors
        ivar_clip = mask_tot*utils.clip_ivar(thisflux_stack, ivar_tot, sn_clip, mask=mask_tot)
        # TODO Do we need the offset code to re-center the chi? If so add it right here into the chi
        chi = np.sqrt(ivar_clip)*(thisflux - thisflux_stack)
        # Adjust errors to reflect the statistics of the distribution of errors. This fixes cases where the
        # the noise model is not quite right
        this_sigma_corr, igood = renormalize_errors(chi, mask_tot, clip=6.0, max_corr=5.0, title=title, debug=debug)
        ivar_tot_corr = ivar_clip/this_sigma_corr ** 2
        # TODO is this correct below? JFH Thinks no
        #ivar_cap = utils.clip_ivar(thisflux_stack, ivar_tot_corr, sn_clip, mask=mask_tot)
        #ivar_cap = np.minimum(ivar_tot_corr, (sn_clip/(thisflux_stack + (thisflux_stack <= 0.0))) ** 2)
        if fluxes.ndim>1:
            sigma_corrs[iexp] = this_sigma_corr
            rejivars[:, iexp] = ivar_tot_corr
            outchi[:, iexp] = chi
            maskchi[:, iexp] = igood
        else:
            sigma_corrs = np.array([this_sigma_corr])
            rejivars = ivar_tot_corr
            outchi = chi
            maskchi = igood


    return rejivars, sigma_corrs, outchi, maskchi


def spec_reject_comb(wave_grid, waves, fluxes, ivars, masks, weights, sn_clip=30.0, lower=3.0, upper=3.0,
                     maxrej=None, maxiter_reject=5, title='', debug=False):
    '''
    Routine for executing the iterative combine and rejection of a set of spectra to compute a final stacked spectrum.

    Args:
        wave_grid: ndarray, (ngrid +1,)
            new wavelength grid desired. This will typically be a reguarly spaced grid created by the get_wave_grid routine.
            The reason for the ngrid+1 is that this is the general way to specify a set of  bins if you desire ngrid
            bin centers, i.e. the output stacked spectra have ngrid elements.  The spacing of this grid can be regular in
            lambda (better for multislit) or log lambda (better for echelle). This new wavelength grid should be designed
            with the sampling of the data in mind. For example, the code will work fine if you choose the sampling to be
            too fine, but then the number of exposures contributing to any given wavelength bin will be one or zero in the
            limiting case of very small wavelength bins. For larger wavelength bins, the number of exposures contributing
            to a given bin will be larger.
        waves: ndarray, (nspec, nexp)
            wavelength arrays for spectra to be stacked. Note that the wavelength grids can in general be different for
            each exposure and irregularly spaced.
        fluxes: ndarray, (nspec, nexp)
            fluxes for each exposure on the waves grid
        ivars: ndarray, (nspec, nexp)
            Inverse variances for each exposure on the waves grid
        masks: ndarray, bool, (nspec, nexp)
            Masks for each exposure on the waves grid. True=Good.
        weights: ndarray, (nspec, nexp)
            Weights to be used for combining your spectra. These are computed using sn_weights
        sn_clip: float, default=30.0,
            Errors are capped during rejection so that the S/N is never greater than sn_clip. This prevents overly aggressive rejection
            in high S/N ratio spectrum which neverthless differ at a level greater than the implied S/N due to
            systematics.
        lower: float, default=3.0,
            lower rejection threshold for djs_reject
        upper: float: default=3.0,
            upper rejection threshold for djs_reject
        maxrej: int, default=None,
            maximum number of pixels to reject in each iteration for djs_reject.
        maxiter_reject: int, default=5
            maximum number of iterations for stacking and rejection. The code stops iterating either when
            the output mask does not change betweeen successive iterations or when maxiter_reject is reached.
        title (str):
             Title for QA plot
        debug: bool, default=False,
            Show QA plots useful for debugging.

    Returns:
        tuple: Returns the following:
            - wave_stack: ndarray, (ngrid,): Wavelength grid for stacked
              spectrum. As discussed above, this is the weighted average
              of the wavelengths of each spectrum that contriuted to a
              bin in the input wave_grid wavelength grid. It thus has
              ngrid elements, whereas wave_grid has ngrid+1 elements to
              specify the ngrid total number of bins. Note that
              wave_stack is NOT simply the wave_grid bin centers, since
              it computes the weighted average.
            - flux_stack: ndarray, (ngrid,): Final stacked spectrum on
              wave_stack wavelength grid
            - ivar_stack: ndarray, (ngrid,): Inverse variance spectrum
              on wave_stack wavelength grid. Erors are propagated
              according to weighting and masking.
            - mask_stack: ndarray, bool, (ngrid,): Mask for stacked
              spectrum on wave_stack wavelength grid. True=Good.
            - outmask: ndarray, bool, (nspec, nexp): Output mask
              indicating which pixels are rejected in each exposure of
              the original input spectra after performing all of the
              iterations of combine/rejection
            - nused: ndarray, (ngrid,): Numer of exposures which
              contributed to each pixel in the wave_stack. Note that
              this is in general different from nexp because of masking,
              but also becuse of the sampling specified by wave_grid. In
              other words, sometimes more spectral pixels in the
              irregularly gridded input wavelength array waves will land
              in one bin versus another depending on the sampling.

    '''
    thismask = np.copy(masks)
    iter = 0
    qdone = False
    while (not qdone) and (iter < maxiter_reject):
        wave_stack, flux_stack, ivar_stack, mask_stack, nused = compute_stack(
            wave_grid, waves, fluxes, ivars, thismask, weights)
        flux_stack_nat, ivar_stack_nat, mask_stack_nat = interp_spec(
            waves, wave_stack, flux_stack, ivar_stack, mask_stack)
        rejivars, sigma_corrs, outchi, maskchi = update_errors(fluxes, ivars, thismask,
                                                               flux_stack_nat, ivar_stack_nat, mask_stack_nat,
                                                               sn_clip=sn_clip)
        thismask, qdone = pydl.djs_reject(fluxes, flux_stack_nat, outmask=thismask,inmask=masks, invvar=rejivars,
                                          lower=lower,upper=upper, maxrej=maxrej, sticky=False)
        iter += 1


    if (iter == maxiter_reject) & (maxiter_reject != 0):
        msgs.warn('Maximum number of iterations maxiter={:}'.format(maxiter_reject) + ' reached in spec_reject_comb')
    outmask = np.copy(thismask)

    # print out a summary of how many pixels were rejected
    nexp = waves.shape[1]
    nrej = np.sum(np.invert(outmask) & masks, axis=0)
    norig = np.sum((waves > 1.0) & np.invert(masks), axis=0)

    for iexp in range(nexp):
        # nrej = pixels that are now masked that were previously good
        msgs.info("Rejected {:d} pixels in exposure {:d}/{:d}".format(nrej[iexp], iexp, nexp))

    # Compute the final stack using this outmask
    wave_stack, flux_stack, ivar_stack, mask_stack, nused = compute_stack(wave_grid, waves, fluxes, ivars, outmask, weights)

    # Used only for plotting below
    if debug:
        # TODO Add a line here to optionally show the distribution of all pixels about the stack as we do for X-shooter.
        #flux_stack_nat, ivar_stack_nat, mask_stack_nat = interp_spec(waves, wave_stack, flux_stack, ivar_stack, mask_stack)
        for iexp in range(nexp):
            # plot the residual distribution for each exposure
            title_renorm = title + ': Error distriution about stack for exposure {:d}/{:d}'.format(iexp,nexp)
            renormalize_errors_qa(outchi[:, iexp], maskchi[:, iexp], sigma_corrs[iexp], title=title_renorm)
            # plot the rejections for each exposures
            title_coadd_iexp = title + ': nrej={:d} pixels rejected,'.format(nrej[iexp]) + \
                               ' norig={:d} originally masked,'.format(norig[iexp]) + \
                               ' for exposure {:d}/{:d}'.format(iexp,nexp)
            coadd_iexp_qa(waves[:, iexp], fluxes[:, iexp], rejivars[:, iexp], masks[:, iexp], wave_stack, flux_stack,
                          ivar_stack, mask_stack, outmask[:, iexp], qafile=None, title=title_coadd_iexp)
        # weights qa
        title_weights = title + ': Weights Used -- nrej={:d} total pixels rejected,'.format(np.sum(nrej)) + \
                        ' norig={:d} originally masked'.format(np.sum(norig))
        weights_qa(waves, weights, outmask, title=title_weights)

    return wave_stack, flux_stack, ivar_stack, mask_stack, outmask, nused


def scale_spec_stack(wave_grid, waves, fluxes, ivars, masks, sn, weights, ref_percentile=30.0, maxiter_scale=5, sigrej_scale=3,
                     scale_method=None, hand_scale=None, sn_max_medscale=2.0, sn_min_medscale=0.5, debug=False, show=False):

    '''
    Routine for optimally combining long or multi-slit spectra or echelle spectra of individual orders. It will
    compute a stacked spectrum from a set of exposures on the specified wave_grid with proper treatment of
    weights and masking. This code calls the stacking code compute_stack, which uses np.histogram to combine the data using
    NGP and does not perform any interpolations and thus does not correlate errors. It uses wave_grid to determine the set
    of wavelength bins that the data are averaged on. The final spectrum will be on an ouptut wavelength grid which is not
    the same as wave_grid. The ouput wavelength grid is the weighted average of the individual wavelengths used for each
    exposure that fell into a given wavelength bin in the input wave_grid. This 1d coadding routine thus maintains the
    independence of the errors for each pixel in the combined spectrum and computes the weighted averaged wavelengths of
    each pixel in an analogous way to the 2d extraction procedure which also never interpolates to avoid correlating
    erorrs. It performs a number of iterations where it combines the spectra and performs rejection of outlier pixels
    using the spec_reject_comb code. The outliers are rejected using the true noise of the individual exposures, but
    uses the distribution of the pixel values about the stack to apply correction factors to the errors before rejecting.
    These corrected errors are currently only used in rejection but are not applied to the data.  This code is based
    on the xidl long_combpsec.pro routine but with significant improvements.

    Args:
        wave_grid: ndarray, (ngrid +1,)
            new wavelength grid desired. This will typically be a reguarly spaced grid created by the get_wave_grid routine.
            The reason for the ngrid+1 is that this is the general way to specify a set of  bins if you desire ngrid
            bin centers, i.e. the output stacked spectra have ngrid elements.  The spacing of this grid can be regular in
            lambda (better for multislit) or log lambda (better for echelle). This new wavelength grid should be designed
            with the sampling of the data in mind. For example, the code will work fine if you choose the sampling to be
            too fine, but then the number of exposures contributing to any given wavelength bin will be one or zero in the
            limiting case of very small wavelength bins. For larger wavelength bins, the number of exposures contributing
            to a given bin will be larger.
        waves: ndarray, (nspec, nexp)
            wavelength arrays for spectra to be stacked. Note that the wavelength grids can in general be different for
            each exposure and irregularly spaced.
        fluxes: ndarray, (nspec, nexp)
            fluxes for each exposure on the waves grid
        ivars: ndarray, (nspec, nexp)
            Inverse variances for each exposure on the waves grid
        masks: ndarray, bool, (nspec, nexp)
            Masks for each exposure on the waves grid. True=Good.
        sn (float ndarray):
            (nexp,) sn of each spectrum in the stack used to determine which scaling method should be used. This can
            be computed using sn_weights
        sn_clip: float, default=30.0,
            Errors are capped during rejection so that the S/N is never
            greater than sn_clip. This prevents overly aggressive
            rejection in high S/N ratio spectrum which neverthless
            differ at a level greater than the implied S/N due to
            systematics.  definition of sticky.
        sigrej_scale: float, default=3.0
            Rejection threshold used for rejecting pixels when rescaling spectra with scale_spec.
        lower: float, default=3.0,
            lower rejection threshold for djs_reject
        upper: float: default=3.0,
            upper rejection threshold for djs_reject
        maxrej: int, default=None,
            maximum number of pixels to reject in each iteration for djs_reject.
        maxiter_reject: int, default=5
            maximum number of iterations for stacking and rejection. The code stops iterating either when
            the output mask does not change betweeen successive iterations or when maxiter_reject is reached.
        ref_percentile: float, default=20.0
            percentile fraction cut used for selecting minimum SNR cut for robust_median_ratio
        maxiter_scale: int, default=5
            Maximum number of iterations performed for rescaling spectra.
        scale_method: scale method, str, default=None. Options are poly, median, none, or hand. Hand is not well tested.
            User can optionally specify the rescaling method. Default is to let the
            code determine this automitically which works well.
        sn_smooth_npix: float, 10000.0
            Velocity smoothing used for determining smoothly varying S/N ratio weights by sn_weights
        hand_scale:
            array of hand scale factors, not well tested
        sn_max_medscale (float): default=2.0
            maximum SNR for perforing median scaling
        sn_min_medscale (float): default=0.5
            minimum SNR for perforing median scaling
        debug_scale (bool): default=False
            show interactive QA plots for the rescaling of the spectra
        title (str):
            Title prefix for spec_reject_comb QA plots
        debug (bool): default=False
            show interactive QA plot

    Returns:
        tuple: Returns the following:
            - wave_stack: ndarray, (ngrid,): Wavelength grid for stacked
              spectrum. As discussed above, this is the weighted average
              of the wavelengths of each spectrum that contriuted to a
              bin in the input wave_grid wavelength grid. It thus has
              ngrid elements, whereas wave_grid has ngrid+1 elements to
              specify the ngrid total number of bins. Note that
              wave_stack is NOT simply the wave_grid bin centers, since
              it computes the weighted average.
            - flux_stack: ndarray, (ngrid,): Final stacked spectrum on
              wave_stack wavelength grid
            - ivar_stack: ndarray, (ngrid,): Inverse variance spectrum
              on wave_stack wavelength grid. Erors are propagated
              according to weighting and masking.
            - mask_stack: ndarray, bool, (ngrid,): Mask for stacked
              spectrum on wave_stack wavelength grid. True=Good.
            - outmask: ndarray, bool, (nspec, nexp): Output mask
              indicating which pixels are rejected in each exposure of
              the original input spectra after performing all of the
              iterations of combine/rejection
            - nused: ndarray, (ngrid,): Numer of exposures which
              contributed to each pixel in the wave_stack. Note that
              this is in general different from nexp because of masking,
              but also becuse of the sampling specified by wave_grid. In
              other words, sometimes more spectral pixels in the
              irregularly gridded input wavelength array waves will land
              in one bin versus another depending on the sampling.
            - weights: ndarray, (nspec, nexp): Weights used for
              combining your spectra which are computed using sn_weights
            - scales: ndarray, (nspec, nexp): Scale factors applied to
              each individual spectrum before the combine computed by
              scale_spec
            - rms_sn: ndarray, (nexp,): Root mean square S/N ratio of
              each of your individual exposures computed by sn_weights
    '''

    # Compute an initial stack as the reference, this has its own wave grid based on the weighted averages
    wave_stack, flux_stack, ivar_stack, mask_stack, nused = compute_stack(wave_grid, waves, fluxes, ivars, masks, weights)

    # Rescale spectra to line up with our preliminary stack so that we can sensibly reject outliers
    nexp = np.shape(fluxes)[1]
    fluxes_scale = np.zeros_like(fluxes)
    ivars_scale = np.zeros_like(ivars)
    scales = np.zeros_like(fluxes)
    scale_method_used = []
    for iexp in range(nexp):
        # TODO Create a parset for the coadd parameters!!!
        fluxes_scale[:, iexp], ivars_scale[:, iexp], scales[:, iexp], scale_method_iexp = scale_spec(
            waves[:, iexp], fluxes[:, iexp], ivars[:, iexp], sn[iexp], wave_stack, flux_stack, ivar_stack,
            mask=masks[:, iexp], mask_ref=mask_stack, ref_percentile=ref_percentile, maxiters=maxiter_scale,
            sigrej=sigrej_scale, scale_method=scale_method, hand_scale=hand_scale, sn_max_medscale=sn_max_medscale,
            sn_min_medscale=sn_min_medscale, debug=debug, show=show)
        scale_method_used.append(scale_method_iexp)

    return fluxes_scale, ivars_scale, scales, scale_method_used


#Todo: This should probaby take a parset?
def combspec(waves, fluxes, ivars, masks, sn_smooth_npix,
             wave_method='linear', dwave=None, dv=None, dloglam=None, samp_fact=1.0, wave_grid_min=None, wave_grid_max=None,
             ref_percentile=20.0, maxiter_scale=5,
             sigrej_scale=3, scale_method=None, hand_scale=None, sn_max_medscale=2.0, sn_min_medscale=0.5,
             const_weights=False, maxiter_reject=5, sn_clip=30.0, lower=3.0, upper=3.0,
             maxrej=None, qafile=None, title='', debug=False, debug_scale=False, show_scale=False, show=False):

    '''
    Driver routine for coadding longslit/multi-slit spectra. Calls combspec which is the main stacking algorithm.

    Args:
        waves, fluxes, ivars: (nspec, nexp) arrays
        sn_smooth_npix (int):
           Numbe of pixels to median filter by when computing S/N used to decide how to scale and weight spectra
        wave_method: str, default=pixel
           method for generating new wavelength grid with get_wave_grid. Deafult is 'pixel' which creates a uniformly
           space grid in lambda
        A_pix: float,
           dispersion in units of A in case you want to specify it for get_wave_grid, otherwise the code computes the
           median spacing from the data.
        v_pix: float,
           Dispersion in units of km/s in case you want to specify it in the get_wave_grid  (for the 'velocity' option),
           otherwise a median value is computed from the data.
        samp_fact: float, default=1.0
           sampling factor to make the wavelength grid finer or coarser.  samp_fact > 1.0 oversamples (finer),
           samp_fact < 1.0 undersamples (coarser).
        wave_grid_min: float, default=None
           In case you want to specify the minimum wavelength in your wavelength grid, default=None computes from data.
        wave_grid_max: float, default=None
           In case you want to specify the maximum wavelength in your wavelength grid, default=None computes from data.
        maxiter_reject: int, default=5
            maximum number of iterations for stacking and rejection. The code stops iterating either when
            the output mask does not change betweeen successive iterations or when maxiter_reject is reached.
        ref_percentile:
            percentile fraction cut used for selecting minimum SNR cut for robust_median_ratio
        maxiter_scale: int, default=5
            Maximum number of iterations performed for rescaling spectra.
        sigrej_scale: flaot, default=3.0
            Rejection threshold used for rejecting pixels when rescaling spectra with scale_spec.
        scale_method: scale method, str, default=None.
            Options are poly, median, none, or hand. Hand is not well tested.
            User can optionally specify the rescaling method. Default is to let the
            code determine this automitically which works well.
        hand_scale: ndarray,
            Array of hand scale factors, not well tested
        sn_max_medscale: float, default = 2.0,
            maximum SNR for perforing median scaling
        sn_min_medscale: float, default = 0.5
            minimum SNR for perforing median scaling
        sn_smooth_npix: float, 10000.0
            Velocity smoothing used for determining smoothly varying S/N ratio weights by sn_weights
        const_weights: ndarray, (nexp,)
             Constant weight factors specif
        maxiter_reject: int, default=5
            maximum number of iterations for stacking and rejection. The code stops iterating either when
            the output mask does not change betweeen successive iterations or when maxiter_reject is reached.
        sn_clip: float, default=30.0,
            Errors are capped during rejection so that the S/N is never greater than sn_clip. This prevents overly aggressive rejection
            in high S/N ratio spectrum which neverthless differ at a level greater than the implied S/N due to
            systematics.
        lower: float, default=3.0,
            lower rejection threshold for djs_reject
        upper: float: default=3.0,
            upper rejection threshold for djs_reject
        maxrej: int, default=None,
            maximum number of pixels to reject in each iteration for djs_reject.
        phot_scale_dicts: dict,
            Dictionary for rescaling spectra to match photometry. Not yet implemented.
        nmaskedge: int, default=2
            Number of edge pixels to mask. This should be removed/fixed.
        qafile: str, default=None
            Root name for QA, if None, it will be determined from the outfile
        outfile: str, default=None,
            Root name for QA, if None, it will come from the target name from the fits header.
        debug: bool, default=False,
            Show all QA plots useful for debugging. Note there are lots of QA plots, so only set this to True if you want to inspect them all.
        debug_scale (bool): default=False
            show interactive QA plots for the rescaling of the spectra
        show: bool, default=False,
             Show key QA plots or not

    Returns:
        tuple: Returns the following:
            - wave_stack: ndarray, (ngrid,): Wavelength grid for stacked
              spectrum. As discussed above, this is the weighted average
              of the wavelengths of each spectrum that contriuted to a
              bin in the input wave_grid wavelength grid. It thus has
              ngrid elements, whereas wave_grid has ngrid+1 elements to
              specify the ngrid total number of bins. Note that
              wave_stack is NOT simply the wave_grid bin centers, since
              it computes the weighted average.
            - flux_stack: ndarray, (ngrid,): Final stacked spectrum on
              wave_stack wavelength grid _ ivar_stack: ndarray,
              (ngrid,): Inverse variance spectrum on wave_stack
              wavelength grid. Erors are propagated according to
              weighting and masking.
            - mask_stack: ndarray, bool, (ngrid,): Mask for stacked
              spectrum on wave_stack wavelength grid. True=Good.
    '''


    # Generate a giant wave_grid
    wave_grid, _, _ = get_wave_grid(waves, masks = masks, wave_method=wave_method, wave_grid_min=wave_grid_min,
                                    wave_grid_max=wave_grid_max,dwave=dwave, dv=dv, dloglam=dloglam, samp_fact=samp_fact)

    # Evaluate the sn_weights. This is done once at the beginning
    rms_sn, weights = sn_weights(waves, fluxes, ivars, masks, sn_smooth_npix, const_weights=const_weights, verbose=True)

    fluxes_scale, ivars_scale, scales, scale_method_used = scale_spec_stack(
        wave_grid, waves, fluxes, ivars, masks, rms_sn, weights, ref_percentile=ref_percentile, maxiter_scale=maxiter_scale,
        sigrej_scale=sigrej_scale, scale_method=scale_method, hand_scale=hand_scale,
        sn_max_medscale=sn_max_medscale, sn_min_medscale=sn_min_medscale, debug=debug_scale, show=show_scale)

    # Rejecting and coadding
    wave_stack, flux_stack, ivar_stack, mask_stack, outmask, nused = spec_reject_comb(
        wave_grid, waves, fluxes_scale, ivars_scale, masks, weights, sn_clip=sn_clip, lower=lower, upper=upper,
        maxrej=maxrej, maxiter_reject=maxiter_reject, debug=debug, title=title)

    if show:
        coadd_qa(wave_stack, flux_stack, ivar_stack, nused, mask=mask_stack, title='Stacked spectrum', qafile=qafile)

    return wave_stack, flux_stack, ivar_stack, mask_stack

#Todo: Make this work for multiple objects after the coadd script input file format is fixed.
def multi_combspec(fnames, objids, sn_smooth_npix=None, ex_value='OPT', flux_value=True,
                   wave_method='linear', dwave=None, dv=None, dloglam=None, samp_fact=1.0, wave_grid_min=None,
                   wave_grid_max=None, ref_percentile=20.0, maxiter_scale=5,
                   sigrej_scale=3, scale_method=None, hand_scale=None, sn_max_medscale=2.0, sn_min_medscale=0.5,
                   const_weights=False, maxiter_reject=5, sn_clip=30.0, lower=3.0, upper=3.0,
                   maxrej=None, nmaskedge=2, phot_scale_dicts=None,
                   qafile=None, outfile = None, debug=False, debug_scale=False, show_scale=False, show=False):

    # Loading Echelle data
    waves, fluxes, ivars, masks, header = load.load_1dspec_to_array(fnames, gdobj=objids, order=None, ex_value=ex_value,
                                                                    flux_value=flux_value, nmaskedge=nmaskedge)

    # Decide how much to smooth the spectra by if this number was not passed in
    if sn_smooth_npix is None:
        nspec, nexp = waves.shape
        # This is the effective good number of spectral pixels in the stack
        nspec_eff = np.sum(waves > 1.0)/nexp
        sn_smooth_npix = int(np.round(0.1*nspec_eff))
        msgs.info('Using a sn_smooth_npix={:d} to decide how to scale and weight your spectra'.format(sn_smooth_npix))

    wave_stack, flux_stack, ivar_stack, mask_stack = combspec(
        waves, fluxes,ivars, masks, wave_method=wave_method, dwave=dwave, dv=dv, dloglam=dloglam,
        samp_fact=samp_fact, wave_grid_min=wave_grid_min, wave_grid_max=wave_grid_max, ref_percentile=ref_percentile,
        maxiter_scale=maxiter_scale, sigrej_scale=sigrej_scale, scale_method=scale_method, hand_scale=hand_scale,
        sn_max_medscale=sn_min_medscale, sn_min_medscale=sn_max_medscale, sn_smooth_npix=sn_smooth_npix,
        const_weights=const_weights, maxiter_reject=maxiter_reject, sn_clip=sn_clip, lower=lower, upper=upper,
        maxrej=maxrej,  qafile=qafile, title='multi_combspec', debug=debug, debug_scale=debug_scale, show_scale=show_scale,
        show=show)

    # Write to disk?
    if outfile is not None:
        save.save_coadd1d_to_fits(outfile, wave_stack, flux_stack, ivar_stack, mask_stack, header=header,
                                  ex_value=ex_value, overwrite=True)

    return wave_stack, flux_stack, ivar_stack, mask_stack

def ech_combspec(fnames, objids, sensfile=None, nbest=None, ex_value='OPT', flux_value=True, wave_method='log10',
                 dwave=None, dv=None, dloglam=None, samp_fact=1.0, wave_grid_min=None, wave_grid_max=None,
                 ref_percentile=20.0, maxiter_scale=5,
                 niter_order_scale=3, sigrej_scale=3, scale_method=None, hand_scale=None, sn_max_medscale=2.0, sn_min_medscale=0.5,
                 sn_smooth_npix=None, const_weights=False, maxiter_reject=5, sn_clip=30.0, lower=3.0, upper=3.0,
                 maxrej=None, max_factor=10.0, maxiters=5, min_good=0.05, phot_scale_dicts=None, nmaskedge=2,
                 qafile=None, outfile = None, order_scale=False,
                 merge_stack=False, debug_scale=False, debug=False, show_order_stacks=False, show_order_scale=False, show_exp=False, show=False):
    '''
    Driver routine for coadding Echelle spectra. Calls combspec which is the main stacking algorithm. It will deliver
    three fits files: spec1d_order_XX.fits (stacked individual orders, one order per extension), spec1d_merge_XX.fits
    (straight combine of stacked individual orders), spec1d_stack_XX.fits (a giant stack of all exposures and all orders).
    In most cases, you should use spec1d_stack_XX.fits for your scientific analyses since it reject most outliers.

    Args:
        fnames: list
           a list of spec1d fits file names
        objids: list
           objids (e.g. 'OBJ0001') you want to combine of that spectrum in the spec1d fits files
        sensfile: str, default = None for a smoothed ivar weighting when sticking different orders
        ex_value: str, default = 'OPT' for optimal extraction, 'BOX' for boxcar extraction.
        flux_value: bool, default=True
           if True coadd fluxed spectrum, if False coadd spectra in counts
        wave_method: str, default=pixel
           method for generating new wavelength grid with get_wave_grid. Deafult is 'pixel' which creates a uniformly
           space grid in lambda
        A_pix: float,
           dispersion in units of A in case you want to specify it for get_wave_grid, otherwise the code computes the
           median spacing from the data.
        v_pix: float,
           Dispersion in units of km/s in case you want to specify it in the get_wave_grid  (for the 'velocity' option),
           otherwise a median value is computed from the data.
        samp_fact: float, default=1.0
           sampling factor to make the wavelength grid finer or coarser.  samp_fact > 1.0 oversamples (finer),
           samp_fact < 1.0 undersamples (coarser).
        wave_grid_min: float, default=None
           In case you want to specify the minimum wavelength in your wavelength grid, default=None computes from data.
        wave_grid_max: float, default=None
           In case you want to specify the maximum wavelength in your wavelength grid, default=None computes from data.
        ref_percentile:
            percentile fraction cut used for selecting minimum SNR cut for robust_median_ratio
        maxiter_scale: int, default=5
            Maximum number of iterations performed for rescaling spectra.
        max_median_factor: float, default=10.0
            maximum scale factor for median rescaling for robust_median_ratio if median rescaling is the method used.
        sigrej_scale: flaot, default=3.0
            Rejection threshold used for rejecting pixels when rescaling spectra with scale_spec.
        scale_method: scale method, str, default=None.
            Options are poly, median, none, or hand. Hand is not well tested.
            User can optionally specify the rescaling method. Default is to let the
            code determine this automitically which works well.
        hand_scale: ndarray,
            Array of hand scale factors, not well tested
        sn_max_medscale: float, default = 2.0,
            maximum SNR for perforing median scaling
        sn_min_medscale: float, default = 0.5
            minimum SNR for perforing median scaling
        sn_smooth_npix: float, 10000.0
            Velocity smoothing used for determining smoothly varying S/N ratio weights by sn_weights
        maxiter_reject: int, default=5
            maximum number of iterations for stacking and rejection. The code stops iterating either when
            the output mask does not change betweeen successive iterations or when maxiter_reject is reached.
        const_weights: ndarray, (nexp,)
             Constant weight factors specif
        maxiter_reject: int, default=5
            maximum number of iterations for stacking and rejection. The code stops iterating either when
            the output mask does not change betweeen successive iterations or when maxiter_reject is reached.
        sn_clip: float, default=30.0,
            Errors are capped during rejection so that the S/N is never greater than sn_clip. This prevents overly aggressive rejection
            in high S/N ratio spectrum which neverthless differ at a level greater than the implied S/N due to
            systematics.
        lower: float, default=3.0,
            lower rejection threshold for djs_reject
        upper: float: default=3.0,
            upper rejection threshold for djs_reject
        maxrej: int, default=None,
            maximum number of pixels to reject in each iteration for djs_reject.
        max_factor: float, default = 10.0,
            Maximum allowed value of the returned ratio
        maxiters: int, defrault = 5,
            Maximum number of iterations for astropy.stats.SigmaClip
        min_good: float, default = 0.05
            Minimum fraction of good pixels determined as a fraction of the total pixels for estimating the median ratio
        phot_scale_dicts: dict,
            Dictionary for rescaling spectra to match photometry. Not yet implemented.
        nmaskedge: int, default=2
            Number of edge pixels to mask. This should be removed/fixed.
        qafile: str, default=None
            Root name for QA, if None, it will be determined either the outfile
        outfile: str, default=None,
            Root name for QA, if None, it will come from the target name from the fits header.
        order_scale: bool, default=False,
            Re-scale the orders to match up in the overlap regions. This is currently producing weird results for IR spectra
        merge_stack: bool, default=False,
            Compute an experimental combine of the high S/N combined orders in addition to the default algorithm,
            which is to compute one giant stack using all order overlaps

        debug: bool, default=False,
            Show all QA plots useful for debugging. Note there are lots of QA plots, so only set this to True if you want to inspect them all.
        debug_scale (bool): default=False
            Show interactive QA plots for the rescaling of the spectra for each individua order
        debug_order_scale (bool): default=False
            Show interactive QA plots for the rescaling of the spectra so that the overlap regions match from order to order
        show: bool, default=False,
             Show key QA plots or not

    Returns:
        tuple: Returns the following:
            - wave_giant_stack: ndarray, (ngrid,): Wavelength grid for
              stacked spectrum. As discussed above, this is the weighted
              average of the wavelengths of each spectrum that
              contriuted to a bin in the input wave_grid wavelength
              grid. It thus has ngrid elements, whereas wave_grid has
              ngrid+1 elements to specify the ngrid total number of
              bins. Note that wave_giant_stack is NOT simply the
              wave_grid bin centers, since it computes the weighted
              average.
            - flux_giant_stack: ndarray, (ngrid,): Final stacked
              spectrum on wave_stack wavelength grid
            - ivar_giant_stack: ndarray, (ngrid,): Inverse variance
              spectrum on wave_stack wavelength grid. Erors are
              propagated according to weighting and masking.
            - mask_giant_stack: ndarray, bool, (ngrid,): Mask for
              stacked spectrum on wave_stack wavelength grid. True=Good.
    '''

    # Loading Echelle data
    waves, fluxes, ivars, masks, header = load.load_1dspec_to_array(fnames, gdobj=objids, order=None, ex_value=ex_value,
                                                                    flux_value=flux_value, nmaskedge=nmaskedge)
    # output name root for fits and QA plots
    if outfile is None:
        outfile = header['TARGET']+'.fits'
    elif len(outfile.split('.'))==1:
        outfile = outfile+'.fits'

    outfile_order = outfile.replace('.fits', '_order.fits')
    #outfile_stack = 'spec1d_stack_{:}'.format(outfile)

    if qafile is None:
        qafile = outfile.replace('.fits', '.pdf')
    qafile_stack = qafile.replace('.pdf', '_stack.pdf')
    qafile_chi = qafile.replace('.pdf', '_chi.pdf')

    # data shape
    nspec, norder, nexp = waves.shape
    if nbest is None:
        # Decide how many orders to use for estimating the per exposure weights. If nbest was not passed in
        # default to using one fourth of the orders
        nbest = int(np.ceil(norder/4))


    # Decide how much to smooth the spectra by if this number was not passed in
    if sn_smooth_npix is None:
        # This is the effective good number of spectral pixels in the stack
        nspec_eff = np.sum(waves > 1.0)/(norder*nexp)
        sn_smooth_npix = int(np.round(0.1 * nspec_eff))
        msgs.info('Using a sn_smooth_pix={:d} to decide how to scale and weight your spectra'.format(sn_smooth_npix))

    # create some arrays
    scales = np.zeros_like(waves)

    # Generate a giant wave_grid
    wave_grid, _, _ = get_wave_grid(waves, masks=masks, wave_method=wave_method,
                                    wave_grid_min=wave_grid_min, wave_grid_max=wave_grid_max,
                                    dwave=dwave, dv=dv, dloglam=dloglam, samp_fact=samp_fact)

    # Evaluate the sn_weights. This is done once at the beginning
    rms_sn, weights_sn = sn_weights(waves, fluxes, ivars, masks, sn_smooth_npix, const_weights=const_weights, verbose=True)
    # Isolate the nbest best orders, and then use the average S/N of these to determine the per exposure relative weights.
    mean_sn_ord = np.mean(rms_sn, axis=1)
    best_orders = np.argsort(mean_sn_ord)[::-1][0:nbest]
    rms_sn_per_exp = np.mean(rms_sn[best_orders, :], axis=0)
    weights_exp = np.tile(rms_sn_per_exp**2, (nspec, norder, 1))
    if sensfile is not None:
        weights_sens = sensfunc_weights(sensfile, waves, debug=debug)
        weights = weights_exp*weights_sens
    else:
        msgs.warn('No sensfunc is available for weighting, using smoothed ivar weights which is not optimal!')
        _, weights_ivar = sn_weights(waves, fluxes, ivars, masks, sn_smooth_npix, const_weights=const_weights,
                                     ivar_weights=True, verbose=True)
        weights = weights_exp*weights_ivar
    if debug:
        weights_qa(waves, weights, masks, title='ech_combspec')

    fluxes_scl_interord = np.zeros_like(fluxes)
    ivars_scl_interord = np.zeros_like(ivars)
    scales_interord = np.zeros_like(fluxes)
    # First perform inter-order scaling once
    for iord in range(norder):
        # TODO Add checking here such that orders with low S/N ratio are instead scaled using scale factors from
        # higher S/N ratio. The point is it makes no sense to take 0.0/0.0. In the low S/N regime, i.e. DLAs,
        # GP troughs, we should be rescaling using scale factors from orders with signal. This also applies
        # to the echelle combine below.
        fluxes_scl_interord[:, iord], ivars_scl_interord[:,iord], scales_interord[:,iord], scale_method_used = \
            scale_spec_stack(wave_grid, waves[:, iord, :], fluxes[:, iord, :], ivars[:, iord, :], masks[:, iord, :],
                             rms_sn[iord, :], weights[:, iord, :], ref_percentile=ref_percentile,
                             maxiter_scale=maxiter_scale,sigrej_scale=sigrej_scale, scale_method=scale_method,
                             hand_scale=hand_scale,
                             sn_max_medscale=sn_max_medscale, sn_min_medscale=sn_min_medscale, debug=debug_scale)

    # Arrays to store rescaled spectra. Need Fortran like order reshaping to create a (nspec, norder*nexp) stack of spectra.
    # The order of the reshaping in the second dimension is such that blocks norder long for each exposure are stacked
    # sequentially, i.e. for order number [:, 0:norder] would be the 1st exposure, [:,norder:2*norder] would be the
    # 2nd exposure, etc.
    shape_2d = (nspec, norder * nexp)
    waves_2d = np.reshape(waves, shape_2d, order='F')
    fluxes_2d = np.reshape(fluxes_scl_interord, shape_2d, order='F')
    ivars_2d = np.reshape(ivars_scl_interord, shape_2d, order='F')
    masks_2d = np.reshape(masks, shape_2d, order='F')
    scales_2d = np.reshape(scales_interord, shape_2d, order='F')
    weights_2d = np.reshape(weights, shape_2d, order='F')
    rms_sn_2d = np.reshape(rms_sn, (norder*nexp), order='F')
    # Iteratively scale and stack the spectra, this takes or the order re-scaling we were doing previously
    fluxes_pre_scale = fluxes_2d.copy()
    ivars_pre_scale = ivars_2d.copy()
    # For the first iteration use the scale_method input as an argument (default=None, which will allow
    # soly_poly_ratio scaling which is very slow). For all the other iterations simply use median rescaling since
    # we are then applying tiny corrections and median scaling is much faster
    scale_method_iter = [scale_method]  + ['median']*(niter_order_scale - 1)
    for iter in range(niter_order_scale):
        fluxes_scale_2d, ivars_scale_2d, scales_iter, scale_method_used = scale_spec_stack(
            wave_grid, waves_2d, fluxes_pre_scale, ivars_pre_scale, masks_2d, rms_sn_2d, weights_2d, ref_percentile=ref_percentile,
            maxiter_scale=maxiter_scale, sigrej_scale=sigrej_scale, scale_method=scale_method_iter[iter], hand_scale=hand_scale,
            sn_max_medscale=sn_max_medscale, sn_min_medscale=sn_min_medscale,
            show=(show_order_scale & (iter == (niter_order_scale-1))))
        scales_2d *= scales_iter
        fluxes_pre_scale = fluxes_scale_2d.copy()
        ivars_pre_scale = ivars_scale_2d.copy()

    # Reshape the outputs to be (nspec, norder, nexp)
    fluxes_scale = np.reshape(fluxes_scale_2d, (nspec, norder, nexp), order='F')
    ivars_scale = np.reshape(ivars_scale_2d, (nspec, norder, nexp), order='F')
    scales = np.reshape(scales_2d, (nspec, norder, nexp), order='F')

    # Arrays to store stacked individual order spectra.
    waves_stack_orders = np.zeros((np.size(wave_grid) - 1, norder))
    fluxes_stack_orders = np.zeros_like(waves_stack_orders)
    ivars_stack_orders = np.zeros_like(waves_stack_orders)
    masks_stack_orders = np.zeros_like(waves_stack_orders, dtype=bool)
    outmasks_orders = np.zeros_like(masks)
    # Now perform stacks order by order
    for iord in range(norder):
        # Rejecting and coadding
        waves_stack_orders[:, iord], fluxes_stack_orders[:, iord], ivars_stack_orders[:, iord], \
        masks_stack_orders[:, iord],  outmasks_orders[:,iord,:], nused_iord = spec_reject_comb(
            wave_grid, waves[:, iord, :], fluxes_scale[:, iord, :], ivars_scale[:, iord, :], masks[:, iord, :], weights[:, iord, :],
            sn_clip=sn_clip, lower=lower, upper=upper, maxrej=maxrej, maxiter_reject=maxiter_reject, debug=debug,
            title='order_stacks')
        if show_order_stacks:
            # TODO can we make this bit below more modular for the telluric?
            if sensfile is not None:
                tell_iord = get_tell_from_file(sensfile, waves_stack_orders[:, iord], masks_stack_orders[:, iord], iord=iord)
            else:
                tell_iord = None
            coadd_qa(waves_stack_orders[:, iord], fluxes_stack_orders[:, iord], ivars_stack_orders[:, iord], nused_iord,
                     mask=masks_stack_orders[:, iord], tell=tell_iord,
                     title='Coadded spectrum of order {:d}/{:d}'.format(iord, norder))

    ## Stack with an altnernative method: combine the stacked individual order spectra directly
    if merge_stack:
        order_weights = sensfunc_weights(sensfile, waves_stack_orders, debug=debug)
        wave_merge, flux_merge, ivar_merge, mask_merge, nused_merge = compute_stack(
            wave_grid, waves_stack_orders, fluxes_stack_orders, ivars_stack_orders, masks_stack_orders, order_weights)
        if show_order_stacks:
            qafile_merge = 'spec1d_merge_{:}'.format(qafile)
            coadd_qa(wave_merge, flux_merge, ivar_merge, nused_merge, mask=mask_merge, tell = None,
                     title='Straight combined spectrum of the stacked individual orders', qafile=qafile_merge)

    # Now compute the giant stack
    wave_giant_stack, flux_giant_stack, ivar_giant_stack, mask_giant_stack, outmask_giant_stack, nused_giant_stack = \
        spec_reject_comb(wave_grid, waves_2d, fluxes_2d, ivars_2d, masks_2d, weights_2d, sn_clip=sn_clip,
                         lower=lower, upper=upper, maxrej=maxrej, maxiter_reject=maxiter_reject, debug=debug)

    # Reshape everything now exposure-wise
    waves_2d_exps = waves_2d.reshape((nspec * norder, nexp), order='F')
    fluxes_2d_exps = fluxes_2d.reshape(np.shape(waves_2d_exps), order='F')
    ivars_2d_exps = ivars_2d.reshape(np.shape(waves_2d_exps), order='F')
    masks_2d_exps = masks_2d.reshape(np.shape(waves_2d_exps), order='F')
    outmasks_2d_exps = outmask_giant_stack.reshape(np.shape(waves_2d_exps), order='F')
    # rejection statistics, exposure by exposure
    nrej = np.sum(np.invert(outmasks_2d_exps) & masks_2d_exps, axis=0)  # rejected pixels
    norig = np.sum((waves_2d_exps > 1.0) & np.invert(masks_2d_exps), axis=0) # originally masked pixels
    if debug or show:
        # Interpolate stack onto native 2d wavelength grids reshaped exposure-wise
        flux_stack_2d_exps, ivar_stack_2d_exps, mask_stack_2d_exps = interp_spec(
            waves_2d_exps, wave_giant_stack, flux_giant_stack, ivar_giant_stack, mask_giant_stack)
        if show_exp:
            # Show QA plots for each exposure
            rejivars_2d_exps, sigma_corrs_2d_exps, outchi_2d_exps, maskchi_2d_exps = update_errors(
                fluxes_2d_exps, ivars_2d_exps, outmasks_2d_exps, flux_stack_2d_exps, ivar_stack_2d_exps,
                mask_stack_2d_exps, sn_clip=sn_clip)
            # QA for individual exposures
            for iexp in range(nexp):
                # plot the residual distribution
                msgs.info('QA plots for exposure {:} with new_sigma = {:}'.format(iexp, sigma_corrs_2d_exps[iexp]))
                # plot the residual distribution for each exposure
                title_renorm = 'ech_combspec: Error distribution about stack for exposure {:d}/{:d}'.format(iexp, nexp)
                renormalize_errors_qa(outchi_2d_exps[:, iexp], maskchi_2d_exps[:, iexp], sigma_corrs_2d_exps[iexp],
                                      title=title_renorm)
                title_coadd_iexp = 'ech_combspec: nrej={:d} pixels rejected,'.format(nrej[iexp]) + \
                                   ' norig={:d} originally masked,'.format(norig[iexp]) + \
                                   ' for exposure {:d}/{:d}'.format(iexp, nexp)
                coadd_iexp_qa(waves_2d_exps[:,iexp], fluxes_2d_exps[:,iexp], rejivars_2d_exps[:,iexp], masks_2d_exps[:,iexp],
                              wave_giant_stack, flux_giant_stack, ivar_giant_stack, mask_giant_stack, outmasks_2d_exps[:, iexp],
                              norder=norder, qafile=None, title=title_coadd_iexp)
        # Global QA
        rejivars_1d, sigma_corrs_1d, outchi_1d, maskchi_1d = update_errors(
            fluxes_2d_exps.flatten(), ivars_2d_exps.flatten(), outmasks_2d_exps.flatten(),
            flux_stack_2d_exps.flatten(), ivar_stack_2d_exps.flatten(), mask_stack_2d_exps.flatten(), sn_clip=sn_clip)
        renormalize_errors_qa(outchi_1d, maskchi_1d, sigma_corrs_1d[0], qafile=qafile_chi, title='Global Chi distribution')
        # show the final coadded spectrum
        coadd_qa(wave_giant_stack, flux_giant_stack, ivar_giant_stack, nused_giant_stack, mask=mask_giant_stack,
                 title='Final stacked spectrum', qafile=qafile_stack)

    # Save stacked individual order spectra
    save.save_coadd1d_to_fits(outfile_order, waves_stack_orders, fluxes_stack_orders, ivars_stack_orders, masks_stack_orders,
                              header=header, ex_value = ex_value, overwrite=True)
    save.save_coadd1d_to_fits(outfile, wave_giant_stack, flux_giant_stack, ivar_giant_stack, mask_giant_stack,
                              header=header, ex_value=ex_value, overwrite=True)
    if merge_stack:
        outfile_merge = outfile.replace('.fits', '_merge.fits')
        save.save_coadd1d_to_fits(outfile_merge, wave_merge, flux_merge, ivar_merge, mask_merge, header=header,
                                  ex_value=ex_value, overwrite=True)

    return wave_giant_stack, flux_giant_stack, ivar_giant_stack, mask_giant_stack

<|MERGE_RESOLUTION|>--- conflicted
+++ resolved
@@ -72,29 +72,19 @@
             1.0 undersamples (coarser)
 
     Returns:
-<<<<<<< HEAD
-        Returns two numpy.ndarray objects. (1) New wavelength grid, not
-        masked; and (2) New wavelength grid evaluated at the centers of
-        the wavelength bins, that is this grid is simply offset from
-        wave_grid by dsamp/2.0, in either linear space or log10
-        depending on whether linear or (log10 or velocity) was
-        requested.  For iref or concatenate the linear wavelength
-        sampling will be calculated.
-=======
-        wave_grid, wave_grid_mid, dsamp
-
-             wave_grid (np.ndarray):
-                  New wavelength grid, not masked
-             wave_grid_mid (np.ndarray):
-                  New wavelength grid evaluated at the centers of the wavelength bins, that is this
-                  grid is simply offset from wave_grid by dsamp/2.0, in either linear space or log10
-                  depending on whether linear or (log10 or velocity) was requested.  For iref or concatenate
-                  the linear wavelength sampling will be calculated.
-            dsamp (float):
-                  The pixel sampling for wavelength grid created.
-
-
->>>>>>> f73126a7
+        tuple: Returns two numpy.ndarray objects and a float:
+
+            - wave_grid (np.ndarray): New wavelength grid, not masked
+            - wave_grid_mid (np.ndarray): New wavelength grid evaluated
+              at the centers of the wavelength bins, that is this grid
+              is simply offset from wave_grid by dsamp/2.0, in either
+              linear space or log10 depending on whether linear or
+              (log10 or velocity) was requested.  For iref or
+              concatenate the linear wavelength sampling will be
+              calculated.
+            - dsamp (float): The pixel sampling for wavelength grid
+              created.
+
     """
     c_kms = constants.c.to('km/s').value
 
@@ -688,7 +678,6 @@
     (S/N)^2 weights to be used for coadding.
 
     Args:
-<<<<<<< HEAD
         fluxes: float ndarray, shape = (nspec, nexp)
             Stack of (nspec, nexp) spectra where nexp = number of
             exposures, and nspec is the length of the spectrum.
@@ -705,31 +694,10 @@
             Number of pixels used for determining smoothly varying S/N ratio weights.
 
     Returns:
-        (1) rms_sn : ndarray, shape (nexp) -- Root mean square S/N value
+        tuple: (1) rms_sn : ndarray, shape (nexp) -- Root mean square S/N value
         for each input spectra; (2) weights : ndarray, shape = (nspec,
         nexp) -- Weights to be applied to the spectra. These are
         signal-to-noise squared weights.
-=======
-    ----------
-    fluxes: float ndarray, shape = (nspec, nexp)
-        Stack of (nspec, nexp) spectra where nexp = number of exposures, and nspec is the length of the spectrum.
-    ivars: float ndarray, shape = (nspec, nexp)
-        Inverse variance noise vectors for the spectra
-    masks: bool ndarray, shape = (nspec, nexp)
-        Mask for stack of spectra. True=Good, False=Bad.
-    waves: flota ndarray, shape = (nspec,) or (nspec, nexp)
-        Reference wavelength grid for all the spectra. If wave is a 1d array the routine will assume
-        that all spectra are on the same wavelength grid. If wave is a 2-d array, it will use the individual
-    sn_smooth_npix: float
-         Number of pixels used for determining smoothly varying S/N ratio weights.
-
-    Returns
-    -------
-    rms_sn : ndarray, shape (nexp)
-        Root mean square S/N value for each input spectra
-    weights : ndarray, shape = (nspec, nexp)
-        Weights to be applied to the spectra. These are signal-to-noise squared weights.
->>>>>>> f73126a7
     """
 
     if fluxes.ndim == 1:
