--- conflicted
+++ resolved
@@ -634,17 +634,9 @@
             ginga.show_trace(viewer, ch, traces[:, ii], '{:d}'.format(ii), clear=(ii == 0))
         debugger.set_trace()
     # Trace dict
-<<<<<<< HEAD
-    tracedict = trace_object_dict(nobj, traces, object=rec_obj_img, background=rec_bg_img, tracelist=tracedict)
-
-=======
-    tracedict = dict({})
-    tracedict['nobj'] = nobj
-    tracedict['params'] = tracepar
-    tracedict['traces'] = traces
-    tracedict['object'] = rec_obj_img
-    tracedict['background'] = rec_bg_img
->>>>>>> d14d815b
+    tracedict = trace_object_dict(nobj, traces, object=rec_obj_img, background=rec_bg_img,
+                                  params=tracepar, tracelist=tracedict)
+
     # Save the quality control
     if doqa and (not msgs._debug['no_qa']):
         from pypit.arspecobj import get_objid
