""" Class for guiding calibration object generation in PYPIT
"""
from __future__ import absolute_import, division, print_function

import numpy as np
import os


from abc import ABCMeta

from astropy.table import Table

from pypit import msgs
from pypit import ardebug as debugger
from pypit import arpixels

from pypit.core import arsort
from pypit.core import armasters

from pypit import arcimage
from pypit import biasframe
from pypit import bpmimage
from pypit import flatfield
from pypit import traceimage
from pypit import traceslits
from pypit import wavecalib
from pypit import wavetilts
from pypit import waveimage

from pypit.par import pypitpar

from pypit.spectrographs.util import load_spectrograph

from pypit import ardebug as debugger

# TODO: Make sure the attributes checked with chk_set make sense

class Calibrations(object):
    """
    This class is primarily designed to guide the generation of calibration images
    and objects in PYPIT

    Parameters
    ----------

    Attributes
    ----------

    Inherited Attributes
    --------------------
    """
    __metaclass__ = ABCMeta

    def __init__(self, fitstbl, spectrograph=None, par=None, wavelength_frame='pixel',
                 save_masters=True, write_qa=True):

        # Check the type of the provided fits table
        if not isinstance(fitstbl, Table):
            msgs.error("fitstbl must be an astropy.Table")

        # Parameters unique to this Object
        self.fitstbl = fitstbl
        self.save_masters = save_masters
        self.write_qa = write_qa

        if spectrograph is None:
            # Set spectrograph from FITS table instrument header
            # keyword.  TODO: Does this work?
            self.spectrograph = load_spectrograph(spectrograph=self.fitstbl['instrume'][0])
        elif isinstance(spectrograph, basestring):
            self.spectrograph = load_spectrograph(spectrograph=spectrograph)
        elif isinstance(spectrograph, Spectrograph):
            self.spectrograph = spectrograph
        else:
            raise TypeError('Could not instantiate Spectrograph!')

        # Set the parameters to use
        self.par = pypitpar.CalibrationsPar() if par is None else par

        # Is the wavelength solution to be determined
        # TODO: This would be equivalently done by checking if
        # self.par['wavelengths'] is None.  If it is, we skip the
        # wavelength calibration, but if it's a WavelengthSolutionPar
        # object, we go ahead...
        self.wavelength_frame = wavelength_frame
        valid_media = pypitpar.WavelengthCalibrationPar.valid_media()
        if self.wavelength_frame not in valid_media:
            raise ValueError('Wavelength frame not recognized: {0}'.format(wavelength_frame)
                                + 'Options are: {0}'.format(', '.join(valid_medi)))
            
        self.master_root = os.path.join(os.getcwd(), self.par['caldir'])

        # Attributes
        self.calib_dict = {}
        self.det = None
        self.sci_ID = None
        self.setup = None

        # Steps
        self.steps = []

        # Internals
        self._reset_internals()

    @staticmethod
    def default_steps():
        return ['datasec_img', 'bias', 'arc', 'bpm', 'pixlocn', 'slits', 'wv_calib', 'tilts',
                'pixflatnrm', 'wave']

    def _reset_internals(self):
        """
        Reset all of the key internals to None

        Returns:

        """
        self.shape = None
        self.msarc = None
        self.msbias = None
        self.mbpm = None
        self.pixlocn = None
        self.tslits_dict = None
        self.maskslits = None
        self.wavecalib = None
        self.mstilts = None
        self.mspixflatnrm = None
        self.slitprof = None
        self.mswave = None
        self.datasec_img = None

    def reset(self, setup, det, sci_ID, par):
        """
        Specify the parameters of the Calibrations class and reset all
        the internals to None. The internal dict is left unmodified.

        Args:
            setup (str):
            det (int):
            sci_ID (int):
            par (CalibrationPar):

        Returns:

        """
        self.setup = setup
        self.det = det
        self.sci_ID = sci_ID
        self.par = par

        # Setup the calib_dict
        if self.setup not in self.calib_dict.keys():
            self.calib_dict[self.setup] = {}

        # Reset internals to None
        self._reset_internals()

    def get_arc(self):
        """
        Load or generate the bias frame/command

        Requirements:
          self.msbias
          setup, det, sci_ID, par

        Args:

        Returns:
            self.msarc: ndarray

        """
        # Check for existing data
        if not self._chk_objs(['msbias']):
            self.msarc = None
            return self.msarc

        # Check internals
        self._chk_set(['setup', 'det', 'sci_ID', 'par'])

        if 'arc' in self.calib_dict[self.setup].keys():
            # Previously calculated
            self.msarc = self.calib_dict[self.setup]['arc']
            return self.msarc

        # Instantiate with everything needed to generate the image (in case we do)
        self.arcImage = arcimage.ArcImage(self.spectrograph, file_list=[], det=self.det,
                                          par=self.par['arcframe'], setup=self.setup,
                                          root_path=self.master_root, mode=self.par['masters'],
                                          fitstbl=self.fitstbl, sci_ID=self.sci_ID,
                                          msbias=self.msbias)
        
        # Load the MasterFrame (if it exists and is desired)?
        self.msarc = self.arcImage.master()
        if self.msarc is None:  # Otherwise build it
            msgs.info("Preparing a master {0:s} frame".format(self.arcImage.frametype))
            self.msarc = self.arcImage.build_image()
            # Save to Masters
            if self.save_masters:
                self.arcImage.save_master(self.msarc, raw_files=self.arcImage.file_list,
                                          steps=self.arcImage.steps)

        # Save & return
        self.calib_dict[self.setup]['arc'] = self.msarc
        return self.msarc

    def get_bias(self):
        """
        Load or generate the bias frame/command

        Requirements:
           setup, det, sci_ID, settings

        Returns:
            self.msbias: ndarray or str

        """
        # Check internals
        self._chk_set(['setup', 'det', 'sci_ID', 'par'])

        # Grab from internal dict?
        if 'bias' in self.calib_dict[self.setup].keys():
            self.msbias = self.calib_dict[self.setup]['bias']
            msgs.info("Reloading the bias from the internal dict")
            return self.msbias

        # Instantiate
        self.biasFrame = biasframe.BiasFrame(self.spectrograph, det=self.det,
                                             par=self.par['biasframe'], setup=self.setup,
                                             root_path=self.master_root, mode=self.par['masters'],
                                             fitstbl=self.fitstbl, sci_ID=self.sci_ID)

        # Load the MasterFrame (if it exists and is desired) or the command (e.g. 'overscan')
        self.msbias = self.biasFrame.master()
        if self.msbias is None:  # Build it and save it
            self.msbias = self.biasFrame.build_image()
            if self.save_masters:
                self.biasFrame.save_master(self.msbias, raw_files=self.biasFrame.file_list,
                                           steps=self.biasFrame.steps)

        # Save & return
        self.calib_dict[self.setup]['bias'] = self.msbias
        return self.msbias

    def get_bpm(self):
        """
        Load or generate the bad pixel mask

        Requirements:
           Instrument dependent

        Returns:
            self.msbpm: ndarray

        """
        # Check internals
        self._chk_set(['sci_ID', 'par'])

        # Generate a bad pixel mask (should not repeat)
        if 'bpm' in self.calib_dict[self.setup].keys():
            self.msbpm = self.calib_dict[self.setup]['bpm']
            return self.msbpm

        # Make sure shape is defined
        self._check_shape()

        # TODO: This determination of scidx is done often.  It
        # should get moved to a function.
        scidx = np.where((self.fitstbl['sci_ID'] == self.sci_ID) \
                            & self.fitstbl['science'])[0][0]

        self.bpmImage = bpmimage.BPMImage(self.spectrograph, shape=self.shape,
                                          filename=self.fitstbl['filename'][scidx], det=self.det,
                                          msbias=self.msbias
                                                if self.par['badpix'] == 'bias' else None)
        # Build, save, and return
        self.msbpm = bpmImage.build()
        self.calib_dict[self.setup]['bpm'] = self.msbpm
        return self.msbpm

    def get_datasec_img(self):
        """
        Generate the datasec image

        Requirements:
           det, sci_ID, settings

        Returns:
            self.datasec_img: ndarray

        """
        # Check internals
        self._chk_set(['det', 'sci_ID', 'par'])
        # Get an example science frame file name
        scidx = np.where((self.fitstbl['sci_ID'] == self.sci_ID) & self.fitstbl['science'])[0][0]
        scifile = os.path.join(self.fitstbl['directory'][scidx], self.fitstbl['filename'][scidx])
        # Generate the spectrograph-specific amplifier ID image
        return self.spectrograph.get_datasec_img(scifile, self.det)

#        # datasec, etc.
#        datasec, _, naxis0, naxis1 = self.spectro_class.get_datasec(
#            scifile, self.det, self.settings['detector'])
#        self.settings['detector']['naxis0'] = naxis0
#        self.settings['detector']['naxis1'] = naxis1
#        # Datasec image
#        self.datasec_img = arpixels.pix_to_amp(naxis0, naxis1, datasec,
#                                               self.settings['detector']['numamplifiers'])
#        # Return
#        return self.datasec_img, naxis0, naxis1

    def get_pixflatnrm(self):
        """
        Load or generate a normalized pixel flat
          and slit profile

        Requirements:
           tslits_dict
           mstilts
           datasec_img
           det, sci_ID, settings, setup

        Returns:
            self.mspixflatnrm: ndarray
            self.slitprof: ndarray

        """
        if self.par['flatfield']['method'] is None:
            # User does not want to flat-field
            self.mspixflatnrm = None
            self.slitprof = None
            return self.mspixflatnrm, self.slitprof

        # Check for existing data
        if not self._chk_objs(['tslits_dict', 'mstilts', 'datasec_img']):
            # User cannot flat-field
            self.mspixflatnrm = None
            self.slitprof = None
            return self.mspixflatnrm, self.slitprof
       
        # Check internals
        self._chk_set(['setup', 'det', 'sci_ID', 'par'])

        # Return already generated data
        if numpy.all([ k in self.calib_dict[self.setup].keys() 
                                for k in ['normpixelflat','slitprof']]):
            self.mspixflatnrm = self.calib_dict[self.setup]['normpixelflat']
            self.slitprof = self.calib_dict[self.setup]['slitprof']
            return self.mspixflatnrm, self.slitprof

        # Instantiate
        pixflat_image_files = arsort.list_of_files(self.fitstbl, 'pixelflat', self.sci_ID)
        self.flatField = flatfield.FlatField(self.spectrograph, file_list=pixflat_image_files,
                                             det=self.det, par=self.par['pixelflatframe'],
                                             setup=self.setup, root_path=self.master_root,
                                             mode=self.par['masters'],
                                             flatpar=self.par['flatfield'], msbias=self.msbias,
                                             tslits_dict=self.tslits_dict, tilts=self.mstilts)

        # Load from disk (MasterFrame)?
        self.mspixflatnrm = self.flatField.master()
        self.slitprof = None

        # Load user supplied flat (e.g. LRISb with pixel flat)?
        if self.par['flatfield']['frame'] not in ['pixelflat', 'trace']:
            # First try to find directly, then try to find it in the
            # masters directory, then fail
            if os.isfile(self.par['flatfield']['frame']):
                mspixelflat_name = self.par['flatfield']['frame']
            elif os.isfile(os.path.join(self.flatField.directory_path,
                                        self.par['flatfield']['frame'])):
                mspixelflat_name = os.path.join(self.flatField.directory_path,
                                                self.par['flatfield']['frame'])
            else:
                raise ValueError('Could not find user-defined flatfield master: {0}'.format(
                                                self.par['flatfield']['frame']))
            msgs.info('Found user-defined file: {0}'.format(mspixelflat_name))
            self.mspixflatnrm, head, _ = armasters._load(mspixelflat_name, exten=self.det,
                                                         frametype=None, force=True)
            # TODO -- Handle slitprof properly, i.e.g from a slit flat for LRISb
            self.slitprof = np.ones_like(self.mspixflatnrm)

        if self.mspixflatnrm is None:
            # TODO -- Consider turning the following back on.  I'm regenerating the flat for now
            # Use mstrace if the indices are identical
            #if np.all(arsort.ftype_indices(fitstbl,'trace',1) ==
            #                  arsort.ftype_indices(fitstbl, 'pixelflat', 1))
            #            and (traceSlits.mstrace is not None):
            #    flatField.mspixelflat = traceSlits.mstrace.copy()
            # Run
            self.mspixflatnrm, self.slitprof = self.flatField.run(armed=False)
            # Save to Masters
            if self.save_masters:
                self.flatField.save_master(self.mspixflatnrm, raw_files=pixflat_image_files,
                                           steps=self.flatField.steps)
                self.flatField.save_master(self.slitprof, raw_files=pixflat_image_files,
                                           steps=self.flatField.steps,
                                           outfile=armasters.master_name('slitprof', self.setup,
                                                        flat_settings['masters']['directory']))
        elif self.slitprof is None:
            self.slitprof, _, _ = self.flatField.load_master_slitprofile()

        # Save & return
        self.calib_dict[self.setup]['normpixelflat'] = self.mspixflatnrm
        self.calib_dict[self.setup]['slitprof'] = self.slitprof
        return self.mspixflatnrm, self.slitprof

    def get_slits(self):
        """
        Load or generate a normalized pixel flat
        First, a trace flat image is generated

        Requirements:
           pixlocn
           datasec_img
           det settings setup sci_ID

        Returns:
            self.tslits_dict
            self.maskslits

        """
        # Check for existing data
        if not self._chk_objs(['pixlocn', 'datasec_img', 'msbpm']):
<<<<<<< HEAD
            self.tslits_dict = None
            self.maskslits = None
            return self.tslits_dict, self.maskslits
=======
            return
        # Check me
        self._chk_set(['det', 'settings', 'setup', 'sci_ID'])
        #
        if 'trace' in self.calib_dict[self.setup].keys():  # Internal
            self.tslits_dict = self.calib_dict[self.setup]['trace']
        else:
            # Instantiate (without mstrace)
            self.traceSlits = traceslits.TraceSlits(None, self.pixlocn, settings=self.settings,
                                    det=self.det, setup=self.setup, binbpx=self.msbpm)

            # Load via master, as desired
            if not self.traceSlits.master():
                # Build the trace image first
                trace_image_files = arsort.list_of_files(self.fitstbl, 'trace', self.sci_ID)
                Timage = traceimage.TraceImage(trace_image_files,
                                               spectrograph=self.spectro_class.spectrograph,
                                               settings=self.settings, det=self.det,
                                               datasec_img=self.datasec_img)
                mstrace = Timage.process(bias_subtract=self.msbias, trim=self.settings['reduce']['trim'],
                                         apply_gain=True)
                # Load up and get ready
                self.traceSlits.mstrace = mstrace
                _ = self.traceSlits.make_binarr()
                # Now we go forth
                self.tslits_dict = self.traceSlits.run(arms=True)
                # No slits?
                if self.tslits_dict is None:
                    return None, None
                # QA
                if self.write_qa:
                    self.traceSlits._qa()
                # Save to disk
                if self.save_masters:
                    # Master
                    self.traceSlits.save_master()
            else:
                self.tslits_dict = self.traceSlits._fill_tslits_dict()
            # Save in calib
            self.calib_dict[self.setup]['trace'] = self.tslits_dict

        ###############################################################################
        # Initialize maskslits
        nslits = self.tslits_dict['lcen'].shape[1]
        self.maskslits = np.zeros(nslits, dtype=bool)
>>>>>>> 22933b1d

        # Check internals
        self._chk_set(['setup', 'det', 'sci_ID', 'par'])

        # Return already generated data
        if 'trace' in self.calib_dict[self.setup].keys():
            self.tslits_dict = self.calib_dict[self.setup]['trace']
            return self.tslits_dict
                
        # Instantiate (without mstrace)
        self.traceSlits = traceslits.TraceSlits(None, self.pixlocn, binbpx=self.msbpm,
                                                par=self.par['trace'], det=self.det,
                                                setup=self.setup)

        # Load via master, as desired
        if not self.traceSlits.master():
            # Build the trace image first
            trace_image_files = arsort.list_of_files(self.fitstbl, 'trace', self.sci_ID)
            Timage = traceimage.TraceImage(self.spectrospectrograph,
                                           file_list=trace_image_files, det=self.det,
                                           par=self.par['traceframe'])
            # Load up and get ready
            self.traceSlits.mstrace = Timage.process(bias_subtract=self.msbias,
                                                     trim=self.par['trim'], apply_gain=True)
            _ = self.traceSlits.make_binarr()
            # Now we go forth
            # TODO: This arms argument should be passed to
            # get_slits()
            self.traceSlits.run(arms=True)
            # QA
            if self.write_qa:
                self.traceSlits._qa()
            # Save to disk
            if self.save_masters:
                # Master
                self.traceSlits.save_master()

        # Construct dictionary
        self.tslits_dict = self.traceSlits._fill_tslits_dict()

        # Save, initialize maskslits, and return
        self.calib_dict[self.setup]['trace'] = self.tslits_dict
        self.maskslits = np.zeros(self.tslits_dict['lcen'].shape[1], dtype=bool)
        return self.tslits_dict, self.maskslits

    def get_wave(self):
        """
        Load or generate a wavelength image

        Requirements:
           mstilts, tslits_dict, wv_calib, maskslits
           det, settings, setup

        Returns:
            self.mswave: ndarray

        """
        # Check for existing data
        if not self._chk_objs(['mstilts','tslits_dict','wv_calib','maskslits']):
            self.mswave = None
            return self.mswave

        # Check internals
        self._chk_set(['setup', 'det', 'par'])

        # Return existing data
        if 'wave' in self.calib_dict[self.setup].keys():
            self.mswave = self.calib_dict[self.setup]['wave']
            return self.mswave

        # No wavelength calibration requested
        if self.wavelength_frame == 'pixel':
            self.mswave = self.mstilts * (self.mstilts.shape[0]-1.0)
            self.calib_dict[self.setup]['wave'] = self.mswave
            return self.mswave

        # Instantiate
        self.waveImage = waveimage.WaveImage(self.tslits_dict['slitpix'],
                                             self.mstilts, self.wv_calib,
                                             spectrograph=self.spectrograph, setup=self.setup,
                                             root_path=self.master_root, mode=self.par['masters'], 
                                             maskslits=self.maskslits)
        # Attempt to load master
        self.mswave = self.waveImage.master()
        if self.mswave is None:
            self.mswave = self.waveImage._build_wave()
        # Save to hard-drive
        if self.save_masters:
            self.waveImage.save_master(self.mswave, steps=self.waveImage.steps)

        # Save & return
        self.calib_dict[self.setup]['wave'] = self.mswave
        return self.mswave

    def get_wv_calib(self):
        """
        Load or generate the 1D wavelength calibrations

        Requirements:
          msarc, tslits_dict, pixlocn
          det, settings, setup, sci_ID

        Returns:
            self.wv_calib: dict
            self.maskslits -- Updated
        """

        # TODO: Should keep "maskslits" and "wv_maskslits" separate
        # always

        # Check for existing data
        if not self._chk_objs(['msarc', 'tslits_dict', 'pixlocn']):
            self.wv_calib = None
            self.wv_maskslits = np.zeros_like(self.maskslits, dtype=bool)
            self.maskslits += self.wv_maskslits
            return self.wv_calib, self.maskslits

        # Check internals
        self._chk_set(['setup', 'det', 'sci_ID', 'par'])

        # Return existing data
        if 'wavecalib' in self.calib_dict[self.setup].keys():
            self.wv_calib = self.calib_dict[self.setup]['wavecalib']
            self.wv_maskslits = self.calib_dict[self.setup]['wvmask']
            self.maskslits += self.wv_maskslits
            return self.wv_calib, self.mask

        # No wavelength calibration requested
        if self.wavelength_frame == "pixel":
            msgs.info("A wavelength calibration will not be performed")
            self.wv_calib = None
            self.wv_maskslits = np.zeros_like(self.maskslits, dtype=bool)
            self.maskslits += self.wv_maskslits
            return self.wv_calib, self.maskslits

        # Setup
        nonlinear = self.spectrograph.detector[self.det-1]['saturation'] \
                        * self.spectrograph.detector[self.det-1]['nonlinear']

        # Instantiate
        self.waveCalib = wavecalib.WaveCalib(self.msarc, spectrograph=self.spectrograph,
                                             par=self.par['wavelengths'], det=self.det,
                                             setup=self.setup, root_path=self.master_root,
                                             mode=self.par['masters'], fitstbl=self.fitstbl,
                                             sci_ID=self.sci_ID)
        # Load from disk (MasterFrame)?
        self.wv_calib = self.waveCalib.master()
        # Build?
        if self.wv_calib is None:
            self.wv_calib, _ = self.waveCalib.run(self.tslits_dict['lcen'],
                                                  self.tslits_dict['rcen'], self.pixlocn,
                                                  nonlinear=nonlinear, skip_QA=(~self.write_qa))
            # Save to Masters
            if self.save_masters:
                self.waveCalib.save_master(self.waveCalib.wv_calib)
        else:
            self.waveCalib.wv_calib = self.wv_calib

        # Create the mask
        self.wv_maskslits = self.waveCalib._make_maskslits(self.tslits_dict['lcen'].shape[1])

        # Save & return
        self.calib_dict[self.setup]['wavecalib'] = self.wv_calib
        self.calib_dict[self.setup]['wvmask'] = self.wv_maskslits
        self.maskslits += self.wv_maskslits
        return self.wv_calib, self.maskslits

    def get_pixlocn(self):
        """
        Generate the pixlocn image

        Requirements:
          settings, shape

        Returns:
            self.pixlocn: ndarray
        """
        # Make sure shape is defined
        self._check_shape()
        # Check internals
        self._chk_set(['spectrograph', 'shape'])

        # Get the pixel locations
        xgap=self.spectrograph.detector[self.det-1]['xgap'],
        ygap=self.spectrograph.detector[self.det-1]['ygap'],
        ysize=self.spectrograph.detector[self.det-1]['ysize'],
        self.pixlocn = arpixels.core_gen_pixloc(self.shape, xgap=xgap, ygap=ygap, ysize=ysize)

        # Return
        return self.pixlocn

    def get_tilts(self):
        """
        Load or generate the tilts image

        Requirements:
           msarc, tslits_dict, pixlocn, wv_calib, maskslits
           det, settings, setup, sci_ID

        Returns:
            self.mstilts: ndarray (2D)
            self.maskslits: ndarray

        """

        # TODO: Should keep all the maskslits separate!

        # Check for existing data
        if not self._chk_objs(['msarc', 'tslits_dict', 'pixlocn', 'wv_calib', 'maskslits']):
            self.mstilts = None
            self.wt_maskslits = np.zeros_like(self.maskslits, dtype=bool)
            self.maskslits += self.wt_maskslits
            return self.mstilts, self.maskslits

        # Check internals
        self._chk_set(['setup', 'det', 'sci_ID', 'par', 'spectrograph'])

        # Return existing data
        if 'tilts' in self.calib_dict[self.setup].keys():
            self.mstilts = self.calib_dict[self.setup]['tilts']
            self.wt_maskslits = self.calib_dict[self.setup]['wtmask']
            self.maskslits += self.wt_maskslits
            return self.mstilts, self.maskslits

        # Instantiate
        self.waveTilts = wavetilts.WaveTilts(self.msarc, spectrograph=self.spectrogtraph,
                                             par=self.par['tilts'], det=self.det,
                                             setup=self.setup, root_path=self.master_root,
                                             mode=self.par['masters'], pixlocn=self.pixlocn,
                                             tslits_dict=self.tslits_dict)
        # Master
        self.mstilts = self.waveTilts.master()
        if self.mstilts is None:
            self.mstilts, self.wt_maskslits \
                    = self.waveTilts.run(maskslits=self.maskslits, wv_calib=self.wv_calib,
                                         doqa=self.write_qa)
            if self.save_masters:
                self.waveTilts.save_master()
        else:
            self.wt_maskslits = np.zeros_like(self.maskslits, dtype=bool)

        # Save & return
        self.calib_dict[self.setup]['tilts'] = self.mstilts
        self.calib_dict[self.setup]['wtmask'] = self.wt_maskslits
        self.maskslits += self.wt_maskslits
        return self.mstilts, self.maskslits

    def run_the_steps(self):
        for step in self.steps:
            getattr(self, 'get_{:s}'.format(step))()

    # This is general to any attribute
    def _chk_set(self, items):
        for item in items:
            if getattr(self, item) is None:
                msgs.error("Use self.set to specify '{:s}' prior to generating XX".format(item))

    # This is specific to `self.ms*` attributes
    def _chk_objs(self, items):
        for obj in items:
            if getattr(self, obj) is None:
                msgs.warn("You need to generate {:s} prior to this calibration..".format(obj))
                if obj in ['tslits_dict','maskslits']:
                    msgs.warn("Use get_slits".format(obj))
                else:
                    # Strip ms
                    if obj[0:2] == 'ms':
                        iobj = obj[2:]
                    else:
                        iobj = obj
                    msgs.warn("Use get_{:s}".format(iobj))
                return False
        return True

    def _check_shape(self):
        # Check the shape is declared
        if self.shape is None and self.msarc is None:
            raise ValueError('Before calling BPM, must run get_arc to get image shape, or '
                             'provide shape directly.')
        if self.shape is None:
            # TODO: I pulled this from get_arc.  It was the only place
            # shape was defined.  Why is shape defined by the msarc
            # image?
            self.shape = self.msarc.shape

    def show(self, obj):
        if isinstance(obj, np.ndarray):
            if len(obj.shape) == 2:
                debugger.show_image(obj)
        else:
            msgs.warn("Not ready for this type of object")

    def __repr__(self):
        # Generate sets string
        txt = '<{:s}: setup={}, det={}, sci_ID={}'.format(self.__class__.__name__,
                                                          self.setup,
                                                          self.det,
                                                          self.sci_ID)
        txt += '>'
        return txt

class MultiSlitCalibrations(Calibrations):
#   (KBW) This could fail because Calibrations does not also accept **kwargs
#    def __init__(self, fitstbl, steps=None, **kwargs):
#        Calibrations.__init__(self, fitstbl, **kwargs)
#   (KBW) I'd prefer this:
    def __init__(self, fitstbl, spectrograph=None, par=None, wavelength_frame='pixel',
                 save_masters=True, write_qa=True, steps=None):
        Calibrations.__init__(self, fitstbl, spectrograph=spectrograph, par=par,
                              wavelength_frame=wavelength_frame, save_masters=save_masters,
                              write_qa=write_qa)
        self.steps = Calibrations.default_steps() if steps is None else steps
<|MERGE_RESOLUTION|>--- conflicted
+++ resolved
@@ -419,57 +419,9 @@
         """
         # Check for existing data
         if not self._chk_objs(['pixlocn', 'datasec_img', 'msbpm']):
-<<<<<<< HEAD
             self.tslits_dict = None
             self.maskslits = None
             return self.tslits_dict, self.maskslits
-=======
-            return
-        # Check me
-        self._chk_set(['det', 'settings', 'setup', 'sci_ID'])
-        #
-        if 'trace' in self.calib_dict[self.setup].keys():  # Internal
-            self.tslits_dict = self.calib_dict[self.setup]['trace']
-        else:
-            # Instantiate (without mstrace)
-            self.traceSlits = traceslits.TraceSlits(None, self.pixlocn, settings=self.settings,
-                                    det=self.det, setup=self.setup, binbpx=self.msbpm)
-
-            # Load via master, as desired
-            if not self.traceSlits.master():
-                # Build the trace image first
-                trace_image_files = arsort.list_of_files(self.fitstbl, 'trace', self.sci_ID)
-                Timage = traceimage.TraceImage(trace_image_files,
-                                               spectrograph=self.spectro_class.spectrograph,
-                                               settings=self.settings, det=self.det,
-                                               datasec_img=self.datasec_img)
-                mstrace = Timage.process(bias_subtract=self.msbias, trim=self.settings['reduce']['trim'],
-                                         apply_gain=True)
-                # Load up and get ready
-                self.traceSlits.mstrace = mstrace
-                _ = self.traceSlits.make_binarr()
-                # Now we go forth
-                self.tslits_dict = self.traceSlits.run(arms=True)
-                # No slits?
-                if self.tslits_dict is None:
-                    return None, None
-                # QA
-                if self.write_qa:
-                    self.traceSlits._qa()
-                # Save to disk
-                if self.save_masters:
-                    # Master
-                    self.traceSlits.save_master()
-            else:
-                self.tslits_dict = self.traceSlits._fill_tslits_dict()
-            # Save in calib
-            self.calib_dict[self.setup]['trace'] = self.tslits_dict
-
-        ###############################################################################
-        # Initialize maskslits
-        nslits = self.tslits_dict['lcen'].shape[1]
-        self.maskslits = np.zeros(nslits, dtype=bool)
->>>>>>> 22933b1d
 
         # Check internals
         self._chk_set(['setup', 'det', 'sci_ID', 'par'])
@@ -498,7 +450,11 @@
             # Now we go forth
             # TODO: This arms argument should be passed to
             # get_slits()
-            self.traceSlits.run(arms=True)
+            self.tslits_dict = self.traceSlits.run(arms=True)
+             # No slits?
+            if self.tslits_dict is None:
+                self.maskslits = None
+                return self.tslits_dict, self.maskslits
             # QA
             if self.write_qa:
                 self.traceSlits._qa()
